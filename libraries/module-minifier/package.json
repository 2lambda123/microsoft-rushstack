--- conflicted
+++ resolved
@@ -1,10 +1,6 @@
 {
   "name": "@rushstack/module-minifier",
-<<<<<<< HEAD
-  "version": "0.3.11",
-=======
   "version": "0.3.12",
->>>>>>> 87e2e678
   "description": "Wrapper for terser to support bulk parallel minification.",
   "main": "lib/index.js",
   "typings": "dist/module-minifier.d.ts",
