// Copyright (c) Microsoft Corporation. All rights reserved. Licensed under the MIT license.
// See LICENSE in the project root for license information.

/* eslint max-lines: off */

import * as path from 'path';
import * as semver from 'semver';
import {
  JsonFile,
  JsonSchema,
  JsonNull,
  Path,
  FileSystem,
  PackageNameParser,
  FileSystemStats
} from '@rushstack/node-core-library';
import { trueCasePathSync } from 'true-case-path';

import { Rush } from '../api/Rush';
import { RushConfigurationProject, IRushConfigurationProjectJson } from './RushConfigurationProject';
import { RushConstants } from '../logic/RushConstants';
import { ApprovedPackagesPolicy } from './ApprovedPackagesPolicy';
import { EventHooks } from './EventHooks';
import { VersionPolicyConfiguration } from './VersionPolicyConfiguration';
import { EnvironmentConfiguration } from './EnvironmentConfiguration';
import { CommonVersionsConfiguration } from './CommonVersionsConfiguration';
import { Utilities } from '../utilities/Utilities';
import { PackageManagerName, PackageManager } from './packageManager/PackageManager';
import { NpmPackageManager } from './packageManager/NpmPackageManager';
import { YarnPackageManager } from './packageManager/YarnPackageManager';
import { PnpmPackageManager } from './packageManager/PnpmPackageManager';
import { ExperimentsConfiguration } from './ExperimentsConfiguration';
import { PackageNameParsers } from './PackageNameParsers';
import { RepoStateFile } from '../logic/RepoStateFile';
import { LookupByPath } from '../logic/LookupByPath';
import { RushPluginsConfiguration } from './RushPluginsConfiguration';
import { IPnpmOptionsJson, PnpmOptionsConfiguration } from '../logic/pnpm/PnpmOptionsConfiguration';
import { INpmOptionsJson, NpmOptionsConfiguration } from '../logic/npm/NpmOptionsConfiguration';
import { IYarnOptionsJson, YarnOptionsConfiguration } from '../logic/yarn/YarnOptionsConfiguration';
import schemaJson from '../schemas/rush.schema.json';

import type * as DependencyAnalyzerModuleType from '../logic/DependencyAnalyzer';
import { PackageManagerOptionsConfigurationBase } from '../logic/base/BasePackageManagerOptionsConfiguration';

const MINIMUM_SUPPORTED_RUSH_JSON_VERSION: string = '0.0.0';
const DEFAULT_BRANCH: string = 'main';
const DEFAULT_REMOTE: string = 'origin';

/**
 * A list of known config filenames that are expected to appear in the "./common/config/rush" folder.
 * To avoid confusion/mistakes, any extra files will be reported as an error.
 */
const knownRushConfigFilenames: string[] = [
  '.npmrc-publish',
  '.npmrc',
  'deploy.json',
  RushConstants.artifactoryFilename,
  RushConstants.browserApprovedPackagesFilename,
  RushConstants.buildCacheFilename,
  RushConstants.commandLineFilename,
  RushConstants.commonVersionsFilename,
  RushConstants.experimentsFilename,
  RushConstants.nonbrowserApprovedPackagesFilename,
  RushConstants.pinnedVersionsFilename,
  RushConstants.repoStateFilename,
  RushConstants.versionPoliciesFilename,
  RushConstants.rushPluginsConfigFilename,
  RushConstants.pnpmConfigFilename
];

/**
 * Part of IRushConfigurationJson.
 */
export interface IApprovedPackagesPolicyJson {
  reviewCategories?: string[];
  ignoredNpmScopes?: string[];
}

/**
 * Part of IRushConfigurationJson.
 */
export interface IRushGitPolicyJson {
  allowedEmailRegExps?: string[];
  sampleEmail?: string;
  versionBumpCommitMessage?: string;
  changeLogUpdateCommitMessage?: string;
  changefilesCommitMessage?: string;
  tagSeparator?: string;
}

/**
 * Part of IRushConfigurationJson.
 * @beta
 */
export interface IEventHooksJson {
  /**
   * The list of scripts to run after every Rush build command finishes
   */
  postRushBuild?: string[];
}

/**
 * Part of IRushConfigurationJson.
 */
export interface IRushRepositoryJsonBase {
  /**
   * The default branch name. This tells "rush change" which remote branch to compare against.
   */
  defaultBranch?: string;

  /**
   * The default remote. This tells "rush change" which remote to compare against if the remote URL is not set
   * or if a remote matching the provided remote URL is not found.
   */
  defaultRemote?: string;
}

export interface IRushRepositoryJsonSingleUrl extends IRushRepositoryJsonBase {
  /**
   * The remote url of the repository. If a value is provided,
   * \"rush change\" will use it to find the right remote to compare against.
   *
   * @deprecated Use "urls" instead.
   */
  url?: string;
}

export interface IRushRepositoryJsonMultipleUrls extends IRushRepositoryJsonBase {
  /**
   * Remote url(s) of the repository. If a value is provided, \"rush change\" will
   * use one of these to find the right remote to compare against. Specifying multiple URLs
   * is useful if a GitHub repository is renamed or for `<projectName>.visualstudio.com` versus
   * `dev.azure.com/<projectName>` URLs.
   */
  urls?: string[];
}

export type IRushRepositoryJson = IRushRepositoryJsonSingleUrl | IRushRepositoryJsonMultipleUrls;

/**
 * Options defining an allowed variant as part of IRushConfigurationJson.
 */
export interface IRushVariantOptionsJson {
  variantName: string;
  description: string;
}

/**
 * This represents the JSON data structure for the "rush.json" configuration file.
 * See rush.schema.json for documentation.
 */
export interface IRushConfigurationJson {
  $schema: string;
  npmVersion?: string;
  pnpmVersion?: string;
  yarnVersion?: string;
  rushVersion: string;
  repository?: IRushRepositoryJson;
  nodeSupportedVersionRange?: string;
  nodeSupportedVersionInstructions?: string;
  suppressNodeLtsWarning?: boolean;
  projectFolderMinDepth?: number;
  projectFolderMaxDepth?: number;
  allowMostlyStandardPackageNames?: boolean;
  approvedPackagesPolicy?: IApprovedPackagesPolicyJson;
  gitPolicy?: IRushGitPolicyJson;
  telemetryEnabled?: boolean;
  allowedProjectTags?: string[];
  projects: IRushConfigurationProjectJson[];
  eventHooks?: IEventHooksJson;
  hotfixChangeEnabled?: boolean;
  npmOptions?: INpmOptionsJson;
  pnpmOptions?: IPnpmOptionsJson;
  yarnOptions?: IYarnOptionsJson;
  ensureConsistentVersions?: boolean;
  variants?: IRushVariantOptionsJson[];
}

/**
 * This represents the JSON data structure for the "current-variant.json" data file.
 */
export interface ICurrentVariantJson {
  variant: string | JsonNull;
}

/**
 * The filter parameters to search from all projects.
 */
export interface IRushConfigurationProjectsFilter {
  /**
   * If true, filter out projects that specify splitWorkspace as true.
   */
  splitWorkspace: boolean;
}

/**
 * Options for `RushConfiguration.tryFindRushJsonLocation`.
 * @public
 */
export interface ITryFindRushJsonLocationOptions {
  /**
   * Whether to show verbose console messages.  Defaults to false.
   */
  showVerbose?: boolean; // Defaults to false (inverse of old `verbose` parameter)

  /**
   * The folder path where the search will start.  Defaults tot he current working directory.
   */
  startingFolder?: string; // Defaults to cwd
}

/**
 * This represents the Rush configuration for a repository, based on the "rush.json"
 * configuration file.
 * @public
 */
export class RushConfiguration {
<<<<<<< HEAD
  private static _jsonSchema: JsonSchema = JsonSchema.fromFile(
    path.join(__dirname, '../schemas/rush.schema.json')
  );

  private _rushJsonFile: string;
  private _rushJsonFolder: string;
  private _changesFolder: string;
  private _commonFolder: string;
  private _commonTempFolder: string;
  private _commonTempSplitFolder: string;
  private _commonScriptsFolder: string;
  private _commonRushConfigFolder: string;
  private _packageManager!: PackageManagerName;
  private _packageManagerWrapper: PackageManager;
  private _npmCacheFolder: string;
  private _npmTmpFolder: string;
  private _yarnCacheFolder: string;
  private _shrinkwrapFilename: string;
  private _splitWorkspaceShrinkwrapFilename: string;
  private _tempShrinkwrapFilename: string;
  private _tempShrinkwrapPreinstallFilename: string;
  private _tempSplitWorkspaceShrinkwrapFilename: string;
  private _currentVariantJsonFilename: string;
  private _packageManagerToolVersion: string;
  private _packageManagerToolFilename: string;
  private _projectFolderMinDepth: number;
  private _projectFolderMaxDepth: number;
  private _allowMostlyStandardPackageNames: boolean;
  private _ensureConsistentVersions: boolean;
  private _suppressNodeLtsWarning: boolean;
=======
  private static _jsonSchema: JsonSchema = JsonSchema.fromLoadedObject(schemaJson);

>>>>>>> ce92472e
  private _variants: Set<string>;
  private readonly _pathTrees: Map<string, LookupByPath<RushConfigurationProject>>;

  // Lazily loaded when the projects() getter is called.
  private _projects: RushConfigurationProject[] | undefined;

  // Lazily loaded when the projectsByName() getter is called.
  private _projectsByName: Map<string, RushConfigurationProject> | undefined;

  // Lazily loaded when the projectsByTag() getter is called.
  private _projectsByTag: ReadonlyMap<string, ReadonlySet<RushConfigurationProject>> | undefined;

  // Cache results when the getFilteredProjects() is called.
  private _filteredProjectsCache: Map<string, RushConfigurationProject[]>;

  private _hasSplitWorkspaceProject: boolean | undefined;

  // variant -> common-versions configuration
  private _commonVersionsConfigurationsByVariant: Map<string, CommonVersionsConfiguration> | undefined;

  /**
   * The name of the package manager being used to install dependencies
   */
  public readonly packageManager!: PackageManagerName;

  /**
   * {@inheritdoc PackageManager}
   *
   * @privateremarks
   * In the next major breaking API change, we will rename this property to "packageManager" and eliminate the
   * old property with that name.
   *
   * @beta
   */
  public readonly packageManagerWrapper: PackageManager;

  /**
   * Gets the JSON data structure for the "rush.json" configuration file.
   *
   * @internal
   */
  public readonly rushConfigurationJson: IRushConfigurationJson;

  /**
   * The absolute path to the "rush.json" configuration file that was loaded to construct this object.
   */
  public readonly rushJsonFile: string;

  /**
   * The absolute path of the folder that contains rush.json for this project.
   */
  public readonly rushJsonFolder: string;

  /**
   * The folder that contains all change files.
   */
  public readonly changesFolder: string;

  /**
   * The fully resolved path for the "common" folder where Rush will store settings that
   * affect all Rush projects.  This is always a subfolder of the folder containing "rush.json".
   * Example: `C:\MyRepo\common`
   */
  public readonly commonFolder: string;

  /**
   * The folder where Rush's additional config files are stored.  This folder is always a
   * subfolder called `config\rush` inside the common folder.  (The `common\config` folder
   * is reserved for configuration files used by other tools.)  To avoid confusion or mistakes,
   * Rush will report an error if this this folder contains any unrecognized files.
   *
   * Example: `C:\MyRepo\common\config\rush`
   */
  public readonly commonRushConfigFolder: string;

  /**
   * The folder where temporary files will be stored.  This is always a subfolder called "temp"
   * under the common folder.
   * Example: `C:\MyRepo\common\temp`
   */
  public readonly commonTempFolder: string;

  /**
   * The folder where automation scripts are stored.  This is always a subfolder called "scripts"
   * under the common folder.
   * Example: `C:\MyRepo\common\scripts`
   */
  public readonly commonScriptsFolder: string;

  /**
   * The local folder that will store the NPM package cache.  Rush does not rely on the
   * npm's default global cache folder, because npm's caching implementation does not
   * reliably handle multiple processes.  (For example, if a build box is running
   * "rush install" simultaneously for two different working folders, it may fail randomly.)
   *
   * Example: `C:\MyRepo\common\temp\npm-cache`
   */
  public readonly npmCacheFolder: string;

  /**
   * The local folder where npm's temporary files will be written during installation.
   * Rush does not rely on the global default folder, because it may be on a different
   * hard disk.
   *
   * Example: `C:\MyRepo\common\temp\npm-tmp`
   */
  public readonly npmTmpFolder: string;

  /**
   * The local folder that will store the Yarn package cache.
   *
   * Example: `C:\MyRepo\common\temp\yarn-cache`
   */
  public readonly yarnCacheFolder: string;

  /**
   * The filename (without any path) of the shrinkwrap file that is used by the package manager.
   * @remarks
   * This property merely reports the filename; the file itself may not actually exist.
   * Example: `npm-shrinkwrap.json` or `pnpm-lock.yaml`
   */
  public readonly shrinkwrapFilename: string;

  /**
   * The full path of the temporary shrinkwrap file that is used during "rush install".
   * This file may get rewritten by the package manager during installation.
   * @remarks
   * This property merely reports the filename; the file itself may not actually exist.
   * Example: `C:\MyRepo\common\temp\npm-shrinkwrap.json` or `C:\MyRepo\common\temp\pnpm-lock.yaml`
   */
  public readonly tempShrinkwrapFilename: string;

  /**
   * The full path of a backup copy of tempShrinkwrapFilename. This backup copy is made
   * before installation begins, and can be compared to determine how the package manager
   * modified tempShrinkwrapFilename.
   * @remarks
   * This property merely reports the filename; the file itself may not actually exist.
   * Example: `C:\MyRepo\common\temp\npm-shrinkwrap-preinstall.json`
   * or `C:\MyRepo\common\temp\pnpm-lock-preinstall.yaml`
   */
  public readonly tempShrinkwrapPreinstallFilename: string;

  /**
   * The filename of the variant dependency data file.  By default this is
   * called 'current-variant.json' resides in the Rush common folder.
   * Its data structure is defined by ICurrentVariantJson.
   *
   * Example: `C:\MyRepo\common\temp\current-variant.json`
   */
  public readonly currentVariantJsonFilename: string;

  /**
   * The version of the locally installed NPM tool.  (Example: "1.2.3")
   */
  public readonly packageManagerToolVersion: string;

  /**
   * The absolute path to the locally installed NPM tool.  If "rush install" has not
   * been run, then this file may not exist yet.
   * Example: `C:\MyRepo\common\temp\npm-local\node_modules\.bin\npm`
   */
  public readonly packageManagerToolFilename: string;

  /**
   * The minimum allowable folder depth for the projectFolder field in the rush.json file.
   * This setting provides a way for repository maintainers to discourage nesting of project folders
   * that makes the directory tree more difficult to navigate.  The default value is 2,
   * which implements a standard 2-level hierarchy of `<categoryFolder>/<projectFolder>/package.json`.
   */
  public readonly projectFolderMinDepth: number;

  /**
   * The maximum allowable folder depth for the projectFolder field in the rush.json file.
   * This setting provides a way for repository maintainers to discourage nesting of project folders
   * that makes the directory tree more difficult to navigate.  The default value is 2,
   * which implements on a standard convention of `<categoryFolder>/<projectFolder>/package.json`.
   */
  public readonly projectFolderMaxDepth: number;

  /**
   * Today the npmjs.com registry enforces fairly strict naming rules for packages, but in the early
   * days there was no standard and hardly any enforcement.  A few large legacy projects are still using
   * nonstandard package names, and private registries sometimes allow it.  Set "allowMostlyStandardPackageNames"
   * to true to relax Rush's enforcement of package names.  This allows upper case letters and in the future may
   * relax other rules, however we want to minimize these exceptions.  Many popular tools use certain punctuation
   * characters as delimiters, based on the assumption that they will never appear in a package name; thus if we relax
   * the rules too much it is likely to cause very confusing malfunctions.
   *
   * The default value is false.
   */
  public readonly allowMostlyStandardPackageNames: boolean;

  /**
   * The "approvedPackagesPolicy" settings.
   */
  public readonly approvedPackagesPolicy: ApprovedPackagesPolicy;

  /**
   * [Part of the "gitPolicy" feature.]
   * A list of regular expressions describing allowable email patterns for Git commits.
   * They are case-insensitive anchored JavaScript RegExps.
   * Example: `".*@example\.com"`
   * This array will never be undefined.
   */
  public readonly gitAllowedEmailRegExps: string[];

  /**
   * [Part of the "gitPolicy" feature.]
   * An example valid email address that conforms to one of the allowedEmailRegExps.
   * Example: `"foxtrot@example\.com"`
   * This will never be undefined, and will always be nonempty if gitAllowedEmailRegExps is used.
   */
  public readonly gitSampleEmail: string;

  /**
   * [Part of the "gitPolicy" feature.]
   * The commit message to use when committing changes during 'rush publish'
   */
  public readonly gitVersionBumpCommitMessage: string | undefined;

  /**
   * [Part of the "gitPolicy" feature.]
   * The commit message to use when committing change log files 'rush version'
   */
  public readonly gitChangeLogUpdateCommitMessage: string | undefined;

  /**
   * [Part of the "gitPolicy" feature.]
   * The commit message to use when committing change log files 'rush version'
   */
  public readonly gitChangefilesCommitMessage: string | undefined;

  /**
   * [Part of the "gitPolicy" feature.]
   * The separator between package name and version in git tag.
   */
  public readonly gitTagSeparator: string | undefined;

  /**
   * [Part of the "hotfixChange" feature.]
   * Enables creating hotfix changes
   */
  public readonly hotfixChangeEnabled: boolean;

  /**
   * Remote URL(s) of the repository. If a value is provided, \"rush change\" will
   * use one of these to find the right remote to compare against. Specifying multiple URLs
   * is useful if a GitHub repository is renamed or for `<projectName>.visualstudio.com` versus
   * `dev.azure.com/<projectName>` URLs.
   */
  public readonly repositoryUrls: string[];

  /**
   * The default branch name. This tells "rush change" which remote branch to compare against.
   */
  public readonly repositoryDefaultBranch: string;

  /**
   * The default remote. This tells "rush change" which remote to compare against if the remote URL is not set
   * or if a remote matching the provided remote URL is not found.
   */
  public readonly repositoryDefaultRemote: string;

  /**
   * Odd-numbered major versions of Node.js are experimental.  Even-numbered releases
   * spend six months in a stabilization period before the first Long Term Support (LTS) version.
   * For example, 8.9.0 was the first LTS version of Node.js 8.  Pre-LTS versions are not recommended
   * for production usage because they frequently have bugs.  They may cause Rush itself
   * to malfunction.
   *
   * Rush normally prints a warning if it detects a pre-LTS Node.js version.  If you are testing
   * pre-LTS versions in preparation for supporting the first LTS version, you can use this setting
   * to disable Rush's warning.
   */
  public readonly suppressNodeLtsWarning: boolean;

  /**
   * If true, then consistent version specifiers for dependencies will be enforced.
   * I.e. "rush check" is run before some commands.
   */
  public readonly ensureConsistentVersions: boolean;

  /**
   * Indicates whether telemetry collection is enabled for Rush runs.
   * @beta
   */
  public readonly telemetryEnabled: boolean;

  /**
   * {@inheritDoc NpmOptionsConfiguration}
   */
  public readonly npmOptions: NpmOptionsConfiguration;

  /**
   * {@inheritDoc PnpmOptionsConfiguration}
   */
  public readonly pnpmOptions: PnpmOptionsConfiguration;

  /**
   * {@inheritDoc YarnOptionsConfiguration}
   */
  public readonly yarnOptions: YarnOptionsConfiguration;

  /**
   * The configuration options used by the current package manager.
   * @remarks
   * For package manager specific variants, reference {@link RushConfiguration.npmOptions | npmOptions},
   * {@link RushConfiguration.pnpmOptions | pnpmOptions}, or {@link RushConfiguration.yarnOptions | yarnOptions}.
   */
  public readonly packageManagerOptions!: PackageManagerOptionsConfigurationBase;

  /**
   * The rush hooks. It allows customized scripts to run at the specified point.
   * @beta
   */
  public readonly eventHooks: EventHooks;

  /**
   * The rush hooks. It allows customized scripts to run at the specified point.
   */
  public readonly packageNameParser: PackageNameParser;

  /**
   * @beta
   */
  public readonly versionPolicyConfiguration: VersionPolicyConfiguration;

  /**
   * @beta
   */
  public readonly versionPolicyConfigurationFilePath: string;

  /**
   * This configuration object contains settings repo maintainers have specified to enable
   * and disable experimental Rush features.
   *
   * @beta
   */
  public readonly experimentsConfiguration: ExperimentsConfiguration;

  /**
   * @internal
   */
  public readonly _rushPluginsConfiguration: RushPluginsConfiguration;

  /**
   * Use RushConfiguration.loadFromConfigurationFile() or Use RushConfiguration.loadFromDefaultLocation()
   * instead.
   */
  private constructor(rushConfigurationJson: IRushConfigurationJson, rushJsonFilename: string) {
    this.rushConfigurationJson = rushConfigurationJson;
    EnvironmentConfiguration.validate();

    if (rushConfigurationJson.nodeSupportedVersionRange) {
      if (!semver.validRange(rushConfigurationJson.nodeSupportedVersionRange)) {
        throw new Error(
          'Error parsing the node-semver expression in the "nodeSupportedVersionRange"' +
            ` field from rush.json: "${rushConfigurationJson.nodeSupportedVersionRange}"`
        );
      }
      if (!semver.satisfies(process.version, rushConfigurationJson.nodeSupportedVersionRange)) {
        let message: string =
          `Your dev environment is running Node.js version ${process.version} which does` +
          ` not meet the requirements for building this repository.  (The rush.json configuration` +
          ` requires nodeSupportedVersionRange="${rushConfigurationJson.nodeSupportedVersionRange}")`;

        if (rushConfigurationJson.nodeSupportedVersionInstructions) {
          message += '\n\n' + rushConfigurationJson.nodeSupportedVersionInstructions;
        }

        if (EnvironmentConfiguration.allowUnsupportedNodeVersion) {
          console.warn(message);
        } else {
          throw new Error(message);
        }
      }
    }

    this.rushJsonFile = rushJsonFilename;
    this.rushJsonFolder = path.dirname(rushJsonFilename);

    this.commonFolder = path.resolve(path.join(this.rushJsonFolder, RushConstants.commonFolderName));

    this.commonRushConfigFolder = path.join(this.commonFolder, 'config', 'rush');

    this.commonTempFolder =
      EnvironmentConfiguration.rushTempFolderOverride ||
      path.join(this.commonFolder, RushConstants.rushTempFolderName);

<<<<<<< HEAD
    this._commonTempSplitFolder = path.join(this._commonFolder, RushConstants.rushTempSplitFolderName);

    this._commonScriptsFolder = path.join(this._commonFolder, 'scripts');
=======
    this.commonScriptsFolder = path.join(this.commonFolder, 'scripts');
>>>>>>> ce92472e

    this.npmCacheFolder = path.resolve(path.join(this.commonTempFolder, 'npm-cache'));
    this.npmTmpFolder = path.resolve(path.join(this.commonTempFolder, 'npm-tmp'));
    this.yarnCacheFolder = path.resolve(path.join(this.commonTempFolder, 'yarn-cache'));

    this.changesFolder = path.join(this.commonFolder, RushConstants.changeFilesFolderName);

    this.currentVariantJsonFilename = path.join(this.commonTempFolder, 'current-variant.json');

    this.suppressNodeLtsWarning = !!rushConfigurationJson.suppressNodeLtsWarning;

    this.ensureConsistentVersions = !!rushConfigurationJson.ensureConsistentVersions;

    this._filteredProjectsCache = new Map<string, RushConfigurationProject[]>();

    const experimentsConfigFile: string = path.join(
      this.commonRushConfigFolder,
      RushConstants.experimentsFilename
    );
    this.experimentsConfiguration = new ExperimentsConfiguration(experimentsConfigFile);

    const rushPluginsConfigFilename: string = path.join(
      this.commonRushConfigFolder,
      RushConstants.rushPluginsConfigFilename
    );
    this._rushPluginsConfiguration = new RushPluginsConfiguration(rushPluginsConfigFilename);

    this.npmOptions = new NpmOptionsConfiguration(rushConfigurationJson.npmOptions || {});
    this.yarnOptions = new YarnOptionsConfiguration(rushConfigurationJson.yarnOptions || {});
    try {
      this.pnpmOptions = PnpmOptionsConfiguration.loadFromJsonFileOrThrow(
        `${this.commonRushConfigFolder}/${RushConstants.pnpmConfigFilename}`,
        this.commonTempFolder
      );
      if (rushConfigurationJson.pnpmOptions) {
        throw new Error(
          'Because the new config file "common/config/rush/pnpm-config.json" is being used, ' +
            'you must remove the old setting "pnpmOptions" from rush.json'
        );
      }
    } catch (error) {
      if (FileSystem.isNotExistError(error as Error)) {
        this.pnpmOptions = PnpmOptionsConfiguration.loadFromJsonObject(
          rushConfigurationJson.pnpmOptions || {},
          this.commonTempFolder
        );
      } else {
        throw error;
      }
    }

    // TODO: Add an actual "packageManager" field in rush.json
    const packageManagerFields: string[] = [];

    if (rushConfigurationJson.npmVersion) {
      this.packageManager = 'npm';
      this.packageManagerOptions = this.npmOptions;
      packageManagerFields.push('npmVersion');
    }
    if (rushConfigurationJson.pnpmVersion) {
      this.packageManager = 'pnpm';
      this.packageManagerOptions = this.pnpmOptions;
      packageManagerFields.push('pnpmVersion');
    }
    if (rushConfigurationJson.yarnVersion) {
      this.packageManager = 'yarn';
      this.packageManagerOptions = this.yarnOptions;
      packageManagerFields.push('yarnVersion');
    }

    if (packageManagerFields.length === 0) {
      throw new Error(
        `The rush.json configuration must specify one of: npmVersion, pnpmVersion, or yarnVersion`
      );
    }

    if (packageManagerFields.length > 1) {
      throw new Error(
        `The rush.json configuration cannot specify both ${packageManagerFields[0]}` +
          ` and ${packageManagerFields[1]} `
      );
    }

    if (this.packageManager === 'npm') {
      this.packageManagerToolVersion = rushConfigurationJson.npmVersion!;
      this.packageManagerWrapper = new NpmPackageManager(this.packageManagerToolVersion);
    } else if (this.packageManager === 'pnpm') {
      this.packageManagerToolVersion = rushConfigurationJson.pnpmVersion!;
      this.packageManagerWrapper = new PnpmPackageManager(this.packageManagerToolVersion);
    } else {
      this.packageManagerToolVersion = rushConfigurationJson.yarnVersion!;
      this.packageManagerWrapper = new YarnPackageManager(this.packageManagerToolVersion);
    }

    this.shrinkwrapFilename = this.packageManagerWrapper.shrinkwrapFilename;

<<<<<<< HEAD
    /// From "pnpm-lock.yaml" --> "split-workspace-pnpm-lock.yaml"
    const shrinkwrapFilenameParsedPath: path.ParsedPath = path.parse(this._shrinkwrapFilename);
    this._splitWorkspaceShrinkwrapFilename = path.join(
      shrinkwrapFilenameParsedPath.dir,
      'split-workspace-' + shrinkwrapFilenameParsedPath.name + shrinkwrapFilenameParsedPath.ext
    );

    this._tempShrinkwrapFilename = path.join(this._commonTempFolder, this._shrinkwrapFilename);
    this._tempSplitWorkspaceShrinkwrapFilename = path.join(
      this._commonTempSplitFolder,
      this._shrinkwrapFilename
    );
    this._packageManagerToolFilename = path.resolve(
=======
    this.tempShrinkwrapFilename = path.join(this.commonTempFolder, this.shrinkwrapFilename);
    this.packageManagerToolFilename = path.resolve(
>>>>>>> ce92472e
      path.join(
        this.commonTempFolder,
        `${this.packageManager}-local`,
        'node_modules',
        '.bin',
        `${this.packageManager}`
      )
    );

    /// From "C:\repo\common\temp\pnpm-lock.yaml" --> "C:\repo\common\temp\pnpm-lock-preinstall.yaml"
    const parsedPath: path.ParsedPath = path.parse(this.tempShrinkwrapFilename);
    this.tempShrinkwrapPreinstallFilename = path.join(
      parsedPath.dir,
      parsedPath.name + '-preinstall' + parsedPath.ext
    );

    RushConfiguration._validateCommonRushConfigFolder(
      this.commonRushConfigFolder,
      this.packageManagerWrapper,
      this.experimentsConfiguration
    );

    this.projectFolderMinDepth =
      rushConfigurationJson.projectFolderMinDepth !== undefined
        ? rushConfigurationJson.projectFolderMinDepth
        : 1;
    if (this.projectFolderMinDepth < 1) {
      throw new Error('Invalid projectFolderMinDepth; the minimum possible value is 1');
    }

    this.projectFolderMaxDepth =
      rushConfigurationJson.projectFolderMaxDepth !== undefined
        ? rushConfigurationJson.projectFolderMaxDepth
        : 2;
    if (this.projectFolderMaxDepth < this.projectFolderMinDepth) {
      throw new Error('The projectFolderMaxDepth cannot be smaller than the projectFolderMinDepth');
    }

    this.allowMostlyStandardPackageNames = !!rushConfigurationJson.allowMostlyStandardPackageNames;
    this.packageNameParser = this.allowMostlyStandardPackageNames
      ? PackageNameParsers.mostlyStandard
      : PackageNameParsers.rushDefault;

    this.approvedPackagesPolicy = new ApprovedPackagesPolicy(this, rushConfigurationJson);

    this.gitAllowedEmailRegExps = [];
    this.gitSampleEmail = '';
    if (rushConfigurationJson.gitPolicy) {
      if (rushConfigurationJson.gitPolicy.sampleEmail) {
        this.gitSampleEmail = rushConfigurationJson.gitPolicy.sampleEmail;
      }

      if (rushConfigurationJson.gitPolicy.allowedEmailRegExps) {
        this.gitAllowedEmailRegExps = rushConfigurationJson.gitPolicy.allowedEmailRegExps;

        if (this.gitSampleEmail.trim().length < 1) {
          throw new Error(
            'The rush.json file is missing the "sampleEmail" option, ' +
              'which is required when using "allowedEmailRegExps"'
          );
        }
      }

      if (rushConfigurationJson.gitPolicy.versionBumpCommitMessage) {
        this.gitVersionBumpCommitMessage = rushConfigurationJson.gitPolicy.versionBumpCommitMessage;
      }

      if (rushConfigurationJson.gitPolicy.changeLogUpdateCommitMessage) {
        this.gitChangeLogUpdateCommitMessage = rushConfigurationJson.gitPolicy.changeLogUpdateCommitMessage;
      }

      if (rushConfigurationJson.gitPolicy.changefilesCommitMessage) {
        this.gitChangefilesCommitMessage = rushConfigurationJson.gitPolicy.changefilesCommitMessage;
      }

      if (rushConfigurationJson.gitPolicy.tagSeparator) {
        this.gitTagSeparator = rushConfigurationJson.gitPolicy.tagSeparator;
      }
    }

    this.hotfixChangeEnabled = false;
    if (rushConfigurationJson.hotfixChangeEnabled) {
      this.hotfixChangeEnabled = rushConfigurationJson.hotfixChangeEnabled;
    }

    if (!rushConfigurationJson.repository) {
      rushConfigurationJson.repository = {};
    }

    this.repositoryDefaultBranch = rushConfigurationJson.repository.defaultBranch || DEFAULT_BRANCH;
    this.repositoryDefaultRemote = rushConfigurationJson.repository.defaultRemote || DEFAULT_REMOTE;
    const repositoryFieldWithMultipleUrls: IRushRepositoryJsonMultipleUrls =
      rushConfigurationJson.repository as IRushRepositoryJsonMultipleUrls;
    const repositoryFieldWithSingleUrl: IRushRepositoryJsonSingleUrl =
      rushConfigurationJson.repository as IRushRepositoryJsonSingleUrl;
    if (repositoryFieldWithMultipleUrls.urls) {
      if (repositoryFieldWithSingleUrl.url) {
        throw new Error("The 'repository.url' field cannot be used when 'repository.urls' is present");
      }

      this.repositoryUrls = repositoryFieldWithMultipleUrls.urls;
    } else if (repositoryFieldWithSingleUrl.url) {
      this.repositoryUrls = [repositoryFieldWithSingleUrl.url];
    } else {
      this.repositoryUrls = [];
    }

    this.telemetryEnabled = !!rushConfigurationJson.telemetryEnabled;
    this.eventHooks = new EventHooks(rushConfigurationJson.eventHooks || {});

    this.versionPolicyConfigurationFilePath = path.join(
      this.commonRushConfigFolder,
      RushConstants.versionPoliciesFilename
    );
    this.versionPolicyConfiguration = new VersionPolicyConfiguration(this.versionPolicyConfigurationFilePath);

    this._variants = new Set<string>();

    if (rushConfigurationJson.variants) {
      for (const variantOptions of rushConfigurationJson.variants) {
        const { variantName } = variantOptions;

        if (this._variants.has(variantName)) {
          throw new Error(`Duplicate variant named '${variantName}' specified in configuration.`);
        }

        this._variants.add(variantName);
      }
    }

    this._pathTrees = new Map();
  }

  private _initializeAndValidateLocalProjects(): void {
    this._projects = [];
    this._projectsByName = new Map<string, RushConfigurationProject>();

    // We sort the projects array in alphabetical order.  This ensures that the packages
    // are processed in a deterministic order by the various Rush algorithms.
    const sortedProjectJsons: IRushConfigurationProjectJson[] = this.rushConfigurationJson.projects.slice(0);
    sortedProjectJsons.sort((a: IRushConfigurationProjectJson, b: IRushConfigurationProjectJson) =>
      a.packageName.localeCompare(b.packageName)
    );

    const allowedProjectTags: Set<string> | undefined = this.rushConfigurationJson.allowedProjectTags
      ? new Set(this.rushConfigurationJson.allowedProjectTags)
      : undefined;
    const usedTempNames: Set<string> = new Set();
    for (let i: number = 0, len: number = sortedProjectJsons.length; i < len; i++) {
      const projectJson: IRushConfigurationProjectJson = sortedProjectJsons[i];
      const tempProjectName: string | undefined = RushConfiguration._generateTempNameForProject(
        projectJson,
        usedTempNames
      );
      const project: RushConfigurationProject = new RushConfigurationProject({
        projectJson,
        rushConfiguration: this,
        tempProjectName,
        allowedProjectTags
      });

      this._projects.push(project);
      if (this._projectsByName.has(project.packageName)) {
        throw new Error(
          `The project name "${project.packageName}" was specified more than once` +
            ` in the rush.json configuration file.`
        );
      }
      this._projectsByName.set(project.packageName, project);
    }

    this._hasSplitWorkspaceProject = false;
    for (const project of this._projects) {
      project.decoupledLocalDependencies.forEach((decoupledLocalDependency: string) => {
        if (!this.getProjectByName(decoupledLocalDependency)) {
          throw new Error(
            `In rush.json, the "${decoupledLocalDependency}" project does not exist,` +
              ` but was referenced by the decoupledLocalDependencies (previously cyclicDependencyProjects) for ${project.packageName}`
          );
        }
      });
      this.versionPolicyConfiguration.validate(this.projectsByName);

      // Consumer relationships will be established the first time one is requested
    }

    if (this.hasSplitWorkspaceProject) {
      this._validateSplitWorkspaceRelationships();
    }
  }

  /**
   * Loads the configuration data from an Rush.json configuration file and returns
   * an RushConfiguration object.
   */
  public static loadFromConfigurationFile(rushJsonFilename: string): RushConfiguration {
    let resolvedRushJsonFilename: string = path.resolve(rushJsonFilename);
    // Load the rush.json before we fix the casing. If the case is wrong on a case-sensitive filesystem,
    // the next line show throw.
    const rushConfigurationJson: IRushConfigurationJson = JsonFile.load(resolvedRushJsonFilename);

    try {
      resolvedRushJsonFilename = trueCasePathSync(resolvedRushJsonFilename);
    } catch (error) {
      /* ignore errors from true-case-path */
    }

    // Check the Rush version *before* we validate the schema, since if the version is outdated
    // then the schema may have changed. This should no longer be a problem after Rush 4.0 and the C2R wrapper,
    // but we'll validate anyway.
    const expectedRushVersion: string = rushConfigurationJson.rushVersion;

    const rushJsonBaseName: string = path.basename(resolvedRushJsonFilename);

    // If the version is missing or malformed, fall through and let the schema handle it.
    if (expectedRushVersion && semver.valid(expectedRushVersion)) {
      // Make sure the requested version isn't too old
      if (semver.lt(expectedRushVersion, MINIMUM_SUPPORTED_RUSH_JSON_VERSION)) {
        throw new Error(
          `${rushJsonBaseName} is version ${expectedRushVersion}, which is too old for this tool. ` +
            `The minimum supported version is ${MINIMUM_SUPPORTED_RUSH_JSON_VERSION}.`
        );
      }

      // Make sure the requested version isn't too new.
      //
      // If the major/minor versions are the same, then we consider the file to be compatible.
      // This is somewhat lax, e.g. "5.0.2-dev.3" will be assumed to be loadable by rush-lib 5.0.0.
      //
      // IMPORTANT: Whenever a breaking change is introduced for one of the config files, we must
      // increment the minor version number for Rush.
      if (
        semver.major(Rush.version) !== semver.major(expectedRushVersion) ||
        semver.minor(Rush.version) !== semver.minor(expectedRushVersion)
      ) {
        // If the major/minor are different, then make sure it's an older version.
        if (semver.lt(Rush.version, expectedRushVersion)) {
          throw new Error(
            `Unable to load ${rushJsonBaseName} because its RushVersion is` +
              ` ${rushConfigurationJson.rushVersion}, whereas @microsoft/rush-lib is version ${Rush.version}.` +
              ` Consider upgrading the library.`
          );
        }
      }
    }

    RushConfiguration._jsonSchema.validateObject(rushConfigurationJson, resolvedRushJsonFilename);

    return new RushConfiguration(rushConfigurationJson, resolvedRushJsonFilename);
  }

  public static loadFromDefaultLocation(options?: ITryFindRushJsonLocationOptions): RushConfiguration {
    const rushJsonLocation: string | undefined = RushConfiguration.tryFindRushJsonLocation(options);

    if (rushJsonLocation) {
      return RushConfiguration.loadFromConfigurationFile(rushJsonLocation);
    } else {
      throw Utilities.getRushConfigNotFoundError();
    }
  }

  /**
   * Find the rush.json location and return the path, or undefined if a rush.json can't be found.
   *
   * @privateRemarks
   * Keep this in sync with `findRushJsonLocation` in `rush-sdk/src/index.ts`.
   */
  public static tryFindRushJsonLocation(options?: ITryFindRushJsonLocationOptions): string | undefined {
    const optionsIn: ITryFindRushJsonLocationOptions = options || {};
    const verbose: boolean = optionsIn.showVerbose || false;
    let currentFolder: string = optionsIn.startingFolder || process.cwd();

    // Look upwards at parent folders until we find a folder containing rush.json
    for (let i: number = 0; i < 10; ++i) {
      const rushJsonFilename: string = path.join(currentFolder, 'rush.json');

      if (FileSystem.exists(rushJsonFilename)) {
        if (i > 0 && verbose) {
          console.log('Found configuration in ' + rushJsonFilename);
        }

        if (verbose) {
          console.log('');
        }

        return rushJsonFilename;
      }

      const parentFolder: string = path.dirname(currentFolder);
      if (parentFolder === currentFolder) {
        break;
      }

      currentFolder = parentFolder;
    }

    return undefined;
  }

  /**
   * This generates the unique names that are used to create temporary projects
   * in the Rush common folder.
   * NOTE: sortedProjectJsons is sorted by the caller.
   */
  private static _generateTempNameForProject(
    projectJson: IRushConfigurationProjectJson,
    usedTempNames: Set<string>
  ): string {
    // If the name is "@ms/MyProject", extract the "MyProject" part
    const unscopedName: string = PackageNameParsers.permissive.getUnscopedName(projectJson.packageName);

    // Generate a unique like name "@rush-temp/MyProject", or "@rush-temp/MyProject-2" if
    // there is a naming conflict
    let counter: number = 0;
    let tempProjectName: string = `${RushConstants.rushTempNpmScope}/${unscopedName}`;
    while (usedTempNames.has(tempProjectName)) {
      ++counter;
      tempProjectName = `${RushConstants.rushTempNpmScope}/${unscopedName}-${counter}`;
    }
    usedTempNames.add(tempProjectName);

    return tempProjectName;
  }

  /**
   * If someone adds a config file in the "common/rush/config" folder, it would be a bad
   * experience for Rush to silently ignore their file simply because they misspelled the
   * filename, or maybe it's an old format that's no longer supported.  The
   * _validateCommonRushConfigFolder() function makes sure that this folder only contains
   * recognized config files.
   */
  private static _validateCommonRushConfigFolder(
    commonRushConfigFolder: string,
    packageManagerWrapper: PackageManager,
    experiments: ExperimentsConfiguration
  ): void {
    if (!FileSystem.exists(commonRushConfigFolder)) {
      console.log(`Creating folder: ${commonRushConfigFolder}`);
      FileSystem.ensureFolder(commonRushConfigFolder);
      return;
    }

    for (const filename of FileSystem.readFolderItemNames(commonRushConfigFolder)) {
      // Ignore things that aren't actual files
      const stat: FileSystemStats = FileSystem.getLinkStatistics(path.join(commonRushConfigFolder, filename));
      if (!stat.isFile() && !stat.isSymbolicLink()) {
        continue;
      }

      // Ignore harmless file extensions
      const fileExtension: string = path.extname(filename);
      if (['.bak', '.disabled', '.md', '.old', '.orig'].indexOf(fileExtension) >= 0) {
        continue;
      }

      // Ignore hidden files such as ".DS_Store"
      if (filename.startsWith('.')) {
        continue;
      }

      if (filename.startsWith('deploy-') && fileExtension === '.json') {
        // Ignore "rush deploy" files, which use the naming pattern "deploy-<scenario-name>.json".
        continue;
      }

      const knownSet: Set<string> = new Set<string>(knownRushConfigFilenames.map((x) => x.toUpperCase()));

      // Add the shrinkwrap filename for the package manager to the known set.
      knownSet.add(packageManagerWrapper.shrinkwrapFilename.toUpperCase());

      // If the package manager is pnpm, then also add the pnpm file to the known set.
      if (packageManagerWrapper.packageManager === 'pnpm') {
        const pnpmPackageManager: PnpmPackageManager = packageManagerWrapper as PnpmPackageManager;
        knownSet.add(pnpmPackageManager.pnpmfileFilename.toUpperCase());
        knownSet.add(pnpmPackageManager.splitWorkspacePnpmfileFilename.toUpperCase());

        /// From "pnpm-lock.yaml" --> "split-workspace-pnpm-lock.yaml"
        const shrinkwrapFilenameParsedPath: path.ParsedPath = path.parse(
          pnpmPackageManager.shrinkwrapFilename
        );
        const splitWorkspaceShrinkwrapFilename: string = path.join(
          shrinkwrapFilenameParsedPath.dir,
          'split-workspace-' + shrinkwrapFilenameParsedPath.name + shrinkwrapFilenameParsedPath.ext
        );
        knownSet.add(splitWorkspaceShrinkwrapFilename.toUpperCase());
      }

      // Is the filename something we know?  If not, report an error.
      if (!knownSet.has(filename.toUpperCase())) {
        throw new Error(
          `An unrecognized file "${filename}" was found in the Rush config folder:` +
            ` ${commonRushConfigFolder}`
        );
      }
    }

    const pinnedVersionsFilename: string = path.join(
      commonRushConfigFolder,
      RushConstants.pinnedVersionsFilename
    );
    if (FileSystem.exists(pinnedVersionsFilename)) {
      throw new Error(
        'The "pinned-versions.json" config file is no longer supported;' +
          ' please move your settings to the "preferredVersions" field of a "common-versions.json" config file.' +
          ` (See the ${RushConstants.rushWebSiteUrl} documentation for details.)\n\n` +
          pinnedVersionsFilename
      );
    }
<<<<<<< HEAD
  }

  /**
   * The name of the package manager being used to install dependencies
   */
  public get packageManager(): PackageManagerName {
    return this._packageManager;
  }

  /**
   * {@inheritdoc PackageManager}
   *
   * @privateremarks
   * In the next major breaking API change, we will rename this property to "packageManager" and eliminate the
   * old property with that name.
   *
   * @beta
   */
  public get packageManagerWrapper(): PackageManager {
    return this._packageManagerWrapper;
  }

  /**
   * Gets the JSON data structure for the "rush.json" configuration file.
   *
   * @internal
   */
  public get rushConfigurationJson(): IRushConfigurationJson {
    return this._rushConfigurationJson;
  }

  /**
   * The absolute path to the "rush.json" configuration file that was loaded to construct this object.
   */
  public get rushJsonFile(): string {
    return this._rushJsonFile;
  }

  /**
   * The absolute path of the folder that contains rush.json for this project.
   */
  public get rushJsonFolder(): string {
    return this._rushJsonFolder;
  }

  /**
   * The folder that contains all change files.
   */
  public get changesFolder(): string {
    return this._changesFolder;
  }

  /**
   * The fully resolved path for the "common" folder where Rush will store settings that
   * affect all Rush projects.  This is always a subfolder of the folder containing "rush.json".
   * Example: `C:\MyRepo\common`
   */
  public get commonFolder(): string {
    return this._commonFolder;
  }

  /**
   * The folder where Rush's additional config files are stored.  This folder is always a
   * subfolder called `config\rush` inside the common folder.  (The `common\config` folder
   * is reserved for configuration files used by other tools.)  To avoid confusion or mistakes,
   * Rush will report an error if this this folder contains any unrecognized files.
   *
   * Example: `C:\MyRepo\common\config\rush`
   */
  public get commonRushConfigFolder(): string {
    return this._commonRushConfigFolder;
  }

  /**
   * The folder where temporary files will be stored.  This is always a subfolder called "temp"
   * under the common folder.
   * Example: `C:\MyRepo\common\temp`
   */
  public get commonTempFolder(): string {
    return this._commonTempFolder;
  }

  /**
   * The folder where temporary files will be stored.  This is always a subfolder called "temp"
   * under the common folder.
   * Example: `C:\MyRepo\common\temp-split`
   */
  public get commonTempSplitFolder(): string {
    return this._commonTempSplitFolder;
  }

  /**
   * The folder where automation scripts are stored.  This is always a subfolder called "scripts"
   * under the common folder.
   * Example: `C:\MyRepo\common\scripts`
   */
  public get commonScriptsFolder(): string {
    return this._commonScriptsFolder;
  }

  /**
   * The fully resolved path for the "autoinstallers" folder.
   * Example: `C:\MyRepo\common\autoinstallers`
   */
  public get commonAutoinstallersFolder(): string {
    return path.join(this._commonFolder, 'autoinstallers');
  }

  /**
   * The folder where rush-plugin options json files are stored.
   * Example: `C:\MyRepo\common\config\rush-plugins`
   */
  public get rushPluginOptionsFolder(): string {
    return path.join(this._commonFolder, 'config', 'rush-plugins');
  }

  /**
   * The local folder that will store the NPM package cache.  Rush does not rely on the
   * npm's default global cache folder, because npm's caching implementation does not
   * reliably handle multiple processes.  (For example, if a build box is running
   * "rush install" simultaneously for two different working folders, it may fail randomly.)
   *
   * Example: `C:\MyRepo\common\temp\npm-cache`
   */
  public get npmCacheFolder(): string {
    return this._npmCacheFolder;
=======
>>>>>>> ce92472e
  }

  /**
   * The fully resolved path for the "autoinstallers" folder.
   * Example: `C:\MyRepo\common\autoinstallers`
   */
  public get commonAutoinstallersFolder(): string {
    return path.join(this.commonFolder, 'autoinstallers');
  }

  /**
   * The folder where rush-plugin options json files are stored.
   * Example: `C:\MyRepo\common\config\rush-plugins`
   */
  public get rushPluginOptionsFolder(): string {
    return path.join(this.commonFolder, 'config', 'rush-plugins');
  }

  /**
   * The full path of the shrinkwrap file that is tracked by Git.  (The "rush install"
   * command uses a temporary copy, whose path is tempShrinkwrapFilename.)
   * @remarks
   * This property merely reports the filename; the file itself may not actually exist.
   * Example: `C:\MyRepo\common\npm-shrinkwrap.json` or `C:\MyRepo\common\pnpm-lock.yaml`
   *
   * @deprecated Use `getCommittedShrinkwrapFilename` instead, which gets the correct common
   * shrinkwrap file name for a given active variant.
   */
  public get committedShrinkwrapFilename(): string {
    return this.getCommittedShrinkwrapFilename();
  }

  /**
<<<<<<< HEAD
   * The filename (without any path) of the shrinkwrap file that is used by the package manager.
   * @remarks
   * This property merely reports the filename; the file itself may not actually exist.
   * Example: `npm-shrinkwrap.json` or `pnpm-lock.yaml`
   */
  public get shrinkwrapFilename(): string {
    return this._shrinkwrapFilename;
  }

  public get splitWorkspaceShrinkwrapFilename(): string {
    return this._splitWorkspaceShrinkwrapFilename;
  }

  /**
   * The full path of the temporary shrinkwrap file that is used during "rush install".
   * This file may get rewritten by the package manager during installation.
   * @remarks
   * This property merely reports the filename; the file itself may not actually exist.
   * Example: `C:\MyRepo\common\temp\npm-shrinkwrap.json` or `C:\MyRepo\common\temp\pnpm-lock.yaml`
   */
  public get tempShrinkwrapFilename(): string {
    return this._tempShrinkwrapFilename;
  }

  /**
   * The full path of the temporary shrinkwrap file for split workspace that is used during
   * "rush install". This file may get rewritten by the package manager during installation.
   * @remarks
   * This property merely reports the filename; the file itself may not actually exist.
   * Example: `C:\MyRepo\common\temp-split\pnpm-lock.yaml`
   */
  public get tempSplitWorkspaceShrinkwrapFilename(): string {
    return this._tempSplitWorkspaceShrinkwrapFilename;
  }

  /**
   * The full path of a backup copy of tempShrinkwrapFilename. This backup copy is made
   * before installation begins, and can be compared to determine how the package manager
   * modified tempShrinkwrapFilename.
   * @remarks
   * This property merely reports the filename; the file itself may not actually exist.
   * Example: `C:\MyRepo\common\temp\npm-shrinkwrap-preinstall.json`
   * or `C:\MyRepo\common\temp\pnpm-lock-preinstall.yaml`
   */
  public get tempShrinkwrapPreinstallFilename(): string {
    return this._tempShrinkwrapPreinstallFilename;
  }

  /**
=======
>>>>>>> ce92472e
   * Returns an English phrase such as "shrinkwrap file" that can be used in logging messages
   * to refer to the shrinkwrap file using appropriate terminology for the currently selected
   * package manager.
   */
  public get shrinkwrapFilePhrase(): string {
    if (this.packageManager === 'yarn') {
      // Eventually we'd like to be consistent with Yarn's terminology of calling this a "lock file",
      // but a lot of Rush documentation uses "shrinkwrap" file and would all need to be updated.
      return 'shrinkwrap file (yarn.lock)';
    } else {
      return 'shrinkwrap file';
    }
  }

  /**
   * The filename of the build dependency data file.  By default this is
   * called 'rush-link.json' resides in the Rush common folder.
   * Its data structure is defined by IRushLinkJson.
   *
   * Example: `C:\MyRepo\common\temp\rush-link.json`
   *
   * @deprecated The "rush-link.json" file was removed in Rush 5.30.0.
   * Use `RushConfigurationProject.localDependencyProjects` instead.
   */
  public get rushLinkJsonFilename(): string {
    throw new Error(
      'The "rush-link.json" file was removed in Rush 5.30.0. Use ' +
        'RushConfigurationProject.localDependencyProjects instead.'
    );
  }

  /**
   * The default fully-qualified git remote branch of the repository. This helps "rush change" find the right branch to compare against.
   */
  public get repositoryDefaultFullyQualifiedRemoteBranch(): string {
    return `${this.repositoryDefaultRemote}/${this.repositoryDefaultBranch}`;
  }

  public get projects(): RushConfigurationProject[] {
    if (!this._projects) {
      this._initializeAndValidateLocalProjects();
    }

    return this._projects!;
  }

  public get projectsByName(): Map<string, RushConfigurationProject> {
    if (!this._projectsByName) {
      this._initializeAndValidateLocalProjects();
    }

    return this._projectsByName!;
  }

  /**
   * Obtains the mapping from custom tags to projects.
   * @beta
   */
  public get projectsByTag(): ReadonlyMap<string, ReadonlySet<RushConfigurationProject>> {
    if (!this._projectsByTag) {
      const projectsByTag: Map<string, Set<RushConfigurationProject>> = new Map();
      for (const project of this.projects) {
        for (const tag of project.tags) {
          let collection: Set<RushConfigurationProject> | undefined = projectsByTag.get(tag);
          if (!collection) {
            projectsByTag.set(tag, (collection = new Set()));
          }
          collection.add(project);
        }
      }
      this._projectsByTag = projectsByTag;
    }
    return this._projectsByTag;
  }

  /**
<<<<<<< HEAD
   * Search for projects according to filter
   * @beta
   */
  public getFilteredProjects(filter: IRushConfigurationProjectsFilter): RushConfigurationProject[] {
    const { splitWorkspace } = filter;
    const cacheKey: string = `${splitWorkspace}`;

    let filteredProjects: RushConfigurationProject[] | undefined = this._filteredProjectsCache.get(cacheKey);
    if (!filteredProjects) {
      filteredProjects = this.projects.filter(
        (project: RushConfigurationProject) => project.splitWorkspace === splitWorkspace
      );
      this._filteredProjectsCache.set(cacheKey, filteredProjects);
    }
    return filteredProjects;
  }

  /**
   * {@inheritDoc NpmOptionsConfiguration}
   */
  public get npmOptions(): NpmOptionsConfiguration {
    return this._npmOptions;
  }

  /**
   * {@inheritDoc PnpmOptionsConfiguration}
   */
  public get pnpmOptions(): PnpmOptionsConfiguration {
    return this._pnpmOptions;
  }

  /**
   * {@inheritDoc YarnOptionsConfiguration}
   */
  public get yarnOptions(): YarnOptionsConfiguration {
    return this._yarnOptions;
  }

  /**
   * The configuration options used by the current package manager.
   * @remarks
   * For package manager specific variants, reference {@link RushConfiguration.npmOptions | npmOptions},
   * {@link RushConfiguration.pnpmOptions | pnpmOptions}, or {@link RushConfiguration.yarnOptions | yarnOptions}.
   */
  public get packageManagerOptions(): PackageManagerOptionsConfigurationBase {
    return this._packageManagerConfigurationOptions;
  }

  /**
=======
>>>>>>> ce92472e
   * Settings from the common-versions.json config file.
   * @remarks
   * If the common-versions.json file is missing, this property will not be undefined.
   * Instead it will be initialized in an empty state, and calling CommonVersionsConfiguration.save()
   * will create the file.
   *
   * @deprecated Use `getCommonVersions` instead, which gets the correct common version data
   * for a given active variant.
   */
  public get commonVersions(): CommonVersionsConfiguration {
    return this.getCommonVersions();
  }

  /**
   * Gets the currently-installed variant, if an installation has occurred.
   * For Rush operations which do not take a --variant parameter, this method
   * determines which variant, if any, was last specified when performing "rush install"
   * or "rush update".
   */
  public get currentInstalledVariant(): string | undefined {
    let variant: string | undefined;

    if (FileSystem.exists(this.currentVariantJsonFilename)) {
      const currentVariantJson: ICurrentVariantJson = JsonFile.load(this.currentVariantJsonFilename);

      variant = currentVariantJson.variant || undefined;
    }

    return variant;
  }

  /**
<<<<<<< HEAD
   * The rush hooks. It allows customized scripts to run at the specified point.
   * @beta
   */
  public get eventHooks(): EventHooks {
    return this._eventHooks;
  }

  /**
   * The rush hooks. It allows customized scripts to run at the specified point.
   */
  public get packageNameParser(): PackageNameParser {
    return this._packageNameParser;
  }

  /**
   * Is there any split workspace project.
   */
  public get hasSplitWorkspaceProject(): boolean {
    if (undefined === this._hasSplitWorkspaceProject) {
      const splitWorkspaceProjects: RushConfigurationProject[] = this.getFilteredProjects({
        splitWorkspace: true
      });
      this._hasSplitWorkspaceProject = splitWorkspaceProjects.length > 0;
    }
    return this._hasSplitWorkspaceProject;
  }

  /**
=======
>>>>>>> ce92472e
   * Gets the path to the common-versions.json config file for a specific variant.
   * @param variant - The name of the current variant in use by the active command.
   */
  public getCommonVersionsFilePath(variant?: string | undefined): string {
    const commonVersionsFilename: string = path.join(
      this.commonRushConfigFolder,
      ...(variant ? [RushConstants.rushVariantsFolderName, variant] : []),
      RushConstants.commonVersionsFilename
    );
    return commonVersionsFilename;
  }

  /**
   * Gets the settings from the common-versions.json config file for a specific variant.
   * @param variant - The name of the current variant in use by the active command.
   */
  public getCommonVersions(variant?: string | undefined): CommonVersionsConfiguration {
    if (!this._commonVersionsConfigurationsByVariant) {
      this._commonVersionsConfigurationsByVariant = new Map();
    }

    // Use an empty string as the key when no variant provided. Anything else would possibly conflict
    // with a variant created by the user
    const variantKey: string = variant || '';
    let commonVersionsConfiguration: CommonVersionsConfiguration | undefined =
      this._commonVersionsConfigurationsByVariant.get(variantKey);
    if (!commonVersionsConfiguration) {
      const commonVersionsFilename: string = this.getCommonVersionsFilePath(variant);
      commonVersionsConfiguration = CommonVersionsConfiguration.loadFromFile(commonVersionsFilename);
      this._commonVersionsConfigurationsByVariant.set(variantKey, commonVersionsConfiguration);
    }

    return commonVersionsConfiguration;
  }

  /**
   * Returns a map of all direct dependencies that only have a single semantic version specifier.
   * @param variant - The name of the current variant in use by the active command.
   *
   * @returns A map of dependency name --\> version specifier for implicitly preferred versions.
   */
  public getImplicitlyPreferredVersions(variant?: string | undefined): Map<string, string> {
    // TODO: During the next major release of Rush, replace this `require` call with a dynamic import, and
    // change this function to be async.
    const DependencyAnalyzerModule: typeof DependencyAnalyzerModuleType = require('../logic/DependencyAnalyzer');
    const dependencyAnalyzer: DependencyAnalyzerModuleType.DependencyAnalyzer =
      DependencyAnalyzerModule.DependencyAnalyzer.forRushConfiguration(this);
    const dependencyAnalysis: DependencyAnalyzerModuleType.IDependencyAnalysis =
      dependencyAnalyzer.getAnalysis(variant);
    return dependencyAnalysis.implicitlyPreferredVersionByPackageName;
  }

  /**
   * Gets the path to the repo-state.json file for a specific variant.
   * @param variant - The name of the current variant in use by the active command.
   */
  public getRepoStateFilePath(variant?: string | undefined): string {
    const repoStateFilename: string = path.join(
      this.commonRushConfigFolder,
      ...(variant ? [RushConstants.rushVariantsFolderName, variant] : []),
      RushConstants.repoStateFilename
    );
    return repoStateFilename;
  }

  /**
   * Gets the contents from the repo-state.json file for a specific variant.
   * @param variant - The name of the current variant in use by the active command.
   */
  public getRepoState(variant?: string | undefined): RepoStateFile {
    const repoStateFilename: string = this.getRepoStateFilePath(variant);
    return RepoStateFile.loadFromFile(repoStateFilename, variant);
  }

  /**
   * Gets the committed shrinkwrap file name for a specific variant.
   * @param variant - The name of the current variant in use by the active command.
   */
  public getCommittedShrinkwrapFilename(variant?: string | undefined): string {
    if (variant) {
      if (!this._variants.has(variant)) {
        throw new Error(
          `Invalid variant name '${variant}'. The provided variant parameter needs to be ` +
            `one of the following from rush.json: ` +
            `${Array.from(this._variants.values())
              .map((name: string) => `"${name}"`)
              .join(', ')}.`
        );
      }
    }

    const variantConfigFolderPath: string = this._getVariantConfigFolderPath(variant);

    return path.join(variantConfigFolderPath, this.shrinkwrapFilename);
  }

  /**
   * Gets the committed shrinkwrap file name for split workspace.
   * @param variant - The name of the current variant in use by the active command.
   */
  public getCommittedSplitWorkspaceShrinkwrapFilename(): string {
    return path.join(this._commonRushConfigFolder, this._splitWorkspaceShrinkwrapFilename);
  }

  /**
   * Gets the absolute path for "pnpmfile.js" for a specific variant.
   * @param variant - The name of the current variant in use by the active command.
   * @remarks
   * The file path is returned even if PNPM is not configured as the package manager.
   */
  public getPnpmfilePath(variant?: string | undefined): string {
    const variantConfigFolderPath: string = this._getVariantConfigFolderPath(variant);

    return path.join(
      variantConfigFolderPath,
      (this.packageManagerWrapper as PnpmPackageManager).pnpmfileFilename
    );
  }

  /**
   * Looks up a project in the projectsByName map.  If the project is not found,
   * then undefined is returned.
   */
  public getProjectByName(projectName: string): RushConfigurationProject | undefined {
    return this.projectsByName.get(projectName);
  }

  /**
   * This is used e.g. by command-line interfaces such as "rush build --to example".
   * If "example" is not a project name, then it also looks for a scoped name
   * like `@something/example`.  If exactly one project matches this heuristic, it
   * is returned.  Otherwise, undefined is returned.
   */
  public findProjectByShorthandName(shorthandProjectName: string): RushConfigurationProject | undefined {
    // Is there an exact match?
    let result: RushConfigurationProject | undefined = this.projectsByName.get(shorthandProjectName);
    if (result) {
      return result;
    }

    // Is there an approximate match?
    for (const project of this.projects) {
      if (this.packageNameParser.getUnscopedName(project.packageName) === shorthandProjectName) {
        if (result) {
          // Ambiguous -- there is more than one match
          return undefined;
        } else {
          result = project;
        }
      }
    }
    return result;
  }

  /**
   * Looks up a project by its RushConfigurationProject.tempProjectName field.
   * @returns The found project, or undefined if no match was found.
   */
  public findProjectByTempName(tempProjectName: string): RushConfigurationProject | undefined {
    // Is there an approximate match?
    for (const project of this.projects) {
      if (project.tempProjectName === tempProjectName) {
        return project;
      }
    }
    return undefined;
  }

  /**
   * @returns An optimized lookup engine to find a project by its path relative to the specified root.
   * @beta
   */
  public getProjectLookupForRoot(rootPath: string): LookupByPath<RushConfigurationProject> {
    let pathTree: LookupByPath<RushConfigurationProject> | undefined = this._pathTrees.get(rootPath);
    if (!pathTree) {
      this._pathTrees.set(rootPath, (pathTree = new LookupByPath()));
      for (const project of this.projects) {
        const relativePath: string = path.relative(rootPath, project.projectFolder);
        pathTree.setItemFromSegments(LookupByPath.iteratePathSegments(relativePath, path.sep), project);
      }
    }
    return pathTree;
  }

  /**
   * Returns the project for which the specified path is underneath that project's folder.
   * If the path is not under any project's folder, returns undefined.
   */
  public tryGetProjectForPath(currentFolderPath: string): RushConfigurationProject | undefined {
    // TODO: Improve the method in which a package is found, perhaps without having to sort / loop though the entire package list
    const resolvedPath: string = path.resolve(currentFolderPath);
    const sortedProjects: RushConfigurationProject[] = this.projects.sort(
      (a, b) => b.projectFolder.length - a.projectFolder.length
    );
    for (const project of sortedProjects) {
      if (Path.isUnderOrEqual(resolvedPath, project.projectFolder)) {
        return project;
      }
    }
    return undefined;
  }

  private _getVariantConfigFolderPath(variant?: string | undefined): string {
    if (variant) {
      if (!this._variants.has(variant)) {
        throw new Error(
          `Invalid variant name '${variant}'. The provided variant parameter needs to be ` +
            `one of the following from rush.json: ` +
            `${Array.from(this._variants.values())
              .map((name: string) => `"${name}"`)
              .join(', ')}.`
        );
      }
    }

    return path.join(
      this.commonRushConfigFolder,
      ...(variant ? [RushConstants.rushVariantsFolderName, variant] : [])
    );
  }

  /**
   * Split workspace can only works on PNPM with "useWorkspaces" enabled.
   * The workspace project can NOT depend on a split workspace project.
   * The split workspace project CAN depend on a workspace project.
   */
  private _validateSplitWorkspaceRelationships(): void {
    if (this._packageManager !== 'pnpm' || !this._pnpmOptions.useWorkspaces) {
      throw new Error(
        `Split workspace is only supported on PNPM with "useWorkspaces" enabled. Please specify "pnpmVersion" and set "useWorkspaces": true in your rush.json.`
      );
    }

    for (const project of this.projects) {
      if (!project.splitWorkspace) {
        for (const dependencyProject of project.dependencyProjects) {
          if (dependencyProject.splitWorkspace) {
            throw new Error(
              `The "${project.packageName}" cannot depend on "${dependencyProject.packageName}" because regular workspace projects cannot depend on projects from the split workspace.`
            );
          }
        }

        // For regular workspace project has a shrinkwrap file in its project folder, print a warning about this to avoid confusion.
        if (
          FileSystem.exists(path.join(project.projectFolder, this.packageManagerWrapper.shrinkwrapFilename))
        ) {
          console.warn(
            `Project ${project.packageName} has a ${this.packageManagerWrapper.shrinkwrapFilename} file in its project folder. Please consider to delete it to avoid confusion.`
          );
        }
      }
    }
  }
}<|MERGE_RESOLUTION|>--- conflicted
+++ resolved
@@ -215,41 +215,8 @@
  * @public
  */
 export class RushConfiguration {
-<<<<<<< HEAD
-  private static _jsonSchema: JsonSchema = JsonSchema.fromFile(
-    path.join(__dirname, '../schemas/rush.schema.json')
-  );
-
-  private _rushJsonFile: string;
-  private _rushJsonFolder: string;
-  private _changesFolder: string;
-  private _commonFolder: string;
-  private _commonTempFolder: string;
-  private _commonTempSplitFolder: string;
-  private _commonScriptsFolder: string;
-  private _commonRushConfigFolder: string;
-  private _packageManager!: PackageManagerName;
-  private _packageManagerWrapper: PackageManager;
-  private _npmCacheFolder: string;
-  private _npmTmpFolder: string;
-  private _yarnCacheFolder: string;
-  private _shrinkwrapFilename: string;
-  private _splitWorkspaceShrinkwrapFilename: string;
-  private _tempShrinkwrapFilename: string;
-  private _tempShrinkwrapPreinstallFilename: string;
-  private _tempSplitWorkspaceShrinkwrapFilename: string;
-  private _currentVariantJsonFilename: string;
-  private _packageManagerToolVersion: string;
-  private _packageManagerToolFilename: string;
-  private _projectFolderMinDepth: number;
-  private _projectFolderMaxDepth: number;
-  private _allowMostlyStandardPackageNames: boolean;
-  private _ensureConsistentVersions: boolean;
-  private _suppressNodeLtsWarning: boolean;
-=======
   private static _jsonSchema: JsonSchema = JsonSchema.fromLoadedObject(schemaJson);
 
->>>>>>> ce92472e
   private _variants: Set<string>;
   private readonly _pathTrees: Map<string, LookupByPath<RushConfigurationProject>>;
 
@@ -331,6 +298,13 @@
    * Example: `C:\MyRepo\common\temp`
    */
   public readonly commonTempFolder: string;
+
+  /**
+   * The folder where temporary files will be stored.  This is always a subfolder called "temp"
+   * under the common folder.
+   * Example: `C:\MyRepo\common\temp-split`
+   */
+  public readonly commonTempSplitFolder: string;
 
   /**
    * The folder where automation scripts are stored.  This is always a subfolder called "scripts"
@@ -394,6 +368,23 @@
   public readonly tempShrinkwrapPreinstallFilename: string;
 
   /**
+   * The filename (without any path) of the shrinkwrap file for split workspace that is used by the package manager.
+   * @remarks
+   * This property merely reports the filename; the file itself may not actually exist.
+   * Example: `pnpm-lock.yaml`
+   */
+  public readonly splitWorkspaceShrinkwrapFilename: string;
+
+  /**
+   * The full path of the temporary shrinkwrap file for split workspace that is used during
+   * "rush install". This file may get rewritten by the package manager during installation.
+   * @remarks
+   * This property merely reports the filename; the file itself may not actually exist.
+   * Example: `C:\MyRepo\common\temp-split\pnpm-lock.yaml`
+   */
+  public readonly tempSplitWorkspaceShrinkwrapFilename: string;
+
+  /**
    * The filename of the variant dependency data file.  By default this is
    * called 'current-variant.json' resides in the Rush common folder.
    * Its data structure is defined by ICurrentVariantJson.
@@ -640,13 +631,9 @@
       EnvironmentConfiguration.rushTempFolderOverride ||
       path.join(this.commonFolder, RushConstants.rushTempFolderName);
 
-<<<<<<< HEAD
-    this._commonTempSplitFolder = path.join(this._commonFolder, RushConstants.rushTempSplitFolderName);
-
-    this._commonScriptsFolder = path.join(this._commonFolder, 'scripts');
-=======
+    this.commonTempSplitFolder = path.join(this.commonFolder, RushConstants.rushTempSplitFolderName);
+
     this.commonScriptsFolder = path.join(this.commonFolder, 'scripts');
->>>>>>> ce92472e
 
     this.npmCacheFolder = path.resolve(path.join(this.commonTempFolder, 'npm-cache'));
     this.npmTmpFolder = path.resolve(path.join(this.commonTempFolder, 'npm-tmp'));
@@ -743,24 +730,20 @@
 
     this.shrinkwrapFilename = this.packageManagerWrapper.shrinkwrapFilename;
 
-<<<<<<< HEAD
     /// From "pnpm-lock.yaml" --> "split-workspace-pnpm-lock.yaml"
-    const shrinkwrapFilenameParsedPath: path.ParsedPath = path.parse(this._shrinkwrapFilename);
-    this._splitWorkspaceShrinkwrapFilename = path.join(
+    const shrinkwrapFilenameParsedPath: path.ParsedPath = path.parse(this.shrinkwrapFilename);
+    this.splitWorkspaceShrinkwrapFilename = path.join(
       shrinkwrapFilenameParsedPath.dir,
       'split-workspace-' + shrinkwrapFilenameParsedPath.name + shrinkwrapFilenameParsedPath.ext
     );
 
-    this._tempShrinkwrapFilename = path.join(this._commonTempFolder, this._shrinkwrapFilename);
-    this._tempSplitWorkspaceShrinkwrapFilename = path.join(
-      this._commonTempSplitFolder,
-      this._shrinkwrapFilename
+    this.tempSplitWorkspaceShrinkwrapFilename = path.join(
+      this.commonTempSplitFolder,
+      this.shrinkwrapFilename
     );
-    this._packageManagerToolFilename = path.resolve(
-=======
+
     this.tempShrinkwrapFilename = path.join(this.commonTempFolder, this.shrinkwrapFilename);
     this.packageManagerToolFilename = path.resolve(
->>>>>>> ce92472e
       path.join(
         this.commonTempFolder,
         `${this.packageManager}-local`,
@@ -1169,135 +1152,6 @@
           pinnedVersionsFilename
       );
     }
-<<<<<<< HEAD
-  }
-
-  /**
-   * The name of the package manager being used to install dependencies
-   */
-  public get packageManager(): PackageManagerName {
-    return this._packageManager;
-  }
-
-  /**
-   * {@inheritdoc PackageManager}
-   *
-   * @privateremarks
-   * In the next major breaking API change, we will rename this property to "packageManager" and eliminate the
-   * old property with that name.
-   *
-   * @beta
-   */
-  public get packageManagerWrapper(): PackageManager {
-    return this._packageManagerWrapper;
-  }
-
-  /**
-   * Gets the JSON data structure for the "rush.json" configuration file.
-   *
-   * @internal
-   */
-  public get rushConfigurationJson(): IRushConfigurationJson {
-    return this._rushConfigurationJson;
-  }
-
-  /**
-   * The absolute path to the "rush.json" configuration file that was loaded to construct this object.
-   */
-  public get rushJsonFile(): string {
-    return this._rushJsonFile;
-  }
-
-  /**
-   * The absolute path of the folder that contains rush.json for this project.
-   */
-  public get rushJsonFolder(): string {
-    return this._rushJsonFolder;
-  }
-
-  /**
-   * The folder that contains all change files.
-   */
-  public get changesFolder(): string {
-    return this._changesFolder;
-  }
-
-  /**
-   * The fully resolved path for the "common" folder where Rush will store settings that
-   * affect all Rush projects.  This is always a subfolder of the folder containing "rush.json".
-   * Example: `C:\MyRepo\common`
-   */
-  public get commonFolder(): string {
-    return this._commonFolder;
-  }
-
-  /**
-   * The folder where Rush's additional config files are stored.  This folder is always a
-   * subfolder called `config\rush` inside the common folder.  (The `common\config` folder
-   * is reserved for configuration files used by other tools.)  To avoid confusion or mistakes,
-   * Rush will report an error if this this folder contains any unrecognized files.
-   *
-   * Example: `C:\MyRepo\common\config\rush`
-   */
-  public get commonRushConfigFolder(): string {
-    return this._commonRushConfigFolder;
-  }
-
-  /**
-   * The folder where temporary files will be stored.  This is always a subfolder called "temp"
-   * under the common folder.
-   * Example: `C:\MyRepo\common\temp`
-   */
-  public get commonTempFolder(): string {
-    return this._commonTempFolder;
-  }
-
-  /**
-   * The folder where temporary files will be stored.  This is always a subfolder called "temp"
-   * under the common folder.
-   * Example: `C:\MyRepo\common\temp-split`
-   */
-  public get commonTempSplitFolder(): string {
-    return this._commonTempSplitFolder;
-  }
-
-  /**
-   * The folder where automation scripts are stored.  This is always a subfolder called "scripts"
-   * under the common folder.
-   * Example: `C:\MyRepo\common\scripts`
-   */
-  public get commonScriptsFolder(): string {
-    return this._commonScriptsFolder;
-  }
-
-  /**
-   * The fully resolved path for the "autoinstallers" folder.
-   * Example: `C:\MyRepo\common\autoinstallers`
-   */
-  public get commonAutoinstallersFolder(): string {
-    return path.join(this._commonFolder, 'autoinstallers');
-  }
-
-  /**
-   * The folder where rush-plugin options json files are stored.
-   * Example: `C:\MyRepo\common\config\rush-plugins`
-   */
-  public get rushPluginOptionsFolder(): string {
-    return path.join(this._commonFolder, 'config', 'rush-plugins');
-  }
-
-  /**
-   * The local folder that will store the NPM package cache.  Rush does not rely on the
-   * npm's default global cache folder, because npm's caching implementation does not
-   * reliably handle multiple processes.  (For example, if a build box is running
-   * "rush install" simultaneously for two different working folders, it may fail randomly.)
-   *
-   * Example: `C:\MyRepo\common\temp\npm-cache`
-   */
-  public get npmCacheFolder(): string {
-    return this._npmCacheFolder;
-=======
->>>>>>> ce92472e
   }
 
   /**
@@ -1331,58 +1185,6 @@
   }
 
   /**
-<<<<<<< HEAD
-   * The filename (without any path) of the shrinkwrap file that is used by the package manager.
-   * @remarks
-   * This property merely reports the filename; the file itself may not actually exist.
-   * Example: `npm-shrinkwrap.json` or `pnpm-lock.yaml`
-   */
-  public get shrinkwrapFilename(): string {
-    return this._shrinkwrapFilename;
-  }
-
-  public get splitWorkspaceShrinkwrapFilename(): string {
-    return this._splitWorkspaceShrinkwrapFilename;
-  }
-
-  /**
-   * The full path of the temporary shrinkwrap file that is used during "rush install".
-   * This file may get rewritten by the package manager during installation.
-   * @remarks
-   * This property merely reports the filename; the file itself may not actually exist.
-   * Example: `C:\MyRepo\common\temp\npm-shrinkwrap.json` or `C:\MyRepo\common\temp\pnpm-lock.yaml`
-   */
-  public get tempShrinkwrapFilename(): string {
-    return this._tempShrinkwrapFilename;
-  }
-
-  /**
-   * The full path of the temporary shrinkwrap file for split workspace that is used during
-   * "rush install". This file may get rewritten by the package manager during installation.
-   * @remarks
-   * This property merely reports the filename; the file itself may not actually exist.
-   * Example: `C:\MyRepo\common\temp-split\pnpm-lock.yaml`
-   */
-  public get tempSplitWorkspaceShrinkwrapFilename(): string {
-    return this._tempSplitWorkspaceShrinkwrapFilename;
-  }
-
-  /**
-   * The full path of a backup copy of tempShrinkwrapFilename. This backup copy is made
-   * before installation begins, and can be compared to determine how the package manager
-   * modified tempShrinkwrapFilename.
-   * @remarks
-   * This property merely reports the filename; the file itself may not actually exist.
-   * Example: `C:\MyRepo\common\temp\npm-shrinkwrap-preinstall.json`
-   * or `C:\MyRepo\common\temp\pnpm-lock-preinstall.yaml`
-   */
-  public get tempShrinkwrapPreinstallFilename(): string {
-    return this._tempShrinkwrapPreinstallFilename;
-  }
-
-  /**
-=======
->>>>>>> ce92472e
    * Returns an English phrase such as "shrinkwrap file" that can be used in logging messages
    * to refer to the shrinkwrap file using appropriate terminology for the currently selected
    * package manager.
@@ -1459,7 +1261,6 @@
   }
 
   /**
-<<<<<<< HEAD
    * Search for projects according to filter
    * @beta
    */
@@ -1478,39 +1279,6 @@
   }
 
   /**
-   * {@inheritDoc NpmOptionsConfiguration}
-   */
-  public get npmOptions(): NpmOptionsConfiguration {
-    return this._npmOptions;
-  }
-
-  /**
-   * {@inheritDoc PnpmOptionsConfiguration}
-   */
-  public get pnpmOptions(): PnpmOptionsConfiguration {
-    return this._pnpmOptions;
-  }
-
-  /**
-   * {@inheritDoc YarnOptionsConfiguration}
-   */
-  public get yarnOptions(): YarnOptionsConfiguration {
-    return this._yarnOptions;
-  }
-
-  /**
-   * The configuration options used by the current package manager.
-   * @remarks
-   * For package manager specific variants, reference {@link RushConfiguration.npmOptions | npmOptions},
-   * {@link RushConfiguration.pnpmOptions | pnpmOptions}, or {@link RushConfiguration.yarnOptions | yarnOptions}.
-   */
-  public get packageManagerOptions(): PackageManagerOptionsConfigurationBase {
-    return this._packageManagerConfigurationOptions;
-  }
-
-  /**
-=======
->>>>>>> ce92472e
    * Settings from the common-versions.json config file.
    * @remarks
    * If the common-versions.json file is missing, this property will not be undefined.
@@ -1540,22 +1308,6 @@
     }
 
     return variant;
-  }
-
-  /**
-<<<<<<< HEAD
-   * The rush hooks. It allows customized scripts to run at the specified point.
-   * @beta
-   */
-  public get eventHooks(): EventHooks {
-    return this._eventHooks;
-  }
-
-  /**
-   * The rush hooks. It allows customized scripts to run at the specified point.
-   */
-  public get packageNameParser(): PackageNameParser {
-    return this._packageNameParser;
   }
 
   /**
@@ -1572,8 +1324,6 @@
   }
 
   /**
-=======
->>>>>>> ce92472e
    * Gets the path to the common-versions.json config file for a specific variant.
    * @param variant - The name of the current variant in use by the active command.
    */
@@ -1675,7 +1425,7 @@
    * @param variant - The name of the current variant in use by the active command.
    */
   public getCommittedSplitWorkspaceShrinkwrapFilename(): string {
-    return path.join(this._commonRushConfigFolder, this._splitWorkspaceShrinkwrapFilename);
+    return path.join(this.commonRushConfigFolder, this.splitWorkspaceShrinkwrapFilename);
   }
 
   /**
@@ -1801,7 +1551,7 @@
    * The split workspace project CAN depend on a workspace project.
    */
   private _validateSplitWorkspaceRelationships(): void {
-    if (this._packageManager !== 'pnpm' || !this._pnpmOptions.useWorkspaces) {
+    if (this.packageManager !== 'pnpm' || !this.pnpmOptions.useWorkspaces) {
       throw new Error(
         `Split workspace is only supported on PNPM with "useWorkspaces" enabled. Please specify "pnpmVersion" and set "useWorkspaces": true in your rush.json.`
       );
