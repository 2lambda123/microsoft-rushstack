// Copyright (c) Microsoft Corporation. All rights reserved. Licensed under the MIT license.
// See LICENSE in the project root for license information.

<<<<<<< HEAD
import { JsonFile, Import, IPackageJson, JsonObject, Path } from '@rushstack/node-core-library';
=======
import * as path from 'path';

import { FileSystem, JsonFile, JsonObject, Path } from '@rushstack/node-core-library';
>>>>>>> 647e0373

import { BaseFlag } from './base/BaseFlag';
import { PackageManagerName } from './packageManager/PackageManager';
import { RushConfiguration } from './RushConfiguration';
import { objectsAreDeepEqual } from '../utilities/objectUtilities';

export const LAST_INSTALL_FLAG_FILE_NAME: string = 'last-install.flag';

/**
 * This represents the JSON data structure for the "last-install.flag" file.
 * @internal
 */
export interface ILastInstallFlagJson {
  /**
   * Current node version
   */
  node: string;
  /**
   * Current package manager name
   */
  packageManager: PackageManagerName;
  /**
   * Current package manager version
   */
  packageManagerVersion: string;
  /**
   * Current rush json folder
   */
  rushJsonFolder: string;
  /**
   * The content of package.json, used in the flag file of autoinstaller
   */
  packageJson?: IPackageJson;
  /**
   * Same with pnpmOptions.pnpmStorePath in rush.json
   */
  storePath?: string;
  /**
   * True when "useWorkspaces" is true in rush.json
   */
  workspaces?: true;
  /**
   * True when user explicitly specify "--ignore-scripts" CLI parameter or deferredInstallationScripts
   */
  ignoreScripts?: true;
  /**
   * When specified, it is a list of selected projects during partial install
   * It is undefined when full install
   */
  selectedProjectNames?: string[];

  [key: string]: unknown;
}

/**
 * @internal
 */
export interface ILockfileValidityCheckOptions {
  statePropertiesToIgnore?: string[];
  rushVerb?: string;
}

/**
 * A helper class for managing last-install flags, which are persistent and
 * indicate that something installed in the folder was successfully completed.
 * It also compares state, so that if something like the Node.js version has changed,
 * it can invalidate the last install.
 * @internal
 */
export class LastInstallFlag extends BaseFlag<ILastInstallFlagJson> {
  /**
   * @override
   * Returns true if the file exists and the contents match the current state.
   */
  public isValid(options?: ILockfileValidityCheckOptions): boolean {
    return this._isValid(false, options);
  }

  /**
   * Same as isValid(), but with an additional check:  If the current state is not equal to the previous
   * state, and an the current state causes an error, then throw an exception with a friendly message.
   *
   * @internal
   */
  public checkValidAndReportStoreIssues(
    options: ILockfileValidityCheckOptions & { rushVerb: string }
  ): boolean {
    return this._isValid(true, options);
  }

  private _isValid(checkValidAndReportStoreIssues: false, options?: ILockfileValidityCheckOptions): boolean;
  private _isValid(
    checkValidAndReportStoreIssues: true,
    options: ILockfileValidityCheckOptions & { rushVerb: string }
  ): boolean;
  private _isValid(
    checkValidAndReportStoreIssues: boolean,
    { rushVerb = 'update', statePropertiesToIgnore }: ILockfileValidityCheckOptions = {}
  ): boolean {
    let oldState: JsonObject;
    try {
      oldState = JsonFile.load(this.path);
    } catch (err) {
      return false;
    }

    const newState: ILastInstallFlagJson = this._state;

    if (statePropertiesToIgnore) {
      for (const optionToIgnore of statePropertiesToIgnore) {
        delete newState[optionToIgnore];
        delete oldState[optionToIgnore];
      }
    }

    if (!objectsAreDeepEqual(oldState, newState)) {
      if (checkValidAndReportStoreIssues) {
        const pkgManager: PackageManagerName = newState.packageManager as PackageManagerName;
        if (pkgManager === 'pnpm') {
          if (
            // Only throw an error if the package manager hasn't changed from PNPM
            oldState.packageManager === pkgManager
          ) {
            const normalizedOldStorePath: string = oldState.storePath
              ? Path.convertToPlatformDefault(oldState.storePath)
              : '<global>';
            const normalizedNewStorePath: string = newState.storePath
              ? Path.convertToPlatformDefault(newState.storePath)
              : '<global>';
            if (
              // Throw if the store path changed
              normalizedOldStorePath !== normalizedNewStorePath
            ) {
              throw new Error(
                'Current PNPM store path does not match the last one used. This may cause inconsistency in your builds.\n\n' +
                  `If you wish to install with the new store path, please run "rush ${rushVerb} --purge"\n\n` +
                  `Old Path: ${normalizedOldStorePath}\n` +
                  `New Path: ${normalizedNewStorePath}`
              );
            }
          }

          // check ignoreScripts
          if (newState.ignoreScripts !== oldState.ignoreScripts) {
            return false;
          } else {
            // full install
            if (!newState.selectedProjectNames && !oldState.selectedProjectNames) {
              return true;
            }
          }

          // check whether new selected projects are installed
          if (newState.selectedProjectNames) {
            if (!oldState.selectedProjectNames) {
              // used to be a full install
              return true;
            } else if (
              lodash.difference(newState.selectedProjectNames, oldState.selectedProjectNames).length === 0
            ) {
              // current selected projects are included in old selected projects
              return true;
            }
          }
        }
      }
      return false;
    }

    return true;
  }

  /**
   * Returns the name of the flag file
   */
  protected get flagName(): string {
    return LAST_INSTALL_FLAG_FILE_NAME;
  }
}

/**
 * A helper class for LastInstallFlag
 *
 * @internal
 */
export class LastInstallFlagFactory {
  /**
   * Gets the LastInstall flag and sets the current state. This state is used to compare
   * against the last-known-good state tracked by the LastInstall flag.
   * @param rushConfiguration - the configuration of the Rush repo to get the install
   * state from
   *
   * @internal
   */
  public static getCommonTempFlag(
    rushConfiguration: RushConfiguration,
    extraState: Record<string, string> = {}
  ): LastInstallFlag {
    const currentState: ILastInstallFlagJson = {
      node: process.versions.node,
      packageManager: rushConfiguration.packageManager,
      packageManagerVersion: rushConfiguration.packageManagerToolVersion,
      rushJsonFolder: rushConfiguration.rushJsonFolder,
      ...extraState
    };

    if (currentState.packageManager === 'pnpm' && rushConfiguration.pnpmOptions) {
      currentState.storePath = rushConfiguration.pnpmOptions.pnpmStorePath;
      if (rushConfiguration.pnpmOptions.useWorkspaces) {
        currentState.workspaces = rushConfiguration.pnpmOptions.useWorkspaces;
      }
    }
    return new LastInstallFlag(rushConfiguration.commonTempFolder, currentState);
  }

  /**
   * Gets the LastInstall flag and sets the current state. This state is used to compare
   * against the last-known-good state tracked by the LastInstall flag.
   * @param rushConfiguration - the configuration of the Rush repo to get the install
   * state from
   *
   * @internal
   */

  public static getCommonTempSplitFlag(rushConfiguration: RushConfiguration): LastInstallFlag {
    const currentState: ILastInstallFlagJson = {
      node: process.versions.node,
      packageManager: rushConfiguration.packageManager,
      packageManagerVersion: rushConfiguration.packageManagerToolVersion,
      rushJsonFolder: rushConfiguration.rushJsonFolder
    };

    if (currentState.packageManager === 'pnpm' && rushConfiguration.pnpmOptions) {
      currentState.storePath = rushConfiguration.pnpmOptions.pnpmStorePath;
    }
    return new LastInstallFlag(rushConfiguration.commonTempSplitFolder, currentState);
  }
}<|MERGE_RESOLUTION|>--- conflicted
+++ resolved
@@ -1,18 +1,13 @@
 // Copyright (c) Microsoft Corporation. All rights reserved. Licensed under the MIT license.
 // See LICENSE in the project root for license information.
 
-<<<<<<< HEAD
-import { JsonFile, Import, IPackageJson, JsonObject, Path } from '@rushstack/node-core-library';
-=======
-import * as path from 'path';
-
-import { FileSystem, JsonFile, JsonObject, Path } from '@rushstack/node-core-library';
->>>>>>> 647e0373
+import { JsonFile, IPackageJson, JsonObject, Path } from '@rushstack/node-core-library';
 
 import { BaseFlag } from './base/BaseFlag';
 import { PackageManagerName } from './packageManager/PackageManager';
 import { RushConfiguration } from './RushConfiguration';
 import { objectsAreDeepEqual } from '../utilities/objectUtilities';
+import { Selection } from '../logic/Selection';
 
 export const LAST_INSTALL_FLAG_FILE_NAME: string = 'last-install.flag';
 
@@ -166,7 +161,8 @@
               // used to be a full install
               return true;
             } else if (
-              lodash.difference(newState.selectedProjectNames, oldState.selectedProjectNames).length === 0
+              Selection.union(newState.selectedProjectNames, oldState.selectedProjectNames).size ===
+              oldState.selectedProjectNames.length
             ) {
               // current selected projects are included in old selected projects
               return true;
