// Copyright (c) Microsoft Corporation. All rights reserved. Licensed under the MIT license.
// See LICENSE in the project root for license information.

<<<<<<< HEAD
import { JsonFile, IPackageJson, JsonObject, Path } from '@rushstack/node-core-library';

import { BaseFlag } from './base/BaseFlag';
import { PackageManagerName } from './packageManager/PackageManager';
import { RushConfiguration } from './RushConfiguration';
=======
import * as path from 'path';

import { FileSystem, JsonFile, type JsonObject, Path } from '@rushstack/node-core-library';

import type { PackageManagerName } from './packageManager/PackageManager';
import type { RushConfiguration } from './RushConfiguration';
>>>>>>> 118feea5
import { objectsAreDeepEqual } from '../utilities/objectUtilities';
import { Selection } from '../logic/Selection';

export const LAST_INSTALL_FLAG_FILE_NAME: string = 'last-install.flag';

/**
 * This represents the JSON data structure for the "last-install.flag" file.
 * @internal
 */
export interface ILastInstallFlagJson {
  /**
   * Current node version
   */
  node: string;
  /**
   * Current package manager name
   */
  packageManager: PackageManagerName;
  /**
   * Current package manager version
   */
  packageManagerVersion: string;
  /**
   * Current rush json folder
   */
  rushJsonFolder: string;
  /**
   * The content of package.json, used in the flag file of autoinstaller
   */
  packageJson?: IPackageJson;
  /**
   * Same with pnpmOptions.pnpmStorePath in rush.json
   */
  storePath?: string;
  /**
   * True when "useWorkspaces" is true in rush.json
   */
  workspaces?: true;
  /**
   * True when user explicitly specify "--ignore-scripts" CLI parameter or deferredInstallationScripts
   */
  ignoreScripts?: true;
  /**
   * When specified, it is a list of selected projects during partial install
   * It is undefined when full install
   */
  selectedProjectNames?: string[];

  [key: string]: unknown;
}

/**
 * @internal
 */
export interface ILockfileValidityCheckOptions {
  statePropertiesToIgnore?: string[];
  rushVerb?: string;
}

/**
 * A helper class for managing last-install flags, which are persistent and
 * indicate that something installed in the folder was successfully completed.
 * It also compares state, so that if something like the Node.js version has changed,
 * it can invalidate the last install.
 * @internal
 */
export class LastInstallFlag extends BaseFlag<ILastInstallFlagJson> {
  /**
   * @override
   * Returns true if the file exists and the contents match the current state.
   */
  public isValid(options?: ILockfileValidityCheckOptions): boolean {
    return this._isValid(false, options);
  }

  /**
   * Same as isValid(), but with an additional check:  If the current state is not equal to the previous
   * state, and an the current state causes an error, then throw an exception with a friendly message.
   *
   * @internal
   */
  public checkValidAndReportStoreIssues(
    options: ILockfileValidityCheckOptions & { rushVerb: string }
  ): boolean {
    return this._isValid(true, options);
  }

  private _isValid(checkValidAndReportStoreIssues: false, options?: ILockfileValidityCheckOptions): boolean;
  private _isValid(
    checkValidAndReportStoreIssues: true,
    options: ILockfileValidityCheckOptions & { rushVerb: string }
  ): boolean;
  private _isValid(
    checkValidAndReportStoreIssues: boolean,
    { rushVerb = 'update', statePropertiesToIgnore }: ILockfileValidityCheckOptions = {}
  ): boolean {
    let oldState: JsonObject;
    try {
      oldState = JsonFile.load(this.path);
    } catch (err) {
      return false;
    }

    const newState: ILastInstallFlagJson = this._state;

    if (statePropertiesToIgnore) {
      for (const optionToIgnore of statePropertiesToIgnore) {
        delete newState[optionToIgnore];
        delete oldState[optionToIgnore];
      }
    }

    if (!objectsAreDeepEqual(oldState, newState)) {
      if (checkValidAndReportStoreIssues) {
        const pkgManager: PackageManagerName = newState.packageManager as PackageManagerName;
        if (pkgManager === 'pnpm') {
          if (
            // Only throw an error if the package manager hasn't changed from PNPM
            oldState.packageManager === pkgManager
          ) {
            const normalizedOldStorePath: string = oldState.storePath
              ? Path.convertToPlatformDefault(oldState.storePath)
              : '<global>';
            const normalizedNewStorePath: string = newState.storePath
              ? Path.convertToPlatformDefault(newState.storePath)
              : '<global>';
            if (
              // Throw if the store path changed
              normalizedOldStorePath !== normalizedNewStorePath
            ) {
              throw new Error(
                'Current PNPM store path does not match the last one used. This may cause inconsistency in your builds.\n\n' +
                  `If you wish to install with the new store path, please run "rush ${rushVerb} --purge"\n\n` +
                  `Old Path: ${normalizedOldStorePath}\n` +
                  `New Path: ${normalizedNewStorePath}`
              );
            }
          }

          // check ignoreScripts
          if (newState.ignoreScripts !== oldState.ignoreScripts) {
            return false;
          } else {
            // full install
            if (!newState.selectedProjectNames && !oldState.selectedProjectNames) {
              return true;
            }
          }

          // check whether new selected projects are installed
          if (newState.selectedProjectNames) {
            if (!oldState.selectedProjectNames) {
              // used to be a full install
              return true;
            } else if (
              Selection.union(newState.selectedProjectNames, oldState.selectedProjectNames).size ===
              oldState.selectedProjectNames.length
            ) {
              // current selected projects are included in old selected projects
              return true;
            }
          }
        }
      }
      return false;
    }

    return true;
  }

  /**
   * Returns the name of the flag file
   */
  protected get flagName(): string {
    return LAST_INSTALL_FLAG_FILE_NAME;
  }
}

/**
 * A helper class for LastInstallFlag
 *
 * @internal
 */
export class LastInstallFlagFactory {
  /**
   * Gets the LastInstall flag and sets the current state. This state is used to compare
   * against the last-known-good state tracked by the LastInstall flag.
   * @param rushConfiguration - the configuration of the Rush repo to get the install
   * state from
   *
   * @internal
   */
  public static getCommonTempFlag(
    rushConfiguration: RushConfiguration,
    extraState: Record<string, string> = {}
  ): LastInstallFlag {
    const currentState: ILastInstallFlagJson = {
      node: process.versions.node,
      packageManager: rushConfiguration.packageManager,
      packageManagerVersion: rushConfiguration.packageManagerToolVersion,
      rushJsonFolder: rushConfiguration.rushJsonFolder,
      ...extraState
    };

    if (currentState.packageManager === 'pnpm' && rushConfiguration.pnpmOptions) {
      currentState.storePath = rushConfiguration.pnpmOptions.pnpmStorePath;
      if (rushConfiguration.pnpmOptions.useWorkspaces) {
        currentState.workspaces = rushConfiguration.pnpmOptions.useWorkspaces;
      }
    }
    return new LastInstallFlag(rushConfiguration.commonTempFolder, currentState);
  }

  /**
   * Gets the LastInstall flag and sets the current state. This state is used to compare
   * against the last-known-good state tracked by the LastInstall flag.
   * @param rushConfiguration - the configuration of the Rush repo to get the install
   * state from
   *
   * @internal
   */

  public static getCommonTempSplitFlag(rushConfiguration: RushConfiguration): LastInstallFlag {
    const currentState: ILastInstallFlagJson = {
      node: process.versions.node,
      packageManager: rushConfiguration.packageManager,
      packageManagerVersion: rushConfiguration.packageManagerToolVersion,
      rushJsonFolder: rushConfiguration.rushJsonFolder
    };

    if (currentState.packageManager === 'pnpm' && rushConfiguration.pnpmOptions) {
      currentState.storePath = rushConfiguration.pnpmOptions.pnpmStorePath;
    }
    return new LastInstallFlag(rushConfiguration.commonTempSplitFolder, currentState);
  }
}<|MERGE_RESOLUTION|>--- conflicted
+++ resolved
@@ -1,20 +1,11 @@
 // Copyright (c) Microsoft Corporation. All rights reserved. Licensed under the MIT license.
 // See LICENSE in the project root for license information.
 
-<<<<<<< HEAD
-import { JsonFile, IPackageJson, JsonObject, Path } from '@rushstack/node-core-library';
-
+import { type IPackageJson, JsonFile, type JsonObject, Path } from '@rushstack/node-core-library';
 import { BaseFlag } from './base/BaseFlag';
-import { PackageManagerName } from './packageManager/PackageManager';
-import { RushConfiguration } from './RushConfiguration';
-=======
-import * as path from 'path';
-
-import { FileSystem, JsonFile, type JsonObject, Path } from '@rushstack/node-core-library';
 
 import type { PackageManagerName } from './packageManager/PackageManager';
 import type { RushConfiguration } from './RushConfiguration';
->>>>>>> 118feea5
 import { objectsAreDeepEqual } from '../utilities/objectUtilities';
 import { Selection } from '../logic/Selection';
 
