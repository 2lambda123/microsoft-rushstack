// Copyright (c) Microsoft Corporation. All rights reserved. Licensed under the MIT license.
// See LICENSE in the project root for license information.

import { JsonFile, JsonObject, Import, Path, IPackageJson } from '@rushstack/node-core-library';

import { BaseFlag } from './base/BaseFlag';
import type { PackageManagerName } from './packageManager/PackageManager';
import type { RushConfiguration } from './RushConfiguration';
import type { RushConfigurationProject } from './RushConfigurationProject';

const lodash: typeof import('lodash') = Import.lazy('lodash', require);

export const LAST_INSTALL_FLAG_FILE_NAME: string = 'last-install.flag';

/**
 * Install project state
 * @internal
 */
export interface IInstallProject
  extends Pick<RushConfigurationProject, 'packageName' | 'projectRelativeFolder'> {
  ignoreScripts?: boolean;
}

/**
 * This represents the JSON data structure for the "last-install.flag" file.
 * @internal
 */
export interface ILastInstallFlagJson {
  /**
   * Current node version
   */
  nodeVersion: string;
  /**
   * Current package manager name
   */
  packageManager: PackageManagerName;
  /**
   * Current package manager version
   */
  packageManagerVersion: string;
  /**
   * Current rush json folder
   */
  rushJsonFolder: string;
  /**
   * The content of package.json, used in the flag file of autoinstaller
   */
  autoinstallerPackageJson?: IPackageJson;
  /**
   * Same with pnpmOptions.pnpmStorePath in rush.json
   */
  pnpmStorePath?: string;
  /**
   * @deprecated Use `pnpmStorePath` instead
   */
  storePath?: string;
  /**
   * True when "useWorkspaces" is true in rush.json
   */
  useWorkspaces?: true;
  /**
   * installed projects information indexed by packageName
   */
  installProjects?: Record<string, IInstallProject>;
  /**
   * The hash of .npmrc file
   */
  npmrcHash?: string;
}

/**
 * @internal
 */
export type ILastInstallStateProperty = keyof ILastInstallFlagJson;

/**
 * @internal
 */
export interface ILockfileValidityCheckOptions {
  statePropertiesToIgnore?: ILastInstallStateProperty[];
  rushVerb?: string;
}

/**
 * A helper class for managing last-install flags, which are persistent and
 * indicate that something installed in the folder was successfully completed.
 * It also compares state, so that if something like the Node.js version has changed,
 * it can invalidate the last install.
 * @internal
 */
<<<<<<< HEAD
export class LastInstallFlag extends BaseFlag<ILastInstallFlagJson> {
  /**
   * Check whether selected project is installed
   * @internal
   */
  public isSelectedProjectInstalled(): boolean {
    let oldState: ILastInstallFlagJson;
    try {
      oldState = JsonFile.load(this._path);
    } catch (err) {
      return false;
    }

    const newState: ILastInstallFlagJson = { ...this._state };

    if (oldState.installProjects && newState.installProjects) {
      const newInstallProjectList: IInstallProject[] = Object.values(newState.installProjects);
      const oldInstallProjectList: IInstallProject[] = Object.values(oldState.installProjects);
      const omitProperties: (keyof IInstallProject)[] = ['ignoreScripts'];
      if (oldInstallProjectList.length >= newInstallProjectList.length) {
        if (
          lodash.differenceWith(
            Object.values(newState.installProjects),
            Object.values(oldState.installProjects),
            (a, b) => {
              return lodash.isEqual(lodash.omit(a, omitProperties), lodash.omit(b, omitProperties));
            }
          ).length === 0
        ) {
          return true;
        }
      }
    }

    return false;
=======
export class LastInstallFlag {
  private _state: JsonObject;

  /**
   * Returns the full path to the flag file
   */
  public readonly path: string;

  /**
   * Creates a new LastInstall flag
   * @param folderPath - the folder that this flag is managing
   * @param state - optional, the state that should be managed or compared
   */
  public constructor(folderPath: string, state: JsonObject = {}) {
    this.path = path.join(folderPath, this.flagName);
    this._state = state;
>>>>>>> 3531a914
  }

  /**
   * @override
   * Returns true if the file exists and the contents match the current state.
   */
  public isValid(options?: ILockfileValidityCheckOptions): boolean {
    return this._isValid(false, options);
  }

  /**
   * Same as isValid(), but with an additional check:  If the current state is not equal to the previous
   * state, and an the current state causes an error, then throw an exception with a friendly message.
   *
   * @internal
   */
  public checkValidAndReportStoreIssues(
    options: ILockfileValidityCheckOptions & { rushVerb: string }
  ): boolean {
    return this._isValid(true, options);
  }

  private _isValid(checkValidAndReportStoreIssues: false, options?: ILockfileValidityCheckOptions): boolean;
  private _isValid(
    checkValidAndReportStoreIssues: true,
    options: ILockfileValidityCheckOptions & { rushVerb: string }
  ): boolean;
  private _isValid(
    checkValidAndReportStoreIssues: boolean,
    { rushVerb = 'update', statePropertiesToIgnore }: ILockfileValidityCheckOptions = {}
  ): boolean {
    let oldState: ILastInstallFlagJson;
    try {
      oldState = JsonFile.load(this.path);
    } catch (err) {
      return false;
    }

    const newState: ILastInstallFlagJson = { ...this._state };

    const omitProperties: (keyof ILastInstallFlagJson)[] = statePropertiesToIgnore || [];

    if (!lodash.isEqual(lodash.omit(oldState, omitProperties), lodash.omit(newState, omitProperties))) {
      if (checkValidAndReportStoreIssues) {
        const pkgManager: PackageManagerName = newState.packageManager as PackageManagerName;
        if (pkgManager === 'pnpm') {
          if (
            // Only throw an error if the package manager hasn't changed from PNPM
            oldState.packageManager === pkgManager
          ) {
            // storePath is the legacy name for pnpmStorePath
            const normalizedOldStorePath: string = oldState.pnpmStorePath
              ? Path.convertToPlatformDefault(oldState.pnpmStorePath)
              : oldState.storePath
              ? Path.convertToPlatformDefault(oldState.storePath)
              : '<global>';
            const normalizedNewStorePath: string = newState.pnpmStorePath
              ? Path.convertToPlatformDefault(newState.pnpmStorePath)
              : '<global>';
            if (
              // Throw if the store path changed
              normalizedOldStorePath !== normalizedNewStorePath
            ) {
              throw new Error(
                'Current PNPM store path does not match the last one used. This may cause inconsistency in your builds.\n\n' +
                  `If you wish to install with the new store path, please run "rush ${rushVerb} --purge"\n\n` +
                  `Old Path: ${normalizedOldStorePath}\n` +
                  `New Path: ${normalizedNewStorePath}`
              );
            }
          }
        }
      }
      return false;
    }

    return true;
  }
<<<<<<< HEAD
=======

  /**
   * Writes the flag file to disk with the current state
   */
  public create(): void {
    JsonFile.save(this._state, this.path, {
      ensureFolderExists: true
    });
  }

  /**
   * Removes the flag file
   */
  public clear(): void {
    FileSystem.deleteFile(this.path);
  }

>>>>>>> 3531a914
  /**
   * Returns the name of the flag file
   */
  protected get flagName(): string {
    return LAST_INSTALL_FLAG_FILE_NAME;
  }
}

/**
 * A helper class for LastInstallFlag
 *
 * @internal
 */
export class LastInstallFlagFactory {
  /**
   * Gets the LastInstall flag and sets the current state. This state is used to compare
   * against the last-known-good state tracked by the LastInstall flag.
   * @param rushConfiguration - the configuration of the Rush repo to get the install
   * state from
   *
   * @internal
   */
  public static getCommonTempFlag(
    rushConfiguration: RushConfiguration,
    extraState: Partial<ILastInstallFlagJson> = {}
  ): LastInstallFlag {
    const currentState: JsonObject = {
      nodeVersion: process.versions.node,
      packageManager: rushConfiguration.packageManager,
      packageManagerVersion: rushConfiguration.packageManagerToolVersion,
      rushJsonFolder: rushConfiguration.rushJsonFolder,
      ...extraState
    };

    if (currentState.packageManager === 'pnpm' && rushConfiguration.pnpmOptions) {
      currentState.pnpmStorePath = rushConfiguration.pnpmOptions.pnpmStorePath;
      if (rushConfiguration.pnpmOptions.useWorkspaces) {
        currentState.useWorkspaces = rushConfiguration.pnpmOptions.useWorkspaces;
      }
    }

    return new LastInstallFlag(rushConfiguration.commonTempFolder, currentState);
  }
}<|MERGE_RESOLUTION|>--- conflicted
+++ resolved
@@ -1,7 +1,7 @@
 // Copyright (c) Microsoft Corporation. All rights reserved. Licensed under the MIT license.
 // See LICENSE in the project root for license information.
 
-import { JsonFile, JsonObject, Import, Path, IPackageJson } from '@rushstack/node-core-library';
+import { JsonFile, Import, Path, IPackageJson } from '@rushstack/node-core-library';
 
 import { BaseFlag } from './base/BaseFlag';
 import type { PackageManagerName } from './packageManager/PackageManager';
@@ -88,7 +88,6 @@
  * it can invalidate the last install.
  * @internal
  */
-<<<<<<< HEAD
 export class LastInstallFlag extends BaseFlag<ILastInstallFlagJson> {
   /**
    * Check whether selected project is installed
@@ -124,24 +123,6 @@
     }
 
     return false;
-=======
-export class LastInstallFlag {
-  private _state: JsonObject;
-
-  /**
-   * Returns the full path to the flag file
-   */
-  public readonly path: string;
-
-  /**
-   * Creates a new LastInstall flag
-   * @param folderPath - the folder that this flag is managing
-   * @param state - optional, the state that should be managed or compared
-   */
-  public constructor(folderPath: string, state: JsonObject = {}) {
-    this.path = path.join(folderPath, this.flagName);
-    this._state = state;
->>>>>>> 3531a914
   }
 
   /**
@@ -220,26 +201,7 @@
 
     return true;
   }
-<<<<<<< HEAD
-=======
-
-  /**
-   * Writes the flag file to disk with the current state
-   */
-  public create(): void {
-    JsonFile.save(this._state, this.path, {
-      ensureFolderExists: true
-    });
-  }
-
-  /**
-   * Removes the flag file
-   */
-  public clear(): void {
-    FileSystem.deleteFile(this.path);
-  }
-
->>>>>>> 3531a914
+
   /**
    * Returns the name of the flag file
    */
@@ -266,7 +228,7 @@
     rushConfiguration: RushConfiguration,
     extraState: Partial<ILastInstallFlagJson> = {}
   ): LastInstallFlag {
-    const currentState: JsonObject = {
+    const currentState: ILastInstallFlagJson = {
       nodeVersion: process.versions.node,
       packageManager: rushConfiguration.packageManager,
       packageManagerVersion: rushConfiguration.packageManagerToolVersion,
