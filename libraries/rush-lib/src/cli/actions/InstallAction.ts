// Copyright (c) Microsoft Corporation. All rights reserved. Licensed under the MIT license.
// See LICENSE in the project root for license information.

import type { CommandLineFlagParameter } from '@rushstack/ts-command-line';
import { ConsoleTerminalProvider, Terminal } from '@rushstack/node-core-library';

import { BaseInstallAction } from './BaseInstallAction';
import type { IInstallManagerOptions } from '../../logic/base/BaseInstallManagerTypes';
import type { RushCommandLineParser } from '../RushCommandLineParser';
import { SelectionParameterSet } from '../parsing/SelectionParameterSet';

export class InstallAction extends BaseInstallAction {
  private readonly _checkOnlyParameter!: CommandLineFlagParameter;
  private _ignoreScriptsParameter!: CommandLineFlagParameter;
  /**
   * Whether split workspace projects are included in install
   *
   * This parameter only supported when there is split workspace project
   */
  private _includeSplitWorkspaceParameter?: CommandLineFlagParameter;

  public constructor(parser: RushCommandLineParser) {
    super({
      actionName: 'install',
      summary: 'Install package dependencies for all projects in the repo according to the shrinkwrap file',
      documentation:
        'The "rush install" command installs package dependencies for all your projects,' +
        ' based on the shrinkwrap file that is created/updated using "rush update".' +
        ' (This "shrinkwrap" file stores a central inventory of all dependencies and versions' +
        ' for projects in your repo. It is found in the "common/config/rush" folder.)' +
        ' If the shrinkwrap file is missing or outdated (e.g. because project package.json files have' +
        ' changed), "rush install" will fail and tell you to run "rush update" instead.' +
        ' This read-only nature is the main feature:  Continuous integration builds should use' +
        ' "rush install" instead of "rush update" to catch developers who forgot to commit their' +
        ' shrinkwrap changes.  Cautious people can also use "rush install" if they want to avoid' +
        ' accidentally updating their shrinkwrap file.',
      parser
    });

    this._selectionParameters = new SelectionParameterSet(this.rushConfiguration, this, {
      // Include lockfile processing since this expands the selection, and we need to select
      // at least the same projects selected with the same query to "rush build"
      includeExternalDependencies: true,
      // Disable filtering because rush-project.json is riggable and therefore may not be available
      enableFiltering: false
    });

    if (this.rushConfiguration?.hasSplitWorkspaceProject) {
      this._includeSplitWorkspaceParameter = this.defineFlagParameter({
        parameterLongName: '--include-split-workspace',
        description:
          'Normally "rush install" only install projects in normal rush workspace.' +
          ' When you want to install for split workspace projects, you can run' +
          ' "rush install --include-split-workspace", which installs entire split workspace projects.' +
          ' Or, you can specify selection parameters to do partial install for split workspace projects, ' +
          ' such as "rush install --to <split_workspace_package_name>".'
      });
    }

    this._checkOnlyParameter = this.defineFlagParameter({
      parameterLongName: '--check-only',
      description: `Only check the validity of the shrinkwrap file without performing an install.`
    });

    this._ignoreScriptsParameter = this.defineFlagParameter({
      parameterLongName: '--ignore-scripts',
      description:
        'Do not execute any install lifecycle scripts specified in package.json files and its' +
        ' dependencies when "rush install". Running with this flag leaves your installation in a uncompleted' +
        ' state, you need to run without this flag again to complete a full installation. Meanwhile, it makes' +
        ' your installing faster. Later, you can run "rush install" to run all ignored scripts. Moreover, you' +
        ' can partial install such as "rush install --to <package>" to run ignored scripts of the dependencies' +
        ' of the selected projects.'
    });
  }

  protected async buildInstallOptionsAsync(): Promise<IInstallManagerOptions> {
    const terminal: Terminal = new Terminal(new ConsoleTerminalProvider());

    const {
      pnpmFilterArguments,
      splitWorkspacePnpmFilterArguments,
      selectedProjects,
      hasSelectSplitWorkspaceProject
    } = await this._selectionParameters!.getPnpmFilterArgumentsAsync(terminal);

    // Warn when fully install without selecting any split workspace project
    if (
      this._includeSplitWorkspaceParameter &&
      !this._includeSplitWorkspaceParameter.value &&
      !this._selectionParameters?.isSelectionSpecified
    ) {
      terminal.writeWarningLine(
        'Run "rush install" without any selection parameter will not install for split workspace' +
          ' projects, please run the command again with specifying --include-split-workspace' +
          ' if you really want to install for split workspace projects.'
      );
      terminal.writeLine();
    }

    let includeSplitWorkspace: boolean = this._includeSplitWorkspaceParameter?.value ?? false;
    // turn on includeSplitWorkspace when selecting any split workspace project
    if (selectedProjects && hasSelectSplitWorkspaceProject) {
      includeSplitWorkspace = true;
    }

    return {
      debug: this.parser.isDebug,
      allowShrinkwrapUpdates: false,
      ignoreScripts: this._ignoreScriptsParameter.value!,
      bypassPolicyAllowed: true,
      bypassPolicy: this._bypassPolicyParameter.value!,
      noLink: this._noLinkParameter.value!,
      fullUpgrade: false,
      recheckShrinkwrap: false,
<<<<<<< HEAD
      includeSplitWorkspace,
=======
      offline: this._offlineParameter.value!,
>>>>>>> 118feea5
      networkConcurrency: this._networkConcurrencyParameter.value,
      collectLogFile: this._debugPackageManagerParameter.value!,
      variant: this._variant.value,
      // Because the 'defaultValue' option on the _maxInstallAttempts parameter is set,
      // it is safe to assume that the value is not null
      maxInstallAttempts: this._maxInstallAttempts.value!,
      // These are derived independently of the selection for command line brevity
      pnpmFilterArguments,
      splitWorkspacePnpmFilterArguments,
      selectedProjects,
      selectionParameters: this._selectionParameters,
      checkOnly: this._checkOnlyParameter.value,

      beforeInstallAsync: () => this.rushSession.hooks.beforeInstall.promise(this)
    };
  }
}<|MERGE_RESOLUTION|>--- conflicted
+++ resolved
@@ -113,11 +113,8 @@
       noLink: this._noLinkParameter.value!,
       fullUpgrade: false,
       recheckShrinkwrap: false,
-<<<<<<< HEAD
       includeSplitWorkspace,
-=======
       offline: this._offlineParameter.value!,
->>>>>>> 118feea5
       networkConcurrency: this._networkConcurrencyParameter.value,
       collectLogFile: this._debugPackageManagerParameter.value!,
       variant: this._variant.value,
