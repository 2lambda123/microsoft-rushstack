// Copyright (c) Microsoft Corporation. All rights reserved. Licensed under the MIT license.
// See LICENSE in the project root for license information.

import { CommandLineFlagParameter } from '@rushstack/ts-command-line';

import { BaseInstallAction } from './BaseInstallAction';
import { IInstallManagerOptions } from '../../logic/base/BaseInstallManager';
import { RushCommandLineParser } from '../RushCommandLineParser';

export class UpdateAction extends BaseInstallAction {
<<<<<<< HEAD
  private _fullParameter!: CommandLineFlagParameter;
  private _recheckParameter!: CommandLineFlagParameter;
  private _ignoreScriptsParameter!: CommandLineFlagParameter;
=======
  private readonly _fullParameter: CommandLineFlagParameter;
  private readonly _recheckParameter: CommandLineFlagParameter;
>>>>>>> 3b164537

  public constructor(parser: RushCommandLineParser) {
    super({
      actionName: 'update',
      summary:
        'Install package dependencies for all projects in the repo,' +
        ' and create or update the shrinkwrap file as needed',
      documentation:
        'The "rush update" command installs the dependencies described in your' +
        ' package.json files, and updates the shrinkwrap file as needed.' +
        ' (This "shrinkwrap" file stores a central inventory of all dependencies and versions' +
        ' for projects in your repo. It is found in the "common/config/rush" folder.)' +
        ' Note that Rush always performs a single install for all projects in your repo.' +
        ' You should run "rush update" whenever you start working in a Rush repo,' +
        ' after you pull from Git, and after you modify a package.json file.' +
        ' If there is nothing to do, "rush update" is instantaneous.' +
        ' NOTE: In certain cases "rush install" should be used instead of "rush update"' +
        ' -- for details, see the command help for "rush install".',
      parser
    });

    this._fullParameter = this.defineFlagParameter({
      parameterLongName: '--full',
      description:
        'Normally "rush update" tries to preserve your existing installed versions' +
        ' and only makes the minimum updates needed to satisfy the package.json files.' +
        ' This conservative approach prevents your PR from getting involved with package updates that' +
        ' are unrelated to your work. Use "--full" when you really want to update all dependencies' +
        ' to the latest SemVer-compatible version.  This should be done periodically by a person' +
        ' or robot whose role is to deal with potential upgrade regressions.'
    });
    this._recheckParameter = this.defineFlagParameter({
      parameterLongName: '--recheck',
      description:
        'If the shrinkwrap file appears to already satisfy the package.json files,' +
        ' then "rush update" will skip invoking the package manager at all.  In certain situations' +
        ' this heuristic may be inaccurate.  Use the "--recheck" flag to force the package manager' +
        " to process the shrinkwrap file.  This will also update your shrinkwrap file with Rush's fixups." +
        ' (To minimize shrinkwrap churn, these fixups are normally performed only in the temporary folder.)'
    });
    this._ignoreScriptsParameter = this.defineFlagParameter({
      parameterLongName: '--ignore-scripts',
      description:
        'Do not execute any install lifecycle scripts specified in package.json files and its' +
        ' dependencies when "rush update". Running with this flag leaves your installation in a uncompleted' +
        ' state, you need to run this command without this flag again or run "rush install" to complete a ' +
        ' full installation. Meanwhile, it makes faster retries on running install lifecycle scripts. You' +
        ' can partial install such as "rush install --to <package>" to run the ignored scripts of the' +
        ' dependencies of the selected projects.'
    });
  }

  protected async runAsync(): Promise<void> {
    await this.parser.pluginManager.updateAsync();

    if (this.parser.pluginManager.error) {
      await this.parser.pluginManager.reinitializeAllPluginsForCommandAsync(this.actionName);
    }

    return super.runAsync();
  }

  protected async buildInstallOptionsAsync(): Promise<IInstallManagerOptions> {
    return {
      debug: this.parser.isDebug,
      allowShrinkwrapUpdates: true,
      ignoreScripts: this._ignoreScriptsParameter.value,
      bypassPolicy: this._bypassPolicyParameter.value!,
      noLink: this._noLinkParameter.value!,
      fullUpgrade: this._fullParameter.value!,
      recheckShrinkwrap: this._recheckParameter.value!,
      networkConcurrency: this._networkConcurrencyParameter.value,
      collectLogFile: this._debugPackageManagerParameter.value!,
      variant: this._variant.value,
      // Because the 'defaultValue' option on the _maxInstallAttempts parameter is set,
      // it is safe to assume that the value is not null
      maxInstallAttempts: this._maxInstallAttempts.value!,
      pnpmFilterArguments: [],
      checkOnly: false,

      beforeInstallAsync: () => this.rushSession.hooks.beforeInstall.promise(this)
    };
  }
}<|MERGE_RESOLUTION|>--- conflicted
+++ resolved
@@ -8,14 +8,9 @@
 import { RushCommandLineParser } from '../RushCommandLineParser';
 
 export class UpdateAction extends BaseInstallAction {
-<<<<<<< HEAD
-  private _fullParameter!: CommandLineFlagParameter;
-  private _recheckParameter!: CommandLineFlagParameter;
-  private _ignoreScriptsParameter!: CommandLineFlagParameter;
-=======
   private readonly _fullParameter: CommandLineFlagParameter;
   private readonly _recheckParameter: CommandLineFlagParameter;
->>>>>>> 3b164537
+  private readonly _ignoreScriptsParameter!: CommandLineFlagParameter;
 
   public constructor(parser: RushCommandLineParser) {
     super({
