--- conflicted
+++ resolved
@@ -104,23 +104,13 @@
       const packageJsonPath: string = path.join(autoinstallerFullPath, 'package.json');
       const packageJson: IPackageJson = JsonFile.load(packageJsonPath);
 
-<<<<<<< HEAD
-    const lastInstallFlag: LastInstallFlag = new LastInstallFlag(lastInstallFlagPath, {
-      nodeVersion: process.versions.node,
-      packageManager: this._rushConfiguration.packageManager,
-      packageManagerVersion: this._rushConfiguration.packageManagerToolVersion,
-      autoinstallerPackageJson: packageJson,
-      rushJsonFolder: this._rushConfiguration.rushJsonFolder
-    });
-=======
       const lastInstallFlag: LastInstallFlag = new LastInstallFlag(lastInstallFlagPath, {
-        node: process.versions.node,
+        nodeVersion: process.versions.node,
         packageManager: this._rushConfiguration.packageManager,
         packageManagerVersion: this._rushConfiguration.packageManagerToolVersion,
-        packageJson: packageJson,
+        autoinstallerPackageJson: packageJson,
         rushJsonFolder: this._rushConfiguration.rushJsonFolder
       });
->>>>>>> 3b164537
 
       // Example: ../common/autoinstallers/my-task/node_modules
       const nodeModulesFolder: string = `${autoinstallerFullPath}/${RushConstants.nodeModulesFolderName}`;
