// Copyright (c) Microsoft Corporation. All rights reserved. Licensed under the MIT license.
// See LICENSE in the project root for license information.

import colors from 'colors/safe';
import * as fetch from 'node-fetch';
import * as os from 'os';
import * as path from 'path';
import * as crypto from 'crypto';
import * as semver from 'semver';
import {
  FileSystem,
  JsonFile,
  PosixModeBits,
  NewlineKind,
  AlreadyReportedError,
  FileSystemStats,
  InternalError,
  ConsoleTerminalProvider,
  Terminal,
  ITerminalProvider,
  Path
} from '@rushstack/node-core-library';
import { PrintUtilities } from '@rushstack/terminal';

import { ApprovedPackagesChecker } from '../ApprovedPackagesChecker';
import { AsyncRecycler } from '../../utilities/AsyncRecycler';
import { BaseShrinkwrapFile } from '../base/BaseShrinkwrapFile';
import { EnvironmentConfiguration } from '../../api/EnvironmentConfiguration';
import { Git } from '../Git';
import { LastInstallFlag, LastInstallFlagFactory } from '../../api/LastInstallFlag';
import { LastLinkFlag, LastLinkFlagFactory } from '../../api/LastLinkFlag';
import { PnpmPackageManager } from '../../api/packageManager/PnpmPackageManager';
import { PurgeManager } from '../PurgeManager';
import { RushConfiguration, ICurrentVariantJson } from '../../api/RushConfiguration';
import { Rush } from '../../api/Rush';
import { RushGlobalFolder } from '../../api/RushGlobalFolder';
import { RushConstants } from '../RushConstants';
import { ShrinkwrapFileFactory } from '../ShrinkwrapFileFactory';
import { Utilities } from '../../utilities/Utilities';
import { InstallHelpers } from '../installManager/InstallHelpers';
import * as PolicyValidator from '../policy/PolicyValidator';
import { WebClient, WebClientResponse } from '../../utilities/WebClient';
import { SetupPackageRegistry } from '../setup/SetupPackageRegistry';
import { PnpmfileConfiguration } from '../pnpm/PnpmfileConfiguration';
import { SplitWorkspacePnpmfileConfiguration } from '../pnpm/SplitWorkspacePnpmfileConfiguration';

import type { IInstallManagerOptions } from './BaseInstallManagerTypes';
import { isVariableSetInNpmrcFile } from '../../utilities/npmrcUtilities';
import { PnpmResolutionMode } from '../pnpm/PnpmOptionsConfiguration';

/**
 * Pnpm don't support --ignore-compatibility-db, so use --config.ignoreCompatibilityDb for now.
 */
export const pnpmIgnoreCompatibilityDbParameter: string = '--config.ignoreCompatibilityDb';
const pnpmCacheDirParameter: string = '--config.cacheDir';
const pnpmStateDirParameter: string = '--config.stateDir';

const gitLfsHooks: ReadonlySet<string> = new Set(['post-checkout', 'post-commit', 'post-merge', 'pre-push']);

/**
 * This class implements common logic between "rush install" and "rush update".
 */
export abstract class BaseInstallManager {
  private readonly _commonTempLinkFlag: LastLinkFlag;
  private readonly _commonTempInstallFlag: LastInstallFlag;
  private readonly _commonTempSplitInstallFlag: LastInstallFlag | undefined;
  private _npmSetupValidated: boolean = false;
  private _syncNpmrcAlreadyCalled: boolean = false;
  /**
   * If deferredInstallationScripts, installation will be divided into two stages:
   * Stage 1: rush implicitly adds "--ignore-scripts" for "pnpm install"
   * Stage 2: run "pnpm rebuild --pending"
   *
   * Note: This feature only works when using pnpm and turn on "useWorkspaces" in rush.json
   */
  private _deferredInstallationScripts: boolean = false;

  private readonly _terminalProvider: ITerminalProvider;
  protected readonly _terminal: Terminal;

  protected readonly rushConfiguration: RushConfiguration;
  protected readonly rushGlobalFolder: RushGlobalFolder;
  protected readonly installRecycler: AsyncRecycler;
  protected readonly options: IInstallManagerOptions;

  public constructor(
    rushConfiguration: RushConfiguration,
    rushGlobalFolder: RushGlobalFolder,
    purgeManager: PurgeManager,
    options: IInstallManagerOptions
  ) {
    this.rushConfiguration = rushConfiguration;
    this.rushGlobalFolder = rushGlobalFolder;
    this.installRecycler = purgeManager.commonTempFolderRecycler;
    this.options = options;

    this._commonTempLinkFlag = LastLinkFlagFactory.getCommonTempFlag(rushConfiguration);

    // FIXME: This line does not respect clean install after npmrc changes feature.
    this._commonTempInstallFlag = LastInstallFlagFactory.getCommonTempFlag(rushConfiguration);

    if (options.includeSplitWorkspace && rushConfiguration.hasSplitWorkspaceProject) {
      this._commonTempSplitInstallFlag = LastInstallFlagFactory.getCommonTempSplitFlag(rushConfiguration);
    }

    this._terminalProvider = new ConsoleTerminalProvider();
    this._terminal = new Terminal(this._terminalProvider);
  }

  protected get commonTempInstallFlag(): LastInstallFlag {
    return this._commonTempInstallFlag;
  }

  protected get commonTempSplitInstallFlag(): LastInstallFlag | undefined {
    return this._commonTempSplitInstallFlag;
  }

  protected get deferredInstallationScripts(): boolean {
    return this._deferredInstallationScripts;
  }

  public async doInstallAsync(): Promise<void> {
    const isFilteredInstall: boolean =
      this.options.pnpmFilterArguments.length + this.options.splitWorkspacePnpmFilterArguments.length > 0;
    const useWorkspaces: boolean =
      this.rushConfiguration.pnpmOptions && this.rushConfiguration.pnpmOptions.useWorkspaces;

    if (this.rushConfiguration.experimentsConfiguration.configuration.deferredInstallationScripts) {
      // Only works for pnpm and useWorkspaces=true
      this._deferredInstallationScripts = useWorkspaces && this.rushConfiguration.packageManager === 'pnpm';
    }

    if (isFilteredInstall && !this.options.selectedProjects) {
      // This should never even happen
      throw new InternalError(`Missing selectedProjects when filtered install`);
    }

    // Prevent filtered installs when workspaces is disabled
    if (isFilteredInstall && !useWorkspaces) {
      console.log();
      console.log(
        colors.red(
          'Project filtering arguments can only be used when running in a workspace environment. Run the ' +
            'command again without specifying these arguments.'
        )
      );
      throw new AlreadyReportedError();
    }

    // Prevent update when using a filter, as modifications to the shrinkwrap shouldn't be saved
    if (this.options.allowShrinkwrapUpdates && isFilteredInstall) {
      // Allow partial update when there are split workspace projects.
      if (!this.rushConfiguration.hasSplitWorkspaceProject) {
        console.log();
        console.log(
          colors.red(
            'Project filtering arguments cannot be used when running "rush update". Run the command again ' +
              'without specifying these arguments.'
          )
        );
        throw new AlreadyReportedError();
      }
    }

    // eslint-disable-next-line @typescript-eslint/no-unused-vars
    const { shrinkwrapIsUpToDate, variantIsUpToDate, npmrcHash } = await this.prepareAsync();
    // FIXME: bring back npmrcHash check

    if (this.options.checkOnly) {
      return;
    }

    console.log('\n' + colors.bold(`Checking installation in "${this.rushConfiguration.commonTempFolder}"`));

    if (this.options.selectedProjects) {
      if (this.rushConfiguration.hasSplitWorkspaceProject) {
        this._commonTempInstallFlag.mergeFromObject({
          selectedProjectNames: Array.from(this.options.selectedProjects)
            .filter((project) => !project.splitWorkspace)
            .map((project) => project.packageName)
        });
        this._commonTempSplitInstallFlag?.mergeFromObject({
          selectedProjectNames: Array.from(this.options.selectedProjects)
            .filter((project) => project.splitWorkspace)
            .map((project) => project.packageName)
        });
      } else {
        this._commonTempInstallFlag.mergeFromObject({
          selectedProjectNames: Array.from(this.options.selectedProjects).map(
            (project) => project.packageName
          )
        });
      }
    }
    if (this._deferredInstallationScripts || this.options.ignoreScripts) {
      this._commonTempInstallFlag.mergeFromObject({
        ignoreScripts: true
      });
      this._commonTempSplitInstallFlag?.mergeFromObject({
        ignoreScripts: true
      });
    }

    // This marker file indicates that the last "rush install" completed successfully.
    // perform a clean install if selected projects are not matched. Additionally, if
    // "--purge" was specified, or if the last install was interrupted, then we will
    // need to perform a clean install.  Otherwise, we can do an incremental install.
    const optionsToIgnore: string[] | undefined = !this.rushConfiguration.experimentsConfiguration
      .configuration.cleanInstallAfterNpmrcChanges
      ? ['npmrcHash'] // If the "cleanInstallAfterNpmrcChanges" experiment is disabled, ignore the npmrcHash
      : undefined;
    const cleanInstall: boolean =
      !this._commonTempInstallFlag.checkValidAndReportStoreIssues({
        rushVerb: this.options.allowShrinkwrapUpdates ? 'update' : 'install',
        statePropertiesToIgnore: optionsToIgnore
      }) ||
      (this.options.includeSplitWorkspace &&
        !!this._commonTempSplitInstallFlag &&
        !this._commonTempSplitInstallFlag.checkValidAndReportStoreIssues({
          rushVerb: this.options.allowShrinkwrapUpdates ? 'update' : 'install',
          statePropertiesToIgnore: optionsToIgnore
        }));

    // Allow us to defer the file read until we need it
    const canSkipInstall: () => boolean = () => {
      // Based on timestamps, can we skip this install entirely?
      const outputStats: FileSystemStats = FileSystem.getStatistics(this._commonTempInstallFlag.path);

      const splitOutputStatus: FileSystemStats | undefined =
        this._commonTempSplitInstallFlag && FileSystem.getStatistics(this._commonTempSplitInstallFlag.path);

      return this.canSkipInstall(outputStats.mtime, splitOutputStatus?.mtime);
    };

    if (cleanInstall || !shrinkwrapIsUpToDate || !variantIsUpToDate || !canSkipInstall()) {
      console.log();
      await this.validateNpmSetup();

      let publishedRelease: boolean | undefined;
      try {
        publishedRelease = await this._checkIfReleaseIsPublished();
      } catch {
        // If the user is working in an environment that can't reach the registry,
        // don't bother them with errors.
      }

      if (publishedRelease === false) {
        console.log(
          colors.yellow('Warning: This release of the Rush tool was unpublished; it may be unstable.')
        );
      }

      // Delete the successful install file to indicate the install transaction has started
      this._commonTempInstallFlag.clear();
      this._commonTempSplitInstallFlag?.clear();

      // Since we're going to be tampering with common/node_modules, delete the "rush link" flag file if it exists;
      // this ensures that a full "rush link" is required next time
      this._commonTempLinkFlag.clear();

      // Give plugins an opportunity to act before invoking the installation process
      if (this.options.beforeInstallAsync !== undefined) {
        await this.options.beforeInstallAsync();
      }

      // Perform the actual install
      await this.installAsync(cleanInstall);

      if (this.options.allowShrinkwrapUpdates && !shrinkwrapIsUpToDate) {
        // Copy (or delete) common\temp\pnpm-lock.yaml --> common\config\rush\pnpm-lock.yaml
        Utilities.syncFile(
          this.rushConfiguration.tempShrinkwrapFilename,
          this.rushConfiguration.getCommittedShrinkwrapFilename(this.options.variant)
        );
        if (this.options.includeSplitWorkspace) {
          // Copy (or delete) common\temp-split\pnpm-lock.yaml --> common\config\rush\split-workspace-pnpm-lock.yaml
          Utilities.syncFile(
            this.rushConfiguration.tempSplitWorkspaceShrinkwrapFilename,
            this.rushConfiguration.getCommittedSplitWorkspaceShrinkwrapFilename()
          );
        }
      } else {
        // TODO: Validate whether the package manager updated it in a nontrivial way
      }

      // Always update the state file if running "rush update"
      if (this.options.allowShrinkwrapUpdates) {
        if (this.rushConfiguration.getRepoState(this.options.variant).refreshState(this.rushConfiguration)) {
          console.log(
            colors.yellow(
              `${RushConstants.repoStateFilename} has been modified and must be committed to source control.`
            )
          );
        }
      }

      // Create the marker file to indicate a successful install
      this._commonTempInstallFlag.create();
      this._commonTempSplitInstallFlag?.create();
    } else {
      console.log('Installation is already up-to-date.');
    }

    // Perform any post-install work the install manager requires
    await this.postInstallAsync();

    console.log('');
  }

  protected abstract prepareCommonTempAsync(
    shrinkwrapFile: BaseShrinkwrapFile | undefined,
    splitWorkspaceShrinkwrapFile?: BaseShrinkwrapFile
  ): Promise<{ shrinkwrapIsUpToDate: boolean; shrinkwrapWarnings: string[] }>;

  protected abstract installAsync(cleanInstall: boolean): Promise<void>;

  protected abstract postInstallAsync(): Promise<void>;

  protected canSkipInstall(lastModifiedDate: Date, splitWorkspaceLastModifiedDate?: Date): boolean {
    // Based on timestamps, can we skip this install entirely?
    const potentiallyChangedFiles: string[] = [];

    // Consider the timestamp on the node_modules folder; if someone tampered with it
    // or deleted it entirely, then we can't skip this install
    potentiallyChangedFiles.push(
      path.join(this.rushConfiguration.commonTempFolder, RushConstants.nodeModulesFolderName)
    );

    // Additionally, if they pulled an updated shrinkwrap file from Git,
    // then we can't skip this install
    potentiallyChangedFiles.push(this.rushConfiguration.getCommittedShrinkwrapFilename(this.options.variant));

    // Add common-versions.json file to the potentially changed files list.
    potentiallyChangedFiles.push(this.rushConfiguration.getCommonVersionsFilePath(this.options.variant));

    if (this.rushConfiguration.packageManager === 'pnpm') {
      // If the repo is using pnpmfile.js, consider that also
      const pnpmFileFilename: string = this.rushConfiguration.getPnpmfilePath(this.options.variant);

      if (FileSystem.exists(pnpmFileFilename)) {
        potentiallyChangedFiles.push(pnpmFileFilename);
      }
    }

    if (splitWorkspaceLastModifiedDate) {
      // Assume other potentially changed files are tested by lastModifiedDate
      const splitWorkspacePotentiallyChangedFiles: string[] = [
        path.join(this.rushConfiguration.commonTempSplitFolder)
      ];
      Utilities.isFileTimestampCurrent(splitWorkspaceLastModifiedDate, splitWorkspacePotentiallyChangedFiles);
    }

    return Utilities.isFileTimestampCurrent(lastModifiedDate, potentiallyChangedFiles);
  }

  protected async prepareAsync(): Promise<{
    variantIsUpToDate: boolean;
    shrinkwrapIsUpToDate: boolean;
    npmrcHash: string | undefined;
  }> {
    // Check the policies
    await PolicyValidator.validatePolicyAsync(this.rushConfiguration, this.options);

    this._installGitHooks();

    const approvedPackagesChecker: ApprovedPackagesChecker = new ApprovedPackagesChecker(
      this.rushConfiguration
    );
    if (approvedPackagesChecker.approvedPackagesFilesAreOutOfDate) {
      if (this.options.allowShrinkwrapUpdates) {
        approvedPackagesChecker.rewriteConfigFiles();
        console.log(
          colors.yellow(
            'Approved package files have been updated. These updates should be committed to source control'
          )
        );
      } else {
        throw new Error(`Approved packages files are out-of date. Run "rush update" to update them.`);
      }
    }

    // Ensure that the package manager is installed
    await InstallHelpers.ensureLocalPackageManager(
      this.rushConfiguration,
      this.rushGlobalFolder,
      this.options.maxInstallAttempts
    );

    let shrinkwrapFile: BaseShrinkwrapFile | undefined = undefined;
    let splitWorkspaceShrinkwrapFile: BaseShrinkwrapFile | undefined = undefined;

    // (If it's a full update, then we ignore the shrinkwrap from Git since it will be overwritten)
    if (!this.options.fullUpgrade) {
      try {
        shrinkwrapFile = ShrinkwrapFileFactory.getShrinkwrapFile(
          this.rushConfiguration.packageManager,
          this.rushConfiguration.packageManagerOptions,
          this.rushConfiguration.getCommittedShrinkwrapFilename(this.options.variant)
        );
      } catch (ex) {
        console.log();
        console.log(
          `Unable to load the ${this.rushConfiguration.shrinkwrapFilePhrase}: ${(ex as Error).message}`
        );

        if (!this.options.allowShrinkwrapUpdates) {
          console.log();
          console.log(colors.red('You need to run "rush update" to fix this problem'));
          throw new AlreadyReportedError();
        }

        shrinkwrapFile = undefined;
      }
      if (this.options.includeSplitWorkspace && this.rushConfiguration.hasSplitWorkspaceProject) {
        try {
          splitWorkspaceShrinkwrapFile = ShrinkwrapFileFactory.getShrinkwrapFile(
            this.rushConfiguration.packageManager,
            this.rushConfiguration.packageManagerOptions,
            this.rushConfiguration.splitWorkspaceShrinkwrapFilename
          );
        } catch (ex) {
          console.log();
          console.log(
            `Unable to load the ${this.rushConfiguration.splitWorkspaceShrinkwrapFilename}: ${
              (ex as Error).message
            }`
          );

          if (!this.options.allowShrinkwrapUpdates) {
            console.log();
            console.log(colors.red('You need to run "rush update" to fix this problem'));
            throw new AlreadyReportedError();
          }

          splitWorkspaceShrinkwrapFile = undefined;
        }
      }
    }

    // Write a file indicating which variant is being installed.
    // This will be used by bulk scripts to determine the correct Shrinkwrap file to track.
    const currentVariantJsonFilename: string = this.rushConfiguration.currentVariantJsonFilename;
    const currentVariantJson: ICurrentVariantJson = {
      variant: this.options.variant || null
    };

    // Determine if the variant is already current by updating current-variant.json.
    // If nothing is written, the variant has not changed.
    const variantIsUpToDate: boolean = !JsonFile.save(currentVariantJson, currentVariantJsonFilename, {
      onlyIfChanged: true
    });

    if (this.options.variant) {
      console.log();
      console.log(colors.bold(`Using variant '${this.options.variant}' for installation.`));
    } else if (!variantIsUpToDate && !this.options.variant) {
      console.log();
      console.log(colors.bold('Using the default variant for installation.'));
    }

    // Also copy down the committed .npmrc file, if there is one
    // "common\config\rush\.npmrc" --> "common\temp\.npmrc"
    // Also ensure that we remove any old one that may be hanging around
    const npmrcText: string | undefined = Utilities.syncNpmrc(
      this.rushConfiguration.commonRushConfigFolder,
      this.rushConfiguration.commonTempFolder
    );
    if (this.options.includeSplitWorkspace && this.rushConfiguration.hasSplitWorkspaceProject) {
      const commonRushConfigSplitWorkspaceNpmrcPath: string = path.join(
        this.rushConfiguration.commonRushConfigFolder,
        '.npmrc-split-workspace'
      );
      if (!FileSystem.exists(commonRushConfigSplitWorkspaceNpmrcPath)) {
        const splitWorkspaceNpmrcTemplatePath: string = path.join(
          __dirname,
          '../../../assets/split-workspace/.npmrc-split-workspace'
        );
        FileSystem.copyFile({
          sourcePath: splitWorkspaceNpmrcTemplatePath,
          destinationPath: commonRushConfigSplitWorkspaceNpmrcPath
        });
      }
      /**
       * _RUSH_COMMON_TEMP_SPLIT_FOLDER is used in .npmrc for splitWorkspace.
       * When shared-workspace-lockfiles=false, .npmrc gets resolved with a different CWD for each project folder.
       * With this environment variable, .npmrc can resolve the same global pnpmfile path for all projects.
       */
      process.env['_RUSH_COMMON_TEMP_SPLIT_FOLDER'] = this.rushConfiguration.commonTempSplitFolder;
      Utilities.syncNpmrc(
        this.rushConfiguration.commonRushConfigFolder,
        this.rushConfiguration.commonTempSplitFolder,
        false,
        '.npmrc-split-workspace'
      );
    }
    this._syncNpmrcAlreadyCalled = true;

    // Delete commonTempSplitFolder if no split workspace projects to avoid confusion
    if (!this.rushConfiguration.hasSplitWorkspaceProject) {
      FileSystem.deleteFolder(this.rushConfiguration.commonTempSplitFolder);
    }

    const npmrcHash: string | undefined = npmrcText
      ? crypto.createHash('sha1').update(npmrcText).digest('hex')
      : undefined;

    // Copy the committed patches folder if using pnpm
    if (this.rushConfiguration.packageManager === 'pnpm') {
      const commonTempPnpmPatchesFolder: string = `${this.rushConfiguration.commonTempFolder}/${RushConstants.pnpmPatchesFolderName}`;
      const rushPnpmPatchesFolder: string = `${this.rushConfiguration.commonFolder}/pnpm-${RushConstants.pnpmPatchesFolderName}`;
      if (FileSystem.exists(rushPnpmPatchesFolder)) {
        FileSystem.copyFiles({
          sourcePath: rushPnpmPatchesFolder,
          destinationPath: commonTempPnpmPatchesFolder
        });
      }
    }

    // Shim support for pnpmfile in. This shim will call back into the variant-specific pnpmfile.
    // Additionally when in workspaces, the shim implements support for common versions.
    if (this.rushConfiguration.packageManager === 'pnpm') {
      await PnpmfileConfiguration.writeCommonTempPnpmfileShimAsync(this.rushConfiguration, this.options);

      if (this.options.includeSplitWorkspace) {
        await SplitWorkspacePnpmfileConfiguration.writeCommonTempSplitGlobalPnpmfileAsync(
          this.rushConfiguration
        );
      }
    }

    // Allow for package managers to do their own preparation and check that the shrinkwrap is up to date
    // eslint-disable-next-line prefer-const
    let { shrinkwrapIsUpToDate, shrinkwrapWarnings } = await this.prepareCommonTempAsync(
      shrinkwrapFile,
      splitWorkspaceShrinkwrapFile
    );
    shrinkwrapIsUpToDate = shrinkwrapIsUpToDate && !this.options.recheckShrinkwrap;

    this._syncTempShrinkwrap(shrinkwrapFile, splitWorkspaceShrinkwrapFile);

    // Write out the reported warnings
    if (shrinkwrapWarnings.length > 0) {
      console.log();
      console.log(
        colors.yellow(
          PrintUtilities.wrapWords(
            `The ${this.rushConfiguration.shrinkwrapFilePhrase} contains the following issues:`
          )
        )
      );

      for (const shrinkwrapWarning of shrinkwrapWarnings) {
        console.log(colors.yellow('  ' + shrinkwrapWarning));
      }
      console.log();
    }

    // Force update if the shrinkwrap is out of date
    if (!shrinkwrapIsUpToDate) {
      if (!this.options.allowShrinkwrapUpdates) {
        const selectionArguments: string[] = this.options.selectionParameters?.toArguments() || [];
        if (selectionArguments.length !== 0) {
          // prepend an empty string to the array to ensure the space is added
          selectionArguments.unshift('');
        }
        console.log();
        console.log(
          colors.red(
            `The ${
              this.rushConfiguration.shrinkwrapFilePhrase
            } is out of date. You need to run "rush update${selectionArguments.join(' ')}".`
          )
        );
        throw new AlreadyReportedError();
      }
    }

    return { shrinkwrapIsUpToDate, variantIsUpToDate, npmrcHash };
  }

  /**
   * Git hooks are only installed if the repo opts in by including files in /common/git-hooks
   */
  private _installGitHooks(): void {
    const hookSource: string = path.join(this.rushConfiguration.commonFolder, 'git-hooks');
    const git: Git = new Git(this.rushConfiguration);
    const hookDestination: string | undefined = git.getHooksFolder();

    if (FileSystem.exists(hookSource) && hookDestination) {
      const allHookFilenames: string[] = FileSystem.readFolderItemNames(hookSource);
      // Ignore the ".sample" file(s) in this folder.
      const hookFilenames: string[] = allHookFilenames.filter((x) => !/\.sample$/.test(x));
      if (hookFilenames.length > 0) {
        console.log('\n' + colors.bold('Found files in the "common/git-hooks" folder.'));

        if (!git.isHooksPathDefault()) {
          const color: (str: string) => string = this.options.bypassPolicy ? colors.yellow : colors.red;
          console.error(
            color(
              [
                ' ',
                `Rush cannot install the "common/git-hooks" scripts because your Git configuration `,
                `specifies "core.hooksPath=${git.getConfigHooksPath()}". You can remove the setting by running:`,
                ' ',
                '    git config --unset core.hooksPath',
                ' '
              ].join('\n')
            )
          );
          if (this.options.bypassPolicy) {
            // If "--bypass-policy" is specified, skip installation of hooks because Rush doesn't
            // own the hooks folder
            return;
          }
          console.error(
            color(
              [
                '(Or, to temporarily ignore this problem, invoke Rush with the ' +
                  `"${RushConstants.bypassPolicyFlagLongName}" option.)`,
                ' '
              ].join('\n')
            )
          );
          throw new AlreadyReportedError();
        }

        // Clear the currently installed git hooks and install fresh copies
        FileSystem.ensureEmptyFolder(hookDestination);

        // Find the relative path from Git hooks directory to the directory storing the actual scripts.
        const hookRelativePath: string = Path.convertToSlashes(path.relative(hookDestination, hookSource));

        // Only copy files that look like Git hook names
        const filteredHookFilenames: string[] = hookFilenames.filter((x) => /^[a-z\-]+/.test(x));
        for (const filename of filteredHookFilenames) {
          const hookFilePath: string = `${hookSource}/${filename}`;
          // Make sure the actual script in the hookSource directory has correct Linux compatible line endings
          const originalHookFileContent: string = FileSystem.readFile(hookFilePath);
          FileSystem.writeFile(hookFilePath, originalHookFileContent, {
            convertLineEndings: NewlineKind.Lf
          });
          // Make sure the actual script in the hookSource directory has required permission bits
          const originalPosixModeBits: PosixModeBits = FileSystem.getPosixModeBits(hookFilePath);
          FileSystem.changePosixModeBits(
            hookFilePath,
            // eslint-disable-next-line no-bitwise
            originalPosixModeBits | PosixModeBits.UserRead | PosixModeBits.UserExecute
          );

          const gitLfsHookHandling: string = gitLfsHooks.has(filename)
            ? `
# Inspired by https://github.com/git-lfs/git-lfs/issues/2865#issuecomment-365742940
if command -v git-lfs &> /dev/null; then
  git lfs ${filename} "$@"
fi
`
            : '';

          const hookFileContent: string = `#!/bin/bash
set -e
SCRIPT_DIR="$( cd "$( dirname "\${BASH_SOURCE[0]}" )" &> /dev/null && pwd )"
SCRIPT_IMPLEMENTATION_PATH="$SCRIPT_DIR/${hookRelativePath}/${filename}"

if [[ -f "$SCRIPT_IMPLEMENTATION_PATH" ]]; then
  "$SCRIPT_IMPLEMENTATION_PATH" $@
else
  echo "The ${filename} Git hook no longer exists in your version of the repo. Run 'rush install' or 'rush update' to refresh your installed Git hooks." >&2
fi
${gitLfsHookHandling}
`;
          // Create the hook file.  Important: For Bash scripts, the EOL must not be CRLF.
          FileSystem.writeFile(path.join(hookDestination, filename), hookFileContent, {
            convertLineEndings: NewlineKind.Lf
          });

          FileSystem.changePosixModeBits(
            path.join(hookDestination, filename),
            // eslint-disable-next-line no-bitwise
            PosixModeBits.UserRead | PosixModeBits.UserExecute
          );
        }

        console.log(
          'Successfully installed these Git hook scripts: ' + filteredHookFilenames.join(', ') + '\n'
        );
      }
    }
  }

  /**
   * Used when invoking the NPM tool.  Appends the common configuration options
   * to the command-line.
   */
  protected pushConfigurationArgs(args: string[], options: IInstallManagerOptions): void {
    if (this.rushConfiguration.packageManager === 'npm') {
      if (semver.lt(this.rushConfiguration.packageManagerToolVersion, '5.0.0')) {
        // NOTE:
        //
        // When using an npm version older than v5.0.0, we do NOT install optional dependencies for
        // Rush, because npm does not generate the shrinkwrap file consistently across platforms.
        //
        // Consider the "fsevents" package. This is a Mac specific package
        // which is an optional second-order dependency. Optional dependencies work by attempting to install
        // the package, but removes the package if the install failed.
        // This means that someone running generate on a Mac WILL have fsevents included in their shrinkwrap.
        // When someone using Windows attempts to install from the shrinkwrap, the install will fail.
        //
        // If someone generates the shrinkwrap using Windows, then fsevents will NOT be listed in the shrinkwrap.
        // When someone using Mac attempts to install from the shrinkwrap, they will NOT have the
        // optional dependency installed.
        //
        // This issue has been fixed as of npm v5.0.0: https://github.com/npm/npm/releases/tag/v5.0.0
        //
        // For more context, see https://github.com/microsoft/rushstack/issues/761#issuecomment-428689600
        args.push('--no-optional');
      }
      args.push('--cache', this.rushConfiguration.npmCacheFolder);
      args.push('--tmp', this.rushConfiguration.npmTmpFolder);

      if (options.collectLogFile) {
        args.push('--verbose');
      }
    } else if (this.rushConfiguration.packageManager === 'pnpm') {
      // Only explicitly define the store path if `pnpmStore` is using the default, or has been set to
      // 'local'.  If `pnpmStore` = 'global', then allow PNPM to use the system's default
      // path.  In all cases, this will be overridden by RUSH_PNPM_STORE_PATH
      if (
        this.rushConfiguration.pnpmOptions.pnpmStore === 'local' ||
        EnvironmentConfiguration.pnpmStorePathOverride
      ) {
        args.push('--store', this.rushConfiguration.pnpmOptions.pnpmStorePath);
        if (semver.gte(this.rushConfiguration.packageManagerToolVersion, '6.10.0')) {
          args.push(`${pnpmCacheDirParameter}=${this.rushConfiguration.pnpmOptions.pnpmStorePath}`);
          args.push(`${pnpmStateDirParameter}=${this.rushConfiguration.pnpmOptions.pnpmStorePath}`);
        }
      }

      const { pnpmVerifyStoreIntegrity } = EnvironmentConfiguration;
      if (pnpmVerifyStoreIntegrity !== undefined) {
        args.push(`--verify-store-integrity`, `${pnpmVerifyStoreIntegrity}`);
      }

      const { configuration: experiments } = this.rushConfiguration.experimentsConfiguration;

      if (experiments.usePnpmFrozenLockfileForRushInstall && !options.allowShrinkwrapUpdates) {
        args.push('--frozen-lockfile');
      } else if (experiments.usePnpmPreferFrozenLockfileForRushUpdate) {
        // In workspaces, we want to avoid unnecessary lockfile churn
        args.push('--prefer-frozen-lockfile');
      } else {
        // Ensure that Rush's tarball dependencies get synchronized properly with the pnpm-lock.yaml file.
        // See this GitHub issue: https://github.com/pnpm/pnpm/issues/1342
        args.push('--no-prefer-frozen-lockfile');
      }

      if (options.onlyShrinkwrap) {
        args.push(`--lockfile-only`);
      }

      if (options.collectLogFile) {
        args.push('--reporter', 'ndjson');
      }

      if (options.networkConcurrency) {
        args.push('--network-concurrency', options.networkConcurrency.toString());
      }

      if (this.rushConfiguration.pnpmOptions.strictPeerDependencies === false) {
        args.push('--no-strict-peer-dependencies');
      } else {
        args.push('--strict-peer-dependencies');
      }

<<<<<<< HEAD
      if (this._deferredInstallationScripts || this.options.ignoreScripts) {
        args.push('--ignore-scripts');
=======
      /*
        If user set resolution-mode in pnpm-config.json only, use the value in pnpm-config.json
        If user set resolution-mode in pnpm-config.json and .npmrc, use the value in pnpm-config.json
        If user set resolution-mode in .npmrc only, do nothing, let pnpm handle it
        If user does not set resolution-mode in pnpm-config.json and .npmrc, rush will default it to "highest"
      */
      const isResolutionModeInNpmrc: boolean = isVariableSetInNpmrcFile(
        this.rushConfiguration.commonRushConfigFolder,
        'resolution-mode'
      );

      let resolutionMode: PnpmResolutionMode | undefined = this.rushConfiguration.pnpmOptions.resolutionMode;
      if (resolutionMode) {
        if (isResolutionModeInNpmrc) {
          this._terminal.writeWarningLine(
            `Warning: PNPM's resolution-mode is specified in both .npmrc and pnpm-config.json. ` +
              `The value in pnpm-config.json will take precedence.`
          );
        }
      } else if (!isResolutionModeInNpmrc) {
        // if resolution-mode isn't specified in either .npmrc or pnpm-config.json,
        // then rush will default it to "highest"
        resolutionMode = 'highest';
      }
      if (resolutionMode) {
        args.push(`--config.resolutionMode=${resolutionMode}`);
>>>>>>> 11e3967c
      }

      if (
        semver.satisfies(
          this.rushConfiguration.packageManagerToolVersion,
          '6.32.12 - 6.33.x || 7.0.1 - 7.8.x'
        )
      ) {
        this._terminal.writeWarningLine(
          'Warning: Your rush.json specifies a pnpmVersion with a known issue ' +
            'that may cause unintended version selections.' +
            " It's recommended to upgrade to PNPM >=6.34.0 or >=7.9.0. " +
            'For details see: https://rushjs.io/link/pnpm-issue-5132'
        );
      }
      if (
        semver.gte(this.rushConfiguration.packageManagerToolVersion, '7.9.0') ||
        semver.satisfies(this.rushConfiguration.packageManagerToolVersion, '^6.34.0')
      ) {
        args.push(pnpmIgnoreCompatibilityDbParameter);
      }
    } else if (this.rushConfiguration.packageManager === 'yarn') {
      args.push('--link-folder', 'yarn-link');
      args.push('--cache-folder', this.rushConfiguration.yarnCacheFolder);

      // Without this option, Yarn will sometimes stop and ask for user input on STDIN
      // (e.g. "Which command would you like to run?").
      args.push('--non-interactive');

      if (options.networkConcurrency) {
        args.push('--network-concurrency', options.networkConcurrency.toString());
      }

      if (this.rushConfiguration.yarnOptions.ignoreEngines) {
        args.push('--ignore-engines');
      }

      if (options.collectLogFile) {
        args.push('--verbose');
      }
    }
  }

  private async _checkIfReleaseIsPublished(): Promise<boolean> {
    const lastCheckFile: string = path.join(
      this.rushGlobalFolder.nodeSpecificPath,
      'rush-' + Rush.version,
      'last-check.flag'
    );

    if (FileSystem.exists(lastCheckFile)) {
      let cachedResult: boolean | 'error' | undefined = undefined;
      try {
        // NOTE: mtimeMs is not supported yet in Node.js 6.x
        const nowMs: number = new Date().getTime();
        const ageMs: number = nowMs - FileSystem.getStatistics(lastCheckFile).mtime.getTime();
        const HOUR: number = 60 * 60 * 1000;

        // Is the cache too old?
        if (ageMs < 24 * HOUR) {
          // No, read the cached result
          cachedResult = JsonFile.load(lastCheckFile);
        }
      } catch (e) {
        // Unable to parse file
      }
      if (cachedResult === 'error') {
        throw new Error('Unable to contact server');
      }
      if (cachedResult === true || cachedResult === false) {
        return cachedResult;
      }
    }

    // Before we start the network operation, record a failed state.  If the process exits for some reason,
    // this will record the error.  It will also update the timestamp to prevent other Rush instances
    // from attempting to update the file.
    await JsonFile.saveAsync('error', lastCheckFile, { ensureFolderExists: true });

    try {
      // For this check we use the official registry, not the private registry
      const publishedRelease: boolean = await this._queryIfReleaseIsPublishedAsync(
        'https://registry.npmjs.org:443'
      );
      // Cache the result
      await JsonFile.saveAsync(publishedRelease, lastCheckFile, { ensureFolderExists: true });
      return publishedRelease;
    } catch (error) {
      await JsonFile.saveAsync('error', lastCheckFile, { ensureFolderExists: true });
      throw error;
    }
  }

  // Helper for checkIfReleaseIsPublished()
  private async _queryIfReleaseIsPublishedAsync(registryUrl: string): Promise<boolean> {
    let queryUrl: string = registryUrl;
    if (queryUrl[-1] !== '/') {
      queryUrl += '/';
    }
    // Note that the "@" symbol does not normally get URL-encoded
    queryUrl += RushConstants.rushPackageName.replace('/', '%2F');

    const webClient: WebClient = new WebClient();
    webClient.userAgent = `pnpm/? npm/? node/${process.version} ${os.platform()} ${os.arch()}`;
    webClient.accept = 'application/vnd.npm.install-v1+json; q=1.0, application/json; q=0.8, */*';

    const response: WebClientResponse = await webClient.fetchAsync(queryUrl);
    if (!response.ok) {
      throw new Error('Failed to query');
    }

    const data: { versions: { [version: string]: { dist: { tarball: string } } } } = await response.json();
    let url: string;
    try {
      if (!data.versions[Rush.version]) {
        // Version was not published
        return false;
      }

      url = data.versions[Rush.version].dist.tarball;
      if (!url) {
        throw new Error(`URL not found`);
      }
    } catch (e) {
      throw new Error('Error parsing response');
    }

    // Make sure the tarball wasn't deleted from the CDN
    webClient.accept = '*/*';

    const response2: fetch.Response = await webClient.fetchAsync(url);

    if (!response2.ok) {
      if (response2.status === 404) {
        return false;
      } else {
        throw new Error('Failed to fetch');
      }
    }

    return true;
  }

  private _syncTempShrinkwrap(
    shrinkwrapFile: BaseShrinkwrapFile | undefined,
    splitWorkspaceShrinkwrapFile?: BaseShrinkwrapFile
  ): void {
    if (shrinkwrapFile) {
      Utilities.syncFile(
        this.rushConfiguration.getCommittedShrinkwrapFilename(this.options.variant),
        this.rushConfiguration.tempShrinkwrapFilename
      );
      Utilities.syncFile(
        this.rushConfiguration.getCommittedShrinkwrapFilename(this.options.variant),
        this.rushConfiguration.tempShrinkwrapPreinstallFilename
      );
    } else {
      // Otherwise delete the temporary file
      FileSystem.deleteFile(this.rushConfiguration.tempShrinkwrapFilename);

      if (this.rushConfiguration.packageManager === 'pnpm') {
        // Workaround for https://github.com/pnpm/pnpm/issues/1890
        //
        // When "rush update --full" is run, Rush deletes "common/temp/pnpm-lock.yaml"
        // so that a new lockfile will be generated. However "pnpm install" by design will try to recover
        // "pnpm-lock.yaml" from "common/temp/node_modules/.pnpm/lock.yaml", which may prevent a full upgrade.
        // Deleting both files ensures that a new lockfile will always be generated.
        const pnpmPackageManager: PnpmPackageManager = this.rushConfiguration
          .packageManagerWrapper as PnpmPackageManager;

        FileSystem.deleteFile(
          path.join(
            this.rushConfiguration.commonTempFolder,
            pnpmPackageManager.internalShrinkwrapRelativePath
          )
        );
      }
    }

    if (this.options.includeSplitWorkspace && this.rushConfiguration.hasSplitWorkspaceProject) {
      if (splitWorkspaceShrinkwrapFile) {
        Utilities.syncFile(
          this.rushConfiguration.getCommittedSplitWorkspaceShrinkwrapFilename(),
          this.rushConfiguration.tempSplitWorkspaceShrinkwrapFilename
        );
      } else {
        // Otherwise delete the temporary file
        FileSystem.deleteFile(this.rushConfiguration.tempSplitWorkspaceShrinkwrapFilename);

        if (this.rushConfiguration.packageManager === 'pnpm') {
          // Workaround for https://github.com/pnpm/pnpm/issues/1890
          //
          // When "rush update --full" is run, rush deletes common/temp/pnpm-lock.yaml so that
          // a new lockfile can be generated. But because of the above bug "pnpm install" would
          // respect "common/temp/node_modules/.pnpm-lock.yaml" and thus would not generate a
          // new lockfile. Deleting this file in addition to deleting common/temp/pnpm-lock.yaml
          // ensures that a new lockfile will be generated with "rush update --full".

          const pnpmPackageManager: PnpmPackageManager = this.rushConfiguration
            .packageManagerWrapper as PnpmPackageManager;

          FileSystem.deleteFile(
            path.join(
              this.rushConfiguration.commonTempSplitFolder,
              pnpmPackageManager.internalShrinkwrapRelativePath
            )
          );
        }
      }
    }
  }

  protected async validateNpmSetup(): Promise<void> {
    if (this._npmSetupValidated) {
      return;
    }

    if (!this.options.bypassPolicy) {
      const setupPackageRegistry: SetupPackageRegistry = new SetupPackageRegistry({
        rushConfiguration: this.rushConfiguration,
        isDebug: this.options.debug,
        syncNpmrcAlreadyCalled: this._syncNpmrcAlreadyCalled
      });
      const valid: boolean = await setupPackageRegistry.checkOnly();
      if (!valid) {
        console.error();
        console.error(colors.red('ERROR: NPM credentials are missing or expired'));
        console.error();
        console.error(
          colors.bold(
            '==> Please run "rush setup" to update your NPM token. ' +
              `(Or append "${RushConstants.bypassPolicyFlagLongName}" to proceed anyway.)`
          )
        );
        throw new AlreadyReportedError();
      }
    }

    this._npmSetupValidated = true;
  }
}<|MERGE_RESOLUTION|>--- conflicted
+++ resolved
@@ -771,10 +771,10 @@
         args.push('--strict-peer-dependencies');
       }
 
-<<<<<<< HEAD
       if (this._deferredInstallationScripts || this.options.ignoreScripts) {
         args.push('--ignore-scripts');
-=======
+      }
+
       /*
         If user set resolution-mode in pnpm-config.json only, use the value in pnpm-config.json
         If user set resolution-mode in pnpm-config.json and .npmrc, use the value in pnpm-config.json
@@ -801,7 +801,6 @@
       }
       if (resolutionMode) {
         args.push(`--config.resolutionMode=${resolutionMode}`);
->>>>>>> 11e3967c
       }
 
       if (
