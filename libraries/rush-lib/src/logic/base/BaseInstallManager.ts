// Copyright (c) Microsoft Corporation. All rights reserved. Licensed under the MIT license.
// See LICENSE in the project root for license information.

import colors from 'colors/safe';
import * as fetch from 'node-fetch';
import * as os from 'os';
import * as path from 'path';
import * as crypto from 'crypto';
import * as semver from 'semver';
import {
  FileSystem,
  JsonFile,
  PosixModeBits,
  NewlineKind,
  AlreadyReportedError,
  FileSystemStats,
  ConsoleTerminalProvider,
  Terminal,
  ITerminalProvider,
  InternalError
} from '@rushstack/node-core-library';
import { PrintUtilities } from '@rushstack/terminal';

import { ApprovedPackagesChecker } from '../ApprovedPackagesChecker';
import { AsyncRecycler } from '../../utilities/AsyncRecycler';
import { BaseShrinkwrapFile } from '../base/BaseShrinkwrapFile';
import { EnvironmentConfiguration } from '../../api/EnvironmentConfiguration';
import { Git } from '../Git';
import { IInstallProject, LastInstallFlag, LastInstallFlagFactory } from '../../api/LastInstallFlag';
import { LastLinkFlag, LastLinkFlagFactory } from '../../api/LastLinkFlag';
import { PnpmPackageManager } from '../../api/packageManager/PnpmPackageManager';
import { PurgeManager } from '../PurgeManager';
import { RushConfiguration, ICurrentVariantJson } from '../../api/RushConfiguration';
import { Rush } from '../../api/Rush';
import { RushGlobalFolder } from '../../api/RushGlobalFolder';
import { RushConstants } from '../RushConstants';
import { ShrinkwrapFileFactory } from '../ShrinkwrapFileFactory';
import { Utilities } from '../../utilities/Utilities';
import { InstallHelpers } from '../installManager/InstallHelpers';
import { PolicyValidator } from '../policy/PolicyValidator';
import { WebClient, WebClientResponse } from '../../utilities/WebClient';
import { SetupPackageRegistry } from '../setup/SetupPackageRegistry';
import { PnpmfileConfiguration } from '../pnpm/PnpmfileConfiguration';

<<<<<<< HEAD
import type { RushConfigurationProject } from '../../api/RushConfigurationProject';
=======
/**
 * Pnpm don't support --ignore-compatibility-db, so use --config.ignoreCompatibilityDb for now.
 */
export const pnpmIgnoreCompatibilityDbParameter: string = '--config.ignoreCompatibilityDb';
>>>>>>> 3b164537

export interface IInstallManagerOptions {
  /**
   * Whether the global "--debug" flag was specified.
   */
  debug: boolean;

  /**
   * Whether or not Rush will automatically update the shrinkwrap file.
   * True for "rush update", false for "rush install".
   */
  allowShrinkwrapUpdates: boolean;

  /**
   * Whether to check the validation before install only, without actually installing anything.
   */
  checkOnly: boolean;

  /**
   * Whether to skip policy checks.
   */
  bypassPolicy: boolean;

  /**
   * Whether to skip linking, i.e. require "rush link" to be done manually later.
   */
  noLink: boolean;

  /**
   * Whether to delete the shrinkwrap file before installation, i.e. so that all dependencies
   * will be upgraded to the latest SemVer-compatible version.
   */
  fullUpgrade: boolean;

  /**
   * Whether to force an update to the shrinkwrap file even if it appears to be unnecessary.
   * Normally Rush uses heuristics to determine when "pnpm install" can be skipped,
   * but sometimes the heuristics can be inaccurate due to external influences
   * (pnpmfile.js script logic, registry changes, etc).
   */
  recheckShrinkwrap: boolean;

  /**
   * The value of the "--network-concurrency" command-line parameter, which
   * is a diagnostic option used to troubleshoot network failures.
   *
   * Currently only supported for PNPM.
   */
  networkConcurrency: number | undefined;

  /**
   * Whether to specify "--ignore-scripts" command-line parameter, which ignores
   * install lifecycle scripts in package.json and its dependencies
   */
  ignoreScripts: boolean;

  /**
   * Whether or not to collect verbose logs from the package manager.
   * If specified when using PNPM, the logs will be in /common/temp/pnpm.log
   */
  collectLogFile: boolean;

  /**
   * The variant to consider when performing installations and validating shrinkwrap updates.
   */
  variant?: string | undefined;

  /**
   * Retry the install the specified number of times
   */
  maxInstallAttempts: number;

  /**
   * Filters to be passed to PNPM during installation, if applicable.
   * These restrict the scope of a workspace installation.
   */
  pnpmFilterArguments: string[];

  /**
<<<<<<< HEAD
   * Selected projects during partial install.
   * If undefined, that means a full install.
   */
  partialInstallSelectedProjects?: Set<RushConfigurationProject>;
=======
   * Callback to invoke between preparing the common/temp folder and running installation.
   */
  beforeInstallAsync?: () => Promise<void>;
>>>>>>> 3b164537
}

/**
 * This class implements common logic between "rush install" and "rush update".
 */
export abstract class BaseInstallManager {
  private readonly _rushConfiguration: RushConfiguration;
  private readonly _rushGlobalFolder: RushGlobalFolder;
  private readonly _commonTempLinkFlag: LastLinkFlag;
  private readonly _installRecycler: AsyncRecycler;
  private _npmSetupValidated: boolean = false;
  private _syncNpmrcAlreadyCalled: boolean = false;
  private _selectedProjects: RushConfigurationProject[] = [];

  /**
   * If deferredInstallationScripts, installation will be divided into two stages:
   * Stage 1: rush implicitly adds "--ignore-scripts" for "pnpm install"
   * Stage 2: run "pnpm rebuild --pending"
   *
   * Note: This feature only works when using pnpm and turn on "useWorkspaces" in rush.json
   */
  private _deferredInstallationScripts: boolean = false;

  private readonly _options: IInstallManagerOptions;

  private readonly _terminalProvider: ITerminalProvider;
  private readonly _terminal: Terminal;

  public constructor(
    rushConfiguration: RushConfiguration,
    rushGlobalFolder: RushGlobalFolder,
    purgeManager: PurgeManager,
    options: IInstallManagerOptions
  ) {
    this._rushConfiguration = rushConfiguration;
    this._rushGlobalFolder = rushGlobalFolder;
    this._installRecycler = purgeManager.commonTempFolderRecycler;
    this._options = options;

    this._commonTempLinkFlag = LastLinkFlagFactory.getCommonTempFlag(rushConfiguration);

    this._terminalProvider = new ConsoleTerminalProvider();
    this._terminal = new Terminal(this._terminalProvider);
  }

  protected get rushConfiguration(): RushConfiguration {
    return this._rushConfiguration;
  }

  protected get rushGlobalFolder(): RushGlobalFolder {
    return this._rushGlobalFolder;
  }

  protected get installRecycler(): AsyncRecycler {
    return this._installRecycler;
  }

  protected get options(): IInstallManagerOptions {
    return this._options;
  }

  protected get commonTempInstallFlag(): LastInstallFlag {
    return this._commonTempInstallFlag;
  }

  protected get deferredInstallationScripts(): boolean {
    return this._deferredInstallationScripts;
  }

  protected get selectedProjects(): RushConfigurationProject[] {
    return this._selectedProjects;
  }

  public async doInstallAsync(): Promise<void> {
    const isFilteredInstall: boolean = this.options.pnpmFilterArguments.length > 0;
    const useWorkspaces: boolean =
      this.rushConfiguration.pnpmOptions && this.rushConfiguration.pnpmOptions.useWorkspaces;

    if (this.rushConfiguration.experimentsConfiguration.configuration.deferredInstallationScripts) {
      // Only works for pnpm and useWorkspaces=true
      this._deferredInstallationScripts = useWorkspaces && this.rushConfiguration.packageManager === 'pnpm';
    }

    if (isFilteredInstall && !this.options.partialInstallSelectedProjects) {
      // This should never even happen
      throw new InternalError(`Missing selectedProjects when filtered install`);
    }

    // Prevent filtered installs when workspaces is disabled
    if (isFilteredInstall && !useWorkspaces) {
      console.log();
      console.log(
        colors.red(
          'Project filtering arguments can only be used when running in a workspace environment. Run the ' +
          'command again without specifying these arguments.'
        )
      );
      throw new AlreadyReportedError();
    }

    if (this.options.ignoreScripts && this.rushConfiguration.packageManager !== 'pnpm') {
      console.log();
      console.log(
        console.log(
          colors.red(
            `The --ignore-scripts parameter can only be used with "pnpm" package manager, current package manager is ${this.rushConfiguration.packageManager}.`
          )
        )
      );
      throw new AlreadyReportedError();
    }

    // Prevent update when using a filter, as modifications to the shrinkwrap shouldn't be saved
    if (this.options.allowShrinkwrapUpdates && isFilteredInstall) {
      console.log();
      console.log(
        colors.red(
          'Project filtering arguments cannot be used when running "rush update". Run the command again ' +
          'without specifying these arguments.'
        )
      );
      throw new AlreadyReportedError();
    }

    const { shrinkwrapIsUpToDate, variantIsUpToDate, npmrcHash } = await this.prepareAsync();

    if (this.options.checkOnly) {
      return;
    }

    console.log(
      os.EOL + colors.bold(`Checking installation in "${this.rushConfiguration.commonTempFolder}"`)
    );

    this._selectedProjects = this.options.partialInstallSelectedProjects
      ? Array.from(this.options.partialInstallSelectedProjects)
      : this.rushConfiguration.projects;

    this._commonTempInstallFlag.mergeFromObject({
      installProjects: this._selectedProjects.reduce((acc, project) => {
        const { packageName, projectRelativeFolder } = project;
        acc[packageName] = {
          packageName,
          projectRelativeFolder,
          ignoreScripts: this._deferredInstallationScripts || this.options.ignoreScripts
        };
        return acc;
      }, {} as Record<string, IInstallProject>)
    });

    // This marker file indicates that the last "rush install" completed successfully.
    // perform a clean install if selected projects are not matched. Additionally, if
    // "--purge" was specified, or if the last install was interrupted, then we will
    // need to perform a clean install.  Otherwise, we can do an incremental install.
    const commonTempInstallFlag: LastInstallFlag = LastInstallFlagFactory.getCommonTempFlag(
      this.rushConfiguration,
      { npmrcHash: npmrcHash || '<NO NPMRC>' }
    );
    const optionsToIgnore: string[] | undefined = !this.rushConfiguration.experimentsConfiguration
      .configuration.cleanInstallAfterNpmrcChanges
      ? ['npmrcHash'] // If the "cleanInstallAfterNpmrcChanges" experiment is disabled, ignore the npmrcHash
      : undefined;
    const cleanInstall: boolean =
<<<<<<< HEAD
      !this._commonTempInstallFlag.checkValidAndReportStoreIssues() ||
      !this.commonTempInstallFlag.isSelectedProjectInstalled();
=======
      isFilteredInstall ||
      !commonTempInstallFlag.checkValidAndReportStoreIssues({
        rushVerb: this.options.allowShrinkwrapUpdates ? 'update' : 'install',
        statePropertiesToIgnore: optionsToIgnore
      });
>>>>>>> 3b164537

    // Allow us to defer the file read until we need it
    const canSkipInstall: () => boolean = () => {
      // Based on timestamps, can we skip this install entirely?
      const outputStats: FileSystemStats = FileSystem.getStatistics(commonTempInstallFlag.path);
      return this.canSkipInstall(outputStats.mtime);
    };

    if (cleanInstall || !shrinkwrapIsUpToDate || !variantIsUpToDate || !canSkipInstall()) {
      console.log();
      await this.validateNpmSetup();

      let publishedRelease: boolean | undefined;
      try {
        publishedRelease = await this._checkIfReleaseIsPublished();
      } catch {
        // If the user is working in an environment that can't reach the registry,
        // don't bother them with errors.
      }

      if (publishedRelease === false) {
        console.log(
          colors.yellow('Warning: This release of the Rush tool was unpublished; it may be unstable.')
        );
      }

      // Delete the successful install file to indicate the install transaction has started
      commonTempInstallFlag.clear();

      // Since we're going to be tampering with common/node_modules, delete the "rush link" flag file if it exists;
      // this ensures that a full "rush link" is required next time
      this._commonTempLinkFlag.clear();

      // Give plugins an opportunity to act before invoking the installation process
      if (this.options.beforeInstallAsync !== undefined) {
        await this.options.beforeInstallAsync();
      }

      // Perform the actual install
      await this.installAsync(cleanInstall);

      if (this.options.allowShrinkwrapUpdates && !shrinkwrapIsUpToDate) {
        // Copy (or delete) common\temp\pnpm-lock.yaml --> common\config\rush\pnpm-lock.yaml
        Utilities.syncFile(
          this._rushConfiguration.tempShrinkwrapFilename,
          this._rushConfiguration.getCommittedShrinkwrapFilename(this.options.variant)
        );
      } else {
        // TODO: Validate whether the package manager updated it in a nontrivial way
      }

      // Always update the state file if running "rush update"
      if (this.options.allowShrinkwrapUpdates) {
        if (this.rushConfiguration.getRepoState(this.options.variant).refreshState(this.rushConfiguration)) {
          console.log(
            colors.yellow(
              `${RushConstants.repoStateFilename} has been modified and must be committed to source control.`
            )
          );
        }
      }
<<<<<<< HEAD

      // Create the marker file to indicate a successful install
      this._commonTempInstallFlag.create();
=======
>>>>>>> 3b164537
    } else {
      console.log('Installation is already up-to-date.');
    }

    // Create the marker file to indicate a successful install if it's not a filtered install
    if (!isFilteredInstall) {
      commonTempInstallFlag.create();
    }

    // Perform any post-install work the install manager requires
    await this.postInstallAsync();

    console.log('');
  }

  protected abstract prepareCommonTempAsync(
    shrinkwrapFile: BaseShrinkwrapFile | undefined
  ): Promise<{ shrinkwrapIsUpToDate: boolean; shrinkwrapWarnings: string[] }>;

  protected abstract installAsync(cleanInstall: boolean): Promise<void>;

  protected abstract postInstallAsync(): Promise<void>;

  protected canSkipInstall(lastModifiedDate: Date): boolean {
    // Based on timestamps, can we skip this install entirely?
    const potentiallyChangedFiles: string[] = [];

    // Consider the timestamp on the node_modules folder; if someone tampered with it
    // or deleted it entirely, then we can't skip this install
    potentiallyChangedFiles.push(
      path.join(this.rushConfiguration.commonTempFolder, RushConstants.nodeModulesFolderName)
    );

    // Additionally, if they pulled an updated shrinkwrap file from Git,
    // then we can't skip this install
    potentiallyChangedFiles.push(this.rushConfiguration.getCommittedShrinkwrapFilename(this.options.variant));

    // Add common-versions.json file to the potentially changed files list.
    potentiallyChangedFiles.push(this.rushConfiguration.getCommonVersionsFilePath(this.options.variant));

    if (this.rushConfiguration.packageManager === 'pnpm') {
      // If the repo is using pnpmfile.js, consider that also
      const pnpmFileFilename: string = this.rushConfiguration.getPnpmfilePath(this.options.variant);

      if (FileSystem.exists(pnpmFileFilename)) {
        potentiallyChangedFiles.push(pnpmFileFilename);
      }
    }

    return Utilities.isFileTimestampCurrent(lastModifiedDate, potentiallyChangedFiles);
  }

  protected async prepareAsync(): Promise<{
    variantIsUpToDate: boolean;
    shrinkwrapIsUpToDate: boolean;
    npmrcHash: string | undefined;
  }> {
    // Check the policies
    PolicyValidator.validatePolicy(this._rushConfiguration, this.options);

    this._installGitHooks();

    const approvedPackagesChecker: ApprovedPackagesChecker = new ApprovedPackagesChecker(
      this._rushConfiguration
    );
    if (approvedPackagesChecker.approvedPackagesFilesAreOutOfDate) {
      if (this._options.allowShrinkwrapUpdates) {
        approvedPackagesChecker.rewriteConfigFiles();
        console.log(
          colors.yellow(
            'Approved package files have been updated. These updates should be committed to source control'
          )
        );
      } else {
        throw new Error(`Approved packages files are out-of date. Run "rush update" to update them.`);
      }
    }

    // Ensure that the package manager is installed
    await InstallHelpers.ensureLocalPackageManager(
      this._rushConfiguration,
      this._rushGlobalFolder,
      this._options.maxInstallAttempts
    );

    let shrinkwrapFile: BaseShrinkwrapFile | undefined = undefined;

    // (If it's a full update, then we ignore the shrinkwrap from Git since it will be overwritten)
    if (!this.options.fullUpgrade) {
      try {
        shrinkwrapFile = ShrinkwrapFileFactory.getShrinkwrapFile(
          this._rushConfiguration.packageManager,
          this._rushConfiguration.packageManagerOptions,
          this._rushConfiguration.getCommittedShrinkwrapFilename(this.options.variant)
        );
      } catch (ex) {
        console.log();
        console.log(
          `Unable to load the ${this._rushConfiguration.shrinkwrapFilePhrase}: ${(ex as Error).message}`
        );

        if (!this.options.allowShrinkwrapUpdates) {
          console.log();
          console.log(colors.red('You need to run "rush update" to fix this problem'));
          throw new AlreadyReportedError();
        }

        shrinkwrapFile = undefined;
      }
    }

    // Write a file indicating which variant is being installed.
    // This will be used by bulk scripts to determine the correct Shrinkwrap file to track.
    const currentVariantJsonFilename: string = this._rushConfiguration.currentVariantJsonFilename;
    const currentVariantJson: ICurrentVariantJson = {
      variant: this.options.variant || null
    };

    // Determine if the variant is already current by updating current-variant.json.
    // If nothing is written, the variant has not changed.
    const variantIsUpToDate: boolean = !JsonFile.save(currentVariantJson, currentVariantJsonFilename, {
      onlyIfChanged: true
    });

    if (this.options.variant) {
      console.log();
      console.log(colors.bold(`Using variant '${this.options.variant}' for installation.`));
    } else if (!variantIsUpToDate && !this.options.variant) {
      console.log();
      console.log(colors.bold('Using the default variant for installation.'));
    }

    // Also copy down the committed .npmrc file, if there is one
    // "common\config\rush\.npmrc" --> "common\temp\.npmrc"
    // Also ensure that we remove any old one that may be hanging around
    const npmrcText: string | undefined = Utilities.syncNpmrc(
      this._rushConfiguration.commonRushConfigFolder,
      this._rushConfiguration.commonTempFolder
    );
    this._syncNpmrcAlreadyCalled = true;

    const npmrcHash: string | undefined = npmrcText
      ? crypto.createHash('sha1').update(npmrcText).digest('hex')
      : undefined;

    // Copy the committed patches folder if using pnpm
    if (this.rushConfiguration.packageManager === 'pnpm') {
      const commonTempPnpmPatchesFolder: string = `${this._rushConfiguration.commonTempFolder}/${RushConstants.pnpmPatchesFolderName}`;
      const rushPnpmPatchesFolder: string = `${this._rushConfiguration.commonFolder}/pnpm-${RushConstants.pnpmPatchesFolderName}`;
      if (FileSystem.exists(rushPnpmPatchesFolder)) {
        FileSystem.copyFiles({
          sourcePath: rushPnpmPatchesFolder,
          destinationPath: commonTempPnpmPatchesFolder
        });
      }
    }

    // Shim support for pnpmfile in. This shim will call back into the variant-specific pnpmfile.
    // Additionally when in workspaces, the shim implements support for common versions.
    if (this.rushConfiguration.packageManager === 'pnpm') {
      await PnpmfileConfiguration.writeCommonTempPnpmfileShimAsync(this.rushConfiguration, this.options);
    }

    // Allow for package managers to do their own preparation and check that the shrinkwrap is up to date
    // eslint-disable-next-line prefer-const
    let { shrinkwrapIsUpToDate, shrinkwrapWarnings } = await this.prepareCommonTempAsync(shrinkwrapFile);
    shrinkwrapIsUpToDate = shrinkwrapIsUpToDate && !this.options.recheckShrinkwrap;

    this._syncTempShrinkwrap(shrinkwrapFile);

    // Write out the reported warnings
    if (shrinkwrapWarnings.length > 0) {
      console.log();
      console.log(
        colors.yellow(
          PrintUtilities.wrapWords(
            `The ${this.rushConfiguration.shrinkwrapFilePhrase} contains the following issues:`
          )
        )
      );

      for (const shrinkwrapWarning of shrinkwrapWarnings) {
        console.log(colors.yellow('  ' + shrinkwrapWarning));
      }
      console.log();
    }

    // Force update if the shrinkwrap is out of date
    if (!shrinkwrapIsUpToDate) {
      if (!this.options.allowShrinkwrapUpdates) {
        console.log();
        console.log(
          colors.red(
            `The ${this.rushConfiguration.shrinkwrapFilePhrase} is out of date. You need to run "rush update".`
          )
        );
        throw new AlreadyReportedError();
      }
    }

    return { shrinkwrapIsUpToDate, variantIsUpToDate, npmrcHash };
  }

  /**
   * Git hooks are only installed if the repo opts in by including files in /common/git-hooks
   */
  private _installGitHooks(): void {
    const hookSource: string = path.join(this._rushConfiguration.commonFolder, 'git-hooks');
    const git: Git = new Git(this.rushConfiguration);
    const hookDestination: string | undefined = git.getHooksFolder();

    if (FileSystem.exists(hookSource) && hookDestination) {
      const allHookFilenames: string[] = FileSystem.readFolderItemNames(hookSource);
      // Ignore the ".sample" file(s) in this folder.
      const hookFilenames: string[] = allHookFilenames.filter((x) => !/\.sample$/.test(x));
      if (hookFilenames.length > 0) {
        console.log(os.EOL + colors.bold('Found files in the "common/git-hooks" folder.'));

        if (!git.isHooksPathDefault()) {
          const color: (str: string) => string = this.options.bypassPolicy ? colors.yellow : colors.red;
          console.error(
            color(
              [
                ' ',
                `Rush cannot install the "common/git-hooks" scripts because your Git configuration `,
                `specifies "core.hooksPath=${git.getConfigHooksPath()}". You can remove the setting by running:`,
                ' ',
                '    git config --unset core.hooksPath',
                ' '
              ].join(os.EOL)
            )
          );
          if (this.options.bypassPolicy) {
            // If "--bypass-policy" is specified, skip installation of hooks because Rush doesn't
            // own the hooks folder
            return;
          }
          console.error(
            color(
              [
                '(Or, to temporarily ignore this problem, invoke Rush with the "--bypass-policy" option.)',
                ' '
              ].join(os.EOL)
            )
          );
          throw new AlreadyReportedError();
        }

        // Clear the currently installed git hooks and install fresh copies
        FileSystem.ensureEmptyFolder(hookDestination);

        // Only copy files that look like Git hook names
        const filteredHookFilenames: string[] = hookFilenames.filter((x) => /^[a-z\-]+/.test(x));
        for (const filename of filteredHookFilenames) {
          // Copy the file.  Important: For Bash scripts, the EOL must not be CRLF.
          const hookFileContent: string = FileSystem.readFile(path.join(hookSource, filename));
          FileSystem.writeFile(path.join(hookDestination, filename), hookFileContent, {
            convertLineEndings: NewlineKind.Lf
          });

          FileSystem.changePosixModeBits(
            path.join(hookDestination, filename),
            // eslint-disable-next-line no-bitwise
            PosixModeBits.UserRead | PosixModeBits.UserExecute
          );
        }

        console.log(
          'Successfully installed these Git hook scripts: ' + filteredHookFilenames.join(', ') + os.EOL
        );
      }
    }
  }

  /**
   * Used when invoking the NPM tool.  Appends the common configuration options
   * to the command-line.
   */
  protected pushConfigurationArgs(args: string[], options: IInstallManagerOptions): void {
    if (this._rushConfiguration.packageManager === 'npm') {
      if (semver.lt(this._rushConfiguration.packageManagerToolVersion, '5.0.0')) {
        // NOTE:
        //
        // When using an npm version older than v5.0.0, we do NOT install optional dependencies for
        // Rush, because npm does not generate the shrinkwrap file consistently across platforms.
        //
        // Consider the "fsevents" package. This is a Mac specific package
        // which is an optional second-order dependency. Optional dependencies work by attempting to install
        // the package, but removes the package if the install failed.
        // This means that someone running generate on a Mac WILL have fsevents included in their shrinkwrap.
        // When someone using Windows attempts to install from the shrinkwrap, the install will fail.
        //
        // If someone generates the shrinkwrap using Windows, then fsevents will NOT be listed in the shrinkwrap.
        // When someone using Mac attempts to install from the shrinkwrap, they will NOT have the
        // optional dependency installed.
        //
        // This issue has been fixed as of npm v5.0.0: https://github.com/npm/npm/releases/tag/v5.0.0
        //
        // For more context, see https://github.com/microsoft/rushstack/issues/761#issuecomment-428689600
        args.push('--no-optional');
      }
      args.push('--cache', this._rushConfiguration.npmCacheFolder);
      args.push('--tmp', this._rushConfiguration.npmTmpFolder);

      if (options.collectLogFile) {
        args.push('--verbose');
      }
    } else if (this._rushConfiguration.packageManager === 'pnpm') {
      // Only explicitly define the store path if `pnpmStore` is using the default, or has been set to
      // 'local'.  If `pnpmStore` = 'global', then allow PNPM to use the system's default
      // path.  In all cases, this will be overridden by RUSH_PNPM_STORE_PATH
      if (
        this._rushConfiguration.pnpmOptions.pnpmStore === 'local' ||
        EnvironmentConfiguration.pnpmStorePathOverride
      ) {
        args.push('--store', this._rushConfiguration.pnpmOptions.pnpmStorePath);
      }

      const { pnpmVerifyStoreIntegrity } = EnvironmentConfiguration;
      if (pnpmVerifyStoreIntegrity !== undefined) {
        args.push(`--verify-store-integrity`, `${pnpmVerifyStoreIntegrity}`);
      }

      const { configuration: experiments } = this._rushConfiguration.experimentsConfiguration;

      if (experiments.usePnpmFrozenLockfileForRushInstall && !this._options.allowShrinkwrapUpdates) {
        args.push('--frozen-lockfile');
      } else if (experiments.usePnpmPreferFrozenLockfileForRushUpdate) {
        // In workspaces, we want to avoid unnecessary lockfile churn
        args.push('--prefer-frozen-lockfile');
      } else {
        // Ensure that Rush's tarball dependencies get synchronized properly with the pnpm-lock.yaml file.
        // See this GitHub issue: https://github.com/pnpm/pnpm/issues/1342
        args.push('--no-prefer-frozen-lockfile');
      }

      if (options.collectLogFile) {
        args.push('--reporter', 'ndjson');
      }

      if (options.networkConcurrency) {
        args.push('--network-concurrency', options.networkConcurrency.toString());
      }

      if (semver.gte(this._rushConfiguration.packageManagerToolVersion, '7.0.0')) {
        // pnpm >= 7.0.0 handles peer dependencies strict by default
        if (this._rushConfiguration.pnpmOptions.strictPeerDependencies === false) {
          args.push('--no-strict-peer-dependencies');
        }
      } else {
        // pnpm < 7.0.0 does not handle peer dependencies strict by default
        if (this._rushConfiguration.pnpmOptions.strictPeerDependencies) {
          args.push('--strict-peer-dependencies');
        }
      }

      if (
        semver.satisfies(
          this._rushConfiguration.packageManagerToolVersion,
          '6.32.12 - 6.33.x || 7.0.1 - 7.8.x'
        )
      ) {
        this._terminal.writeWarningLine(
          'Warning: Your rush.json specifies a pnpmVersion with a known issue ' +
          'that may cause unintended version selections.' +
          " It's recommended to upgrade to PNPM >=6.34.0 or >=7.9.0. " +
          'For details see: https://rushjs.io/link/pnpm-issue-5132'
        );
      }
      if (
        semver.gte(this._rushConfiguration.packageManagerToolVersion, '7.9.0') ||
        semver.satisfies(this._rushConfiguration.packageManagerToolVersion, '^6.34.0')
      ) {
        args.push(pnpmIgnoreCompatibilityDbParameter);
      }

      if (this._deferredInstallationScripts || this.options.ignoreScripts) {
        // Stage 1 pnpm install with --ignore-scripts
        args.push('--ignore-scripts');
      }
    } else if (this._rushConfiguration.packageManager === 'yarn') {
      args.push('--link-folder', 'yarn-link');
      args.push('--cache-folder', this._rushConfiguration.yarnCacheFolder);

      // Without this option, Yarn will sometimes stop and ask for user input on STDIN
      // (e.g. "Which command would you like to run?").
      args.push('--non-interactive');

      if (options.networkConcurrency) {
        args.push('--network-concurrency', options.networkConcurrency.toString());
      }

      if (this._rushConfiguration.yarnOptions.ignoreEngines) {
        args.push('--ignore-engines');
      }

      if (options.collectLogFile) {
        args.push('--verbose');
      }
    }
  }

  private async _checkIfReleaseIsPublished(): Promise<boolean> {
    const lastCheckFile: string = path.join(
      this._rushGlobalFolder.nodeSpecificPath,
      'rush-' + Rush.version,
      'last-check.flag'
    );

    if (FileSystem.exists(lastCheckFile)) {
      let cachedResult: boolean | 'error' | undefined = undefined;
      try {
        // NOTE: mtimeMs is not supported yet in Node.js 6.x
        const nowMs: number = new Date().getTime();
        const ageMs: number = nowMs - FileSystem.getStatistics(lastCheckFile).mtime.getTime();
        const HOUR: number = 60 * 60 * 1000;

        // Is the cache too old?
        if (ageMs < 24 * HOUR) {
          // No, read the cached result
          cachedResult = JsonFile.load(lastCheckFile);
        }
      } catch (e) {
        // Unable to parse file
      }
      if (cachedResult === 'error') {
        throw new Error('Unable to contact server');
      }
      if (cachedResult === true || cachedResult === false) {
        return cachedResult;
      }
    }

    // Before we start the network operation, record a failed state.  If the process exits for some reason,
    // this will record the error.  It will also update the timestamp to prevent other Rush instances
    // from attempting to update the file.
    await JsonFile.saveAsync('error', lastCheckFile, { ensureFolderExists: true });

    try {
      // For this check we use the official registry, not the private registry
      const publishedRelease: boolean = await this._queryIfReleaseIsPublishedAsync(
        'https://registry.npmjs.org:443'
      );
      // Cache the result
      await JsonFile.saveAsync(publishedRelease, lastCheckFile, { ensureFolderExists: true });
      return publishedRelease;
    } catch (error) {
      await JsonFile.saveAsync('error', lastCheckFile, { ensureFolderExists: true });
      throw error;
    }
  }

  // Helper for checkIfReleaseIsPublished()
  private async _queryIfReleaseIsPublishedAsync(registryUrl: string): Promise<boolean> {
    let queryUrl: string = registryUrl;
    if (queryUrl[-1] !== '/') {
      queryUrl += '/';
    }
    // Note that the "@" symbol does not normally get URL-encoded
    queryUrl += RushConstants.rushPackageName.replace('/', '%2F');

    const webClient: WebClient = new WebClient();
    webClient.userAgent = `pnpm/? npm/? node/${process.version} ${os.platform()} ${os.arch()}`;
    webClient.accept = 'application/vnd.npm.install-v1+json; q=1.0, application/json; q=0.8, */*';

    const response: WebClientResponse = await webClient.fetchAsync(queryUrl);
    if (!response.ok) {
      throw new Error('Failed to query');
    }

    const data: { versions: { [version: string]: { dist: { tarball: string } } } } = await response.json();
    let url: string;
    try {
      if (!data.versions[Rush.version]) {
        // Version was not published
        return false;
      }

      url = data.versions[Rush.version].dist.tarball;
      if (!url) {
        throw new Error(`URL not found`);
      }
    } catch (e) {
      throw new Error('Error parsing response');
    }

    // Make sure the tarball wasn't deleted from the CDN
    webClient.accept = '*/*';

    const response2: fetch.Response = await webClient.fetchAsync(url);

    if (!response2.ok) {
      if (response2.status === 404) {
        return false;
      } else {
        throw new Error('Failed to fetch');
      }
    }

    return true;
  }

  private _syncTempShrinkwrap(shrinkwrapFile: BaseShrinkwrapFile | undefined): void {
    if (shrinkwrapFile) {
      Utilities.syncFile(
        this._rushConfiguration.getCommittedShrinkwrapFilename(this.options.variant),
        this.rushConfiguration.tempShrinkwrapFilename
      );
      Utilities.syncFile(
        this._rushConfiguration.getCommittedShrinkwrapFilename(this.options.variant),
        this.rushConfiguration.tempShrinkwrapPreinstallFilename
      );
    } else {
      // Otherwise delete the temporary file
      FileSystem.deleteFile(this.rushConfiguration.tempShrinkwrapFilename);

      if (this.rushConfiguration.packageManager === 'pnpm') {
        // Workaround for https://github.com/pnpm/pnpm/issues/1890
        //
        // When "rush update --full" is run, rush deletes common/temp/pnpm-lock.yaml so that
        // a new lockfile can be generated. But because of the above bug "pnpm install" would
        // respect "common/temp/node_modules/.pnpm-lock.yaml" and thus would not generate a
        // new lockfile. Deleting this file in addition to deleting common/temp/pnpm-lock.yaml
        // ensures that a new lockfile will be generated with "rush update --full".

        const pnpmPackageManager: PnpmPackageManager = this.rushConfiguration
          .packageManagerWrapper as PnpmPackageManager;

        FileSystem.deleteFile(
          path.join(
            this.rushConfiguration.commonTempFolder,
            pnpmPackageManager.internalShrinkwrapRelativePath
          )
        );
      }
    }
  }

  protected async validateNpmSetup(): Promise<void> {
    if (this._npmSetupValidated) {
      return;
    }

    if (!this.options.bypassPolicy) {
      const setupPackageRegistry: SetupPackageRegistry = new SetupPackageRegistry({
        rushConfiguration: this.rushConfiguration,
        isDebug: this.options.debug,
        syncNpmrcAlreadyCalled: this._syncNpmrcAlreadyCalled
      });
      const valid: boolean = await setupPackageRegistry.checkOnly();
      if (!valid) {
        console.error();
        console.error(colors.red('ERROR: NPM credentials are missing or expired'));
        console.error();
        console.error(
          colors.bold(
            '==> Please run "rush setup" to update your NPM token.  (Or append "--bypass-policy" to proceed anyway.)'
          )
        );
        throw new AlreadyReportedError();
      }
    }

    this._npmSetupValidated = true;
  }
}<|MERGE_RESOLUTION|>--- conflicted
+++ resolved
@@ -26,7 +26,12 @@
 import { BaseShrinkwrapFile } from '../base/BaseShrinkwrapFile';
 import { EnvironmentConfiguration } from '../../api/EnvironmentConfiguration';
 import { Git } from '../Git';
-import { IInstallProject, LastInstallFlag, LastInstallFlagFactory } from '../../api/LastInstallFlag';
+import {
+  IInstallProject,
+  ILastInstallStateProperty,
+  LastInstallFlag,
+  LastInstallFlagFactory
+} from '../../api/LastInstallFlag';
 import { LastLinkFlag, LastLinkFlagFactory } from '../../api/LastLinkFlag';
 import { PnpmPackageManager } from '../../api/packageManager/PnpmPackageManager';
 import { PurgeManager } from '../PurgeManager';
@@ -42,14 +47,12 @@
 import { SetupPackageRegistry } from '../setup/SetupPackageRegistry';
 import { PnpmfileConfiguration } from '../pnpm/PnpmfileConfiguration';
 
-<<<<<<< HEAD
 import type { RushConfigurationProject } from '../../api/RushConfigurationProject';
-=======
+
 /**
  * Pnpm don't support --ignore-compatibility-db, so use --config.ignoreCompatibilityDb for now.
  */
 export const pnpmIgnoreCompatibilityDbParameter: string = '--config.ignoreCompatibilityDb';
->>>>>>> 3b164537
 
 export interface IInstallManagerOptions {
   /**
@@ -129,16 +132,15 @@
   pnpmFilterArguments: string[];
 
   /**
-<<<<<<< HEAD
    * Selected projects during partial install.
    * If undefined, that means a full install.
    */
   partialInstallSelectedProjects?: Set<RushConfigurationProject>;
-=======
+
+  /**
    * Callback to invoke between preparing the common/temp folder and running installation.
    */
   beforeInstallAsync?: () => Promise<void>;
->>>>>>> 3b164537
 }
 
 /**
@@ -148,6 +150,7 @@
   private readonly _rushConfiguration: RushConfiguration;
   private readonly _rushGlobalFolder: RushGlobalFolder;
   private readonly _commonTempLinkFlag: LastLinkFlag;
+  private readonly _commonTempInstallFlag: LastInstallFlag;
   private readonly _installRecycler: AsyncRecycler;
   private _npmSetupValidated: boolean = false;
   private _syncNpmrcAlreadyCalled: boolean = false;
@@ -179,6 +182,7 @@
     this._options = options;
 
     this._commonTempLinkFlag = LastLinkFlagFactory.getCommonTempFlag(rushConfiguration);
+    this._commonTempInstallFlag = LastInstallFlagFactory.getCommonTempFlag(rushConfiguration);
 
     this._terminalProvider = new ConsoleTerminalProvider();
     this._terminal = new Terminal(this._terminalProvider);
@@ -233,7 +237,7 @@
       console.log(
         colors.red(
           'Project filtering arguments can only be used when running in a workspace environment. Run the ' +
-          'command again without specifying these arguments.'
+            'command again without specifying these arguments.'
         )
       );
       throw new AlreadyReportedError();
@@ -257,7 +261,7 @@
       console.log(
         colors.red(
           'Project filtering arguments cannot be used when running "rush update". Run the command again ' +
-          'without specifying these arguments.'
+            'without specifying these arguments.'
         )
       );
       throw new AlreadyReportedError();
@@ -293,30 +297,26 @@
     // perform a clean install if selected projects are not matched. Additionally, if
     // "--purge" was specified, or if the last install was interrupted, then we will
     // need to perform a clean install.  Otherwise, we can do an incremental install.
-    const commonTempInstallFlag: LastInstallFlag = LastInstallFlagFactory.getCommonTempFlag(
-      this.rushConfiguration,
-      { npmrcHash: npmrcHash || '<NO NPMRC>' }
-    );
-    const optionsToIgnore: string[] | undefined = !this.rushConfiguration.experimentsConfiguration
-      .configuration.cleanInstallAfterNpmrcChanges
-      ? ['npmrcHash'] // If the "cleanInstallAfterNpmrcChanges" experiment is disabled, ignore the npmrcHash
-      : undefined;
+    this._commonTempInstallFlag.mergeFromObject({
+      npmrcHash: npmrcHash || '<NO NPMRC>'
+    });
+
+    const optionsToIgnore: ILastInstallStateProperty[] = ['installProjects'];
+    // If the "cleanInstallAfterNpmrcChanges" experiment is disabled, ignore the npmrcHash
+    if (!this.rushConfiguration.experimentsConfiguration.configuration.cleanInstallAfterNpmrcChanges) {
+      optionsToIgnore?.push('npmrcHash');
+    }
+
     const cleanInstall: boolean =
-<<<<<<< HEAD
-      !this._commonTempInstallFlag.checkValidAndReportStoreIssues() ||
-      !this.commonTempInstallFlag.isSelectedProjectInstalled();
-=======
-      isFilteredInstall ||
-      !commonTempInstallFlag.checkValidAndReportStoreIssues({
+      !this._commonTempInstallFlag.checkValidAndReportStoreIssues({
         rushVerb: this.options.allowShrinkwrapUpdates ? 'update' : 'install',
         statePropertiesToIgnore: optionsToIgnore
-      });
->>>>>>> 3b164537
+      }) || !this._commonTempInstallFlag.isSelectedProjectInstalled();
 
     // Allow us to defer the file read until we need it
     const canSkipInstall: () => boolean = () => {
       // Based on timestamps, can we skip this install entirely?
-      const outputStats: FileSystemStats = FileSystem.getStatistics(commonTempInstallFlag.path);
+      const outputStats: FileSystemStats = FileSystem.getStatistics(this._commonTempInstallFlag.path);
       return this.canSkipInstall(outputStats.mtime);
     };
 
@@ -339,7 +339,7 @@
       }
 
       // Delete the successful install file to indicate the install transaction has started
-      commonTempInstallFlag.clear();
+      this._commonTempInstallFlag.clear();
 
       // Since we're going to be tampering with common/node_modules, delete the "rush link" flag file if it exists;
       // this ensures that a full "rush link" is required next time
@@ -373,19 +373,13 @@
           );
         }
       }
-<<<<<<< HEAD
-
-      // Create the marker file to indicate a successful install
-      this._commonTempInstallFlag.create();
-=======
->>>>>>> 3b164537
     } else {
       console.log('Installation is already up-to-date.');
     }
 
     // Create the marker file to indicate a successful install if it's not a filtered install
     if (!isFilteredInstall) {
-      commonTempInstallFlag.create();
+      this._commonTempInstallFlag.create();
     }
 
     // Perform any post-install work the install manager requires
@@ -743,9 +737,9 @@
       ) {
         this._terminal.writeWarningLine(
           'Warning: Your rush.json specifies a pnpmVersion with a known issue ' +
-          'that may cause unintended version selections.' +
-          " It's recommended to upgrade to PNPM >=6.34.0 or >=7.9.0. " +
-          'For details see: https://rushjs.io/link/pnpm-issue-5132'
+            'that may cause unintended version selections.' +
+            " It's recommended to upgrade to PNPM >=6.34.0 or >=7.9.0. " +
+            'For details see: https://rushjs.io/link/pnpm-issue-5132'
         );
       }
       if (
