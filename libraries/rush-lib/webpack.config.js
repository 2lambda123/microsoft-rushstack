--- conflicted
+++ resolved
@@ -34,12 +34,6 @@
           type: 'commonjs2'
         }
       },
-<<<<<<< HEAD
-      [PathConstants.splitWorkspacePnpmfileShimFilename]: {
-        import: `${__dirname}/lib-esnext/logic/pnpm/SplitWorkspaceGlobalPnpmfileShim.js`,
-        ...scriptEntryOption
-      },
-=======
       target: 'node',
       plugins: [
         new PreserveDynamicRequireWebpackPlugin(),
@@ -108,9 +102,12 @@
       }
     ),
     generateConfiguration({
->>>>>>> 7db439bf
       [PathConstants.pnpmfileShimFilename]: {
         import: `${__dirname}/lib-esnext/logic/pnpm/PnpmfileShim.js`,
+        ...SCRIPT_ENTRY_OPTIONS
+      },
+      [PathConstants.splitWorkspacePnpmfileShimFilename]: {
+        import: `${__dirname}/lib-esnext/logic/pnpm/SplitWorkspaceGlobalPnpmfileShim.js`,
         ...SCRIPT_ENTRY_OPTIONS
       },
       [PathConstants.installRunScriptFilename]: {
