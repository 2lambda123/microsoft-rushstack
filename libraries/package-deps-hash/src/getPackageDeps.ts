--- conflicted
+++ resolved
@@ -10,20 +10,26 @@
   const changes: Map<string, string> = new Map<string, string>();
 
   if (output) {
+    // A line is expected to look like:
+    // 100644 blob 3451bccdc831cb43d7a70ed8e628dcf9c7f888c8    src/typings/tsd.d.ts
+    // 160000 commit c5880bf5b0c6c1f2e2c43c95beeb8f0a808e8bac  web-build-tools
+    const gitRegex: RegExp = /([0-9]{6})\s(blob|commit)\s([a-f0-9]{40})\s*(.*)/;
+
     // Note: The output of git ls-tree uses \n newlines regardless of OS.
     output.split('\n').forEach(line => {
 
-      // A line is expected to look like:
-      // 100644 blob 3451bccdc831cb43d7a70ed8e628dcf9c7f888c8    src/typings/tsd.d.ts
-
       if (line) {
         // Take everything after the "100644 blob", which is just the hash and filename
-        const [hash, filename]: string[] = line.substr(line.indexOf('blob ') + 5).split('\t');
-        if (!filename || !hash) {
+        const matches: RegExpMatchArray = line.match(gitRegex);
+        if (matches) {
+          const hash: string = matches[3];
+          const filename: string = matches[4];
+
+          changes.set(filename, hash);
+
+        } else {
           throw new Error(`Cannot parse git ls-tree input: "${line}"`);
         }
-
-        changes.set(filename, hash);
       }
     });
   }
@@ -119,26 +125,6 @@
     files: {}
   };
 
-<<<<<<< HEAD
-  // A line is expected to look like:
-  // 100644 blob 3451bccdc831cb43d7a70ed8e628dcf9c7f888c8    src/typings/tsd.d.ts
-  // 160000 commit c5880bf5b0c6c1f2e2c43c95beeb8f0a808e8bac  web-build-tools
-  const gitRegex: RegExp = /([0-9]{6})\s(blob|commit)\s([a-f0-9]{40})\s*(.*)/;
-
-  // Note: The output of git ls-tree uses \n newlines regardless of OS.
-  processOutputBlocks[0].split('\n').forEach(line => {
-
-    if (line) {
-      // Take everything after the "100644 blob", which is just the hash and filename
-      const matches: RegExpMatchArray = line.match(gitRegex);
-      if (matches) {
-        const hash: string = matches[3];
-        const filename: string = matches[4];
-
-        if (!excludedHashes[filename]) {
-          changes.files[filename] = hash;
-        }
-=======
   const gitLsOutput: string = gitLsTree(packagePath);
 
   // Add all the checked in hashes
@@ -160,7 +146,6 @@
     } else {
       if (!excludedHashes[filename]) {
         filesToHash.push(filename);
->>>>>>> 70f0e268
       }
     }
   });
