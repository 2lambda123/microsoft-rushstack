{
  "name": "@rushstack/heft-webpack4-plugin",
  "version": "0.4.25",
  "description": "Heft plugin for Webpack 4",
  "repository": {
    "type": "git",
    "url": "https://github.com/microsoft/rushstack.git",
    "directory": "heft-plugins/heft-webpack4-plugin"
  },
  "homepage": "https://rushstack.io/pages/heft/overview/",
  "main": "lib/index.js",
  "types": "dist/heft-webpack4-plugin.d.ts",
  "license": "MIT",
  "scripts": {
    "start": "heft test --clean --watch",
    "build": "heft build --clean",
    "_phase:build": "heft run --only build -- --clean",
    "_phase:test": "heft run --only test -- --clean"
  },
  "peerDependenciesMeta": {
    "@types/webpack": {
      "optional": true
    },
    "@types/webpack-dev-server": {
      "optional": true
    }
  },
  "peerDependencies": {
    "@rushstack/heft": "^0.45.10",
    "@types/webpack": "^4",
    "@types/webpack-dev-server": "^3",
    "webpack": "~4.44.2"
  },
  "dependencies": {
    "@rushstack/node-core-library": "workspace:*",
    "@types/tapable": "1.0.6",
    "@types/webpack-dev-server": "3.11.3",
    "tapable": "1.1.3",
    "webpack-dev-server": "~3.11.0"
  },
  "devDependencies": {
    "@rushstack/eslint-config": "workspace:*",
    "@rushstack/heft-node-rig": "workspace:*",
    "@rushstack/heft": "workspace:*",
    "@types/node": "12.20.24",
<<<<<<< HEAD
    "@types/webpack": "4.41.24",
=======
    "@types/webpack-dev-server": "3.11.3",
    "@types/webpack": "4.41.32",
>>>>>>> f658016e
    "webpack": "~4.44.2"
  }
}<|MERGE_RESOLUTION|>--- conflicted
+++ resolved
@@ -43,12 +43,7 @@
     "@rushstack/heft-node-rig": "workspace:*",
     "@rushstack/heft": "workspace:*",
     "@types/node": "12.20.24",
-<<<<<<< HEAD
-    "@types/webpack": "4.41.24",
-=======
-    "@types/webpack-dev-server": "3.11.3",
     "@types/webpack": "4.41.32",
->>>>>>> f658016e
     "webpack": "~4.44.2"
   }
 }