--- conflicted
+++ resolved
@@ -29,11 +29,8 @@
   },
   "dependencies": {
     "@rushstack/node-core-library": "workspace:*",
-<<<<<<< HEAD
-=======
     "@types/tapable": "1.0.6",
     "tapable": "1.1.3",
->>>>>>> fff379f5
     "webpack-dev-server": "~4.9.3"
   },
   "devDependencies": {
