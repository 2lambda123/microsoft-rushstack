--- conflicted
+++ resolved
@@ -1,10 +1,6 @@
 {
   "name": "@rushstack/heft-serverless-stack-plugin",
-<<<<<<< HEAD
-  "version": "0.2.0-rc.6",
-=======
   "version": "0.1.77",
->>>>>>> 87e2e678
   "description": "Heft plugin for building apps using the Serverless Stack (SST) framework",
   "repository": {
     "type": "git",
@@ -19,11 +15,7 @@
     "_phase:test": "heft run --only test -- --clean"
   },
   "peerDependencies": {
-<<<<<<< HEAD
-    "@rushstack/heft": "^0.50.6"
-=======
     "@rushstack/heft": "^0.50.7"
->>>>>>> 87e2e678
   },
   "dependencies": {
     "@rushstack/node-core-library": "workspace:*"
