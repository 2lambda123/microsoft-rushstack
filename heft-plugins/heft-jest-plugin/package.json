{
  "name": "@rushstack/heft-jest-plugin",
<<<<<<< HEAD
  "version": "0.2.47",
=======
  "version": "0.1.48",
>>>>>>> 3fea8163
  "description": "Heft plugin for Jest",
  "repository": {
    "type": "git",
    "url": "https://github.com/microsoft/rushstack.git",
    "directory": "heft-plugins/heft-jest-plugin"
  },
  "homepage": "https://rushstack.io/pages/heft/overview/",
  "main": "lib/index.js",
  "types": "dist/heft-jest-plugin.d.ts",
  "license": "MIT",
  "scripts": {
    "build": "heft test --clean",
    "start": "heft test --clean --watch"
  },
  "peerDependencies": {
    "@rushstack/heft": "^0.42.4"
  },
  "dependencies": {
    "@jest/core": "~27.3.1",
    "@jest/reporters": "~27.3.1",
    "@jest/transform": "~27.3.1",
    "@rushstack/heft-config-file": "workspace:*",
    "@rushstack/node-core-library": "workspace:*",
    "chalk": "^4.0.0",
    "jest-config": "~27.3.1",
    "jest-resolve": "~27.3.1",
    "jest-snapshot": "~27.3.1",
    "lodash": "~4.17.15"
  },
  "devDependencies": {
    "@jest/types": "~27.2.5",
    "@microsoft/api-extractor": "workspace:*",
    "@rushstack/eslint-config": "workspace:*",
    "@rushstack/heft": "workspace:*",
    "@types/heft-jest": "1.0.1",
    "@types/lodash": "4.14.116",
    "@types/node": "12.20.24",
<<<<<<< HEAD
    "eslint": "~7.30.0",
    "jest-environment-node": "~27.3.1",
    "jest-validate": "~27.3.1",
=======
    "eslint": "~8.3.0",
    "jest-environment-node": "~25.5.0",
>>>>>>> 3fea8163
    "typescript": "~4.4.2"
  }
}<|MERGE_RESOLUTION|>--- conflicted
+++ resolved
@@ -1,10 +1,6 @@
 {
   "name": "@rushstack/heft-jest-plugin",
-<<<<<<< HEAD
-  "version": "0.2.47",
-=======
-  "version": "0.1.48",
->>>>>>> 3fea8163
+  "version": "0.2.48",
   "description": "Heft plugin for Jest",
   "repository": {
     "type": "git",
@@ -42,14 +38,9 @@
     "@types/heft-jest": "1.0.1",
     "@types/lodash": "4.14.116",
     "@types/node": "12.20.24",
-<<<<<<< HEAD
-    "eslint": "~7.30.0",
+    "eslint": "~8.3.0",
     "jest-environment-node": "~27.3.1",
     "jest-validate": "~27.3.1",
-=======
-    "eslint": "~8.3.0",
-    "jest-environment-node": "~25.5.0",
->>>>>>> 3fea8163
     "typescript": "~4.4.2"
   }
 }