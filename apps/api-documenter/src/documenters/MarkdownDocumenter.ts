// Copyright (c) Microsoft Corporation. All rights reserved. Licensed under the MIT license.
// See LICENSE in the project root for license information.

/* eslint max-lines: "off" */

import * as path from 'path';
import { PackageName, FileSystem, NewlineKind } from '@rushstack/node-core-library';
import {
  DocSection,
  DocPlainText,
  DocLinkTag,
  TSDocConfiguration,
  StringBuilder,
  DocNodeKind,
  DocParagraph,
  DocCodeSpan,
  DocFencedCode,
  StandardTags,
  DocBlock,
  DocComment
} from '@microsoft/tsdoc';
import {
  ApiModel,
  ApiItem,
  ApiEnum,
  ApiPackage,
  ApiItemKind,
  ApiReleaseTagMixin,
  ApiDocumentedItem,
  ApiClass,
  ReleaseTag,
  ApiStaticMixin,
  ApiPropertyItem,
  ApiInterface,
  Excerpt,
  ApiParameterListMixin,
  ApiReturnTypeMixin,
  ApiDeclaredItem,
  ApiNamespace,
  ExcerptTokenKind,
  IResolveDeclarationReferenceResult,
  ApiEntryPoint
} from '@microsoft/api-extractor-model';

import { CustomDocNodes } from '../nodes/CustomDocNodeKind';
import { DocHeading } from '../nodes/DocHeading';
import { DocTable } from '../nodes/DocTable';
import { DocEmphasisSpan } from '../nodes/DocEmphasisSpan';
import { DocTableRow } from '../nodes/DocTableRow';
import { DocTableCell } from '../nodes/DocTableCell';
import { DocNoteBox } from '../nodes/DocNoteBox';
import { Utilities } from '../utils/Utilities';
import { CustomMarkdownEmitter } from '../markdown/CustomMarkdownEmitter';
import { PluginLoader } from '../plugin/PluginLoader';
import {
  IMarkdownDocumenterFeatureOnBeforeWritePageArgs,
  MarkdownDocumenterFeatureContext
} from '../plugin/MarkdownDocumenterFeature';
import { DocumenterConfig } from './DocumenterConfig';
import { MarkdownDocumenterAccessor } from '../plugin/MarkdownDocumenterAccessor';

/**
 * Renders API documentation in the Markdown file format.
 * For more info:  https://en.wikipedia.org/wiki/Markdown
 */
export class MarkdownDocumenter {
  private readonly _apiModel: ApiModel;
  private readonly _documenterConfig: DocumenterConfig | undefined;
  private readonly _tsdocConfiguration: TSDocConfiguration;
  private readonly _markdownEmitter: CustomMarkdownEmitter;
  private _outputFolder: string;
  private readonly _pluginLoader: PluginLoader;

  public constructor(apiModel: ApiModel, documenterConfig: DocumenterConfig | undefined) {
    this._apiModel = apiModel;
    this._documenterConfig = documenterConfig;
    this._tsdocConfiguration = CustomDocNodes.configuration;
    this._markdownEmitter = new CustomMarkdownEmitter(this._apiModel);

    this._pluginLoader = new PluginLoader();
  }

  public generateFiles(outputFolder: string): void {
    this._outputFolder = outputFolder;

    if (this._documenterConfig) {
      this._pluginLoader.load(this._documenterConfig, () => {
        return new MarkdownDocumenterFeatureContext({
          apiModel: this._apiModel,
          outputFolder: outputFolder,
          documenter: new MarkdownDocumenterAccessor({
            getLinkForApiItem: (apiItem: ApiItem) => {
              return this._getLinkFilenameForApiItem(apiItem);
            }
          })
        });
      });
    }

    console.log();
    this._deleteOldOutputFiles();

    this._writeApiItemPage(this._apiModel);

    if (this._pluginLoader.markdownDocumenterFeature) {
      this._pluginLoader.markdownDocumenterFeature.onFinished({});
    }
  }

  private _writeApiItemPage(apiItem: ApiItem): void {
    const configuration: TSDocConfiguration = this._tsdocConfiguration;
    const output: DocSection = new DocSection({ configuration: this._tsdocConfiguration });

    this._writeBreadcrumb(output, apiItem);

    const scopedName: string = apiItem.getScopedNameWithinPackage();

    switch (apiItem.kind) {
      case ApiItemKind.Class:
        output.appendNode(new DocHeading({ configuration, title: `${scopedName} class` }));
        break;
      case ApiItemKind.Enum:
        output.appendNode(new DocHeading({ configuration, title: `${scopedName} enum` }));
        break;
      case ApiItemKind.Interface:
        output.appendNode(new DocHeading({ configuration, title: `${scopedName} interface` }));
        break;
      case ApiItemKind.Constructor:
      case ApiItemKind.ConstructSignature:
        output.appendNode(new DocHeading({ configuration, title: scopedName }));
        break;
      case ApiItemKind.Method:
      case ApiItemKind.MethodSignature:
        output.appendNode(new DocHeading({ configuration, title: `${scopedName} method` }));
        break;
      case ApiItemKind.Function:
        output.appendNode(new DocHeading({ configuration, title: `${scopedName} function` }));
        break;
      case ApiItemKind.Model:
        output.appendNode(new DocHeading({ configuration, title: `API Reference` }));
        break;
      case ApiItemKind.Namespace:
        output.appendNode(new DocHeading({ configuration, title: `${scopedName} namespace` }));
        break;
      case ApiItemKind.Package:
        console.log(`Writing ${apiItem.displayName} package`);
        const unscopedPackageName: string = PackageName.getUnscopedName(apiItem.displayName);
        output.appendNode(new DocHeading({ configuration, title: `${unscopedPackageName} package` }));
        break;
      case ApiItemKind.EntryPoint:
        const packageName = apiItem.parent!.displayName;
        console.log(`Writing ${packageName} package, entry point ${apiItem.displayName}`);
        output.appendNode(new DocHeading({ configuration, title: `${packageName}${apiItem.displayName && ('/' + apiItem.displayName)}` }));
        break;
      case ApiItemKind.Property:
      case ApiItemKind.PropertySignature:
        output.appendNode(new DocHeading({ configuration, title: `${scopedName} property` }));
        break;
      case ApiItemKind.TypeAlias:
        output.appendNode(new DocHeading({ configuration, title: `${scopedName} type` }));
        break;
      case ApiItemKind.Variable:
        output.appendNode(new DocHeading({ configuration, title: `${scopedName} variable` }));
        break;
      default:
        throw new Error('Unsupported API item kind: ' + apiItem.kind);
    }

    if (ApiReleaseTagMixin.isBaseClassOf(apiItem)) {
      if (apiItem.releaseTag === ReleaseTag.Beta) {
        this._writeBetaWarning(output);
      }
    }

    if (apiItem instanceof ApiDocumentedItem) {
      const tsdocComment: DocComment | undefined = apiItem.tsdocComment;

      if (tsdocComment) {
        if (tsdocComment.deprecatedBlock) {
          output.appendNode(
            new DocNoteBox({ configuration: this._tsdocConfiguration }, [
              new DocParagraph({ configuration: this._tsdocConfiguration }, [
                new DocPlainText({
                  configuration: this._tsdocConfiguration,
                  text: 'Warning: This API is now obsolete. '
                })
              ]),
              ...tsdocComment.deprecatedBlock.content.nodes
            ])
          );
        }

        this._appendSection(output, tsdocComment.summarySection);
      }
    }

    if (apiItem instanceof ApiDeclaredItem) {
      if (apiItem.excerpt.text.length > 0) {
        output.appendNode(
          new DocParagraph({ configuration }, [
            new DocEmphasisSpan({ configuration, bold: true }, [
              new DocPlainText({ configuration, text: 'Signature:' })
            ])
          ])
        );
        output.appendNode(
          new DocFencedCode({
            configuration,
            code: apiItem.getExcerptWithModifiers(),
            language: 'typescript'
          })
        );
      }
    }

    let appendRemarks: boolean = true;
    switch (apiItem.kind) {
      case ApiItemKind.Class:
      case ApiItemKind.Interface:
      case ApiItemKind.Namespace:
      case ApiItemKind.Package:
        this._writeRemarksSection(output, apiItem);
        appendRemarks = false;
        break;
    }

    switch (apiItem.kind) {
      case ApiItemKind.Class:
        this._writeClassTables(output, apiItem as ApiClass);
        break;
      case ApiItemKind.Enum:
        this._writeEnumTables(output, apiItem as ApiEnum);
        break;
      case ApiItemKind.Interface:
        this._writeInterfaceTables(output, apiItem as ApiInterface);
        break;
      case ApiItemKind.Constructor:
      case ApiItemKind.ConstructSignature:
      case ApiItemKind.Method:
      case ApiItemKind.MethodSignature:
      case ApiItemKind.Function:
        this._writeParameterTables(output, apiItem as ApiParameterListMixin);
        this._writeThrowsSection(output, apiItem);
        break;
      case ApiItemKind.Namespace:
        this._writeEntryPointOrNamespaceTables(output, apiItem as ApiNamespace);
        break;
      case ApiItemKind.Model:
        this._writeModelTable(output, apiItem as ApiModel);
        break;
      case ApiItemKind.Package:
        this._writePackage(output, apiItem as ApiPackage);
        break;
      case ApiItemKind.EntryPoint:
        this._writeEntryPointOrNamespaceTables(output, apiItem as ApiEntryPoint);
        break;
      case ApiItemKind.Property:
      case ApiItemKind.PropertySignature:
        break;
      case ApiItemKind.TypeAlias:
        break;
      case ApiItemKind.Variable:
        break;
      default:
        throw new Error('Unsupported API item kind: ' + apiItem.kind);
    }

    if (appendRemarks) {
      this._writeRemarksSection(output, apiItem);
    }

    const filename: string = path.join(this._outputFolder, this._getFilenameForApiItem(apiItem));
    const stringBuilder: StringBuilder = new StringBuilder();

    stringBuilder.append(
      '<!-- Do not edit this file. It is automatically generated by API Documenter. -->\n\n'
    );

    this._markdownEmitter.emit(stringBuilder, output, {
      contextApiItem: apiItem,
      onGetFilenameForApiItem: (apiItemForFilename: ApiItem) => {
        return this._getLinkFilenameForApiItem(apiItemForFilename);
      }
    });

    let pageContent: string = stringBuilder.toString();

    if (this._pluginLoader.markdownDocumenterFeature) {
      // Allow the plugin to customize the pageContent
      const eventArgs: IMarkdownDocumenterFeatureOnBeforeWritePageArgs = {
        apiItem: apiItem,
        outputFilename: filename,
        pageContent: pageContent
      };
      this._pluginLoader.markdownDocumenterFeature.onBeforeWritePage(eventArgs);
      pageContent = eventArgs.pageContent;
    }

    FileSystem.writeFile(filename, pageContent, {
      convertLineEndings: this._documenterConfig ? this._documenterConfig.newlineKind : NewlineKind.CrLf
    });
  }

  private _writeRemarksSection(output: DocSection, apiItem: ApiItem): void {
    if (apiItem instanceof ApiDocumentedItem) {
      const tsdocComment: DocComment | undefined = apiItem.tsdocComment;

      if (tsdocComment) {
        // Write the @remarks block
        if (tsdocComment.remarksBlock) {
          output.appendNode(new DocHeading({ configuration: this._tsdocConfiguration, title: 'Remarks' }));
          this._appendSection(output, tsdocComment.remarksBlock.content);
        }

        // Write the @example blocks
        const exampleBlocks: DocBlock[] = tsdocComment.customBlocks.filter(
          (x) => x.blockTag.tagNameWithUpperCase === StandardTags.example.tagNameWithUpperCase
        );

        let exampleNumber: number = 1;
        for (const exampleBlock of exampleBlocks) {
          const heading: string = exampleBlocks.length > 1 ? `Example ${exampleNumber}` : 'Example';

          output.appendNode(new DocHeading({ configuration: this._tsdocConfiguration, title: heading }));

          this._appendSection(output, exampleBlock.content);

          ++exampleNumber;
        }
      }
    }
  }

  private _writeThrowsSection(output: DocSection, apiItem: ApiItem): void {
    if (apiItem instanceof ApiDocumentedItem) {
      const tsdocComment: DocComment | undefined = apiItem.tsdocComment;

      if (tsdocComment) {
        // Write the @throws blocks
        const throwsBlocks: DocBlock[] = tsdocComment.customBlocks.filter(
          (x) => x.blockTag.tagNameWithUpperCase === StandardTags.throws.tagNameWithUpperCase
        );

        if (throwsBlocks.length > 0) {
          const heading: string = 'Exceptions';
          output.appendNode(new DocHeading({ configuration: this._tsdocConfiguration, title: heading }));

          for (const throwsBlock of throwsBlocks) {
            this._appendSection(output, throwsBlock.content);
          }
        }
      }
    }
  }

  /**
   * GENERATE PAGE: MODEL
   */
  private _writeModelTable(output: DocSection, apiModel: ApiModel): void {
    const configuration: TSDocConfiguration = this._tsdocConfiguration;

    const packagesTable: DocTable = new DocTable({
      configuration,
      headerTitles: ['Package', 'Description']
    });

    for (const apiMember of apiModel.members) {
      const row: DocTableRow = new DocTableRow({ configuration }, [
        this._createTitleCell(apiMember),
        this._createDescriptionCell(apiMember)
      ]);

      switch (apiMember.kind) {
        case ApiItemKind.Package:
          packagesTable.addRow(row);
          this._writeApiItemPage(apiMember);
          break;
      }
    }

    if (packagesTable.rows.length > 0) {
      output.appendNode(new DocHeading({ configuration: this._tsdocConfiguration, title: 'Packages' }));
      output.appendNode(packagesTable);
    }
  }

  /**
   * Generate a table of entry points if there are more than one entry points.
   * Otherwise, generate the entry point directly in the package page.
   */
  private _writePackage(output: DocSection, apiContainer: ApiPackage): void {
    const configuration: TSDocConfiguration = this._tsdocConfiguration;

    if (apiContainer.entryPoints.length === 1) {
      this._writeEntryPointOrNamespaceTables(output, (apiContainer.members[0]) as ApiEntryPoint);
    }

    const entryPointsTable: DocTable = new DocTable({
      configuration,
      headerTitles: ['Entry Point', 'Description']
    });

    for (const entryPoint of apiContainer.entryPoints) {
      const row: DocTableRow = new DocTableRow({ configuration }, [
        this._createEntryPointTitleCell(entryPoint),
        this._createDescriptionCell(entryPoint)
      ]);

      entryPointsTable.addRow(row);
    }

    output.appendNode(entryPointsTable);

    // write entry point pages
    for (const entryPoint of apiContainer.entryPoints) {
      this._writeApiItemPage(entryPoint);
    }
  }

  /**
   * GENERATE PAGE: ENTRYPOINT or NAMESPACE
   */
  private _writeEntryPointOrNamespaceTables(output: DocSection, apiContainer: ApiEntryPoint | ApiNamespace): void {
    const configuration: TSDocConfiguration = this._tsdocConfiguration;

    const classesTable: DocTable = new DocTable({
      configuration,
      headerTitles: ['Class', 'Description']
    });

    const enumerationsTable: DocTable = new DocTable({
      configuration,
      headerTitles: ['Enumeration', 'Description']
    });

    const functionsTable: DocTable = new DocTable({
      configuration,
      headerTitles: ['Function', 'Description']
    });

    const interfacesTable: DocTable = new DocTable({
      configuration,
      headerTitles: ['Interface', 'Description']
    });

    const namespacesTable: DocTable = new DocTable({
      configuration,
      headerTitles: ['Namespace', 'Description']
    });

    const variablesTable: DocTable = new DocTable({
      configuration,
      headerTitles: ['Variable', 'Description']
    });

    const typeAliasesTable: DocTable = new DocTable({
      configuration,
      headerTitles: ['Type Alias', 'Description']
    });

<<<<<<< HEAD
    const apiMembers: ReadonlyArray<ApiItem> = apiContainer.kind === ApiItemKind.EntryPoint ?
      (apiContainer as ApiEntryPoint).members
      : (apiContainer as ApiNamespace).members;
=======
    const apiMembers: ReadonlyArray<ApiItem> =
      apiContainer.kind === ApiItemKind.Package
        ? (apiContainer as ApiPackage).entryPoints[0].members
        : (apiContainer as ApiNamespace).members;
>>>>>>> 678a3a53

    for (const apiMember of apiMembers) {
      const row: DocTableRow = new DocTableRow({ configuration }, [
        this._createTitleCell(apiMember),
        this._createDescriptionCell(apiMember)
      ]);

      switch (apiMember.kind) {
        case ApiItemKind.Class:
          classesTable.addRow(row);
          this._writeApiItemPage(apiMember);
          break;

        case ApiItemKind.Enum:
          enumerationsTable.addRow(row);
          this._writeApiItemPage(apiMember);
          break;

        case ApiItemKind.Interface:
          interfacesTable.addRow(row);
          this._writeApiItemPage(apiMember);
          break;

        case ApiItemKind.Namespace:
          namespacesTable.addRow(row);
          this._writeApiItemPage(apiMember);
          break;

        case ApiItemKind.Function:
          functionsTable.addRow(row);
          this._writeApiItemPage(apiMember);
          break;

        case ApiItemKind.TypeAlias:
          typeAliasesTable.addRow(row);
          this._writeApiItemPage(apiMember);
          break;

        case ApiItemKind.Variable:
          variablesTable.addRow(row);
          this._writeApiItemPage(apiMember);
          break;
      }
    }

    if (classesTable.rows.length > 0) {
      output.appendNode(new DocHeading({ configuration: this._tsdocConfiguration, title: 'Classes' }));
      output.appendNode(classesTable);
    }

    if (enumerationsTable.rows.length > 0) {
      output.appendNode(new DocHeading({ configuration: this._tsdocConfiguration, title: 'Enumerations' }));
      output.appendNode(enumerationsTable);
    }
    if (functionsTable.rows.length > 0) {
      output.appendNode(new DocHeading({ configuration: this._tsdocConfiguration, title: 'Functions' }));
      output.appendNode(functionsTable);
    }

    if (interfacesTable.rows.length > 0) {
      output.appendNode(new DocHeading({ configuration: this._tsdocConfiguration, title: 'Interfaces' }));
      output.appendNode(interfacesTable);
    }

    if (namespacesTable.rows.length > 0) {
      output.appendNode(new DocHeading({ configuration: this._tsdocConfiguration, title: 'Namespaces' }));
      output.appendNode(namespacesTable);
    }

    if (variablesTable.rows.length > 0) {
      output.appendNode(new DocHeading({ configuration: this._tsdocConfiguration, title: 'Variables' }));
      output.appendNode(variablesTable);
    }

    if (typeAliasesTable.rows.length > 0) {
      output.appendNode(new DocHeading({ configuration: this._tsdocConfiguration, title: 'Type Aliases' }));
      output.appendNode(typeAliasesTable);
    }
  }

  /**
   * GENERATE PAGE: CLASS
   */
  private _writeClassTables(output: DocSection, apiClass: ApiClass): void {
    const configuration: TSDocConfiguration = this._tsdocConfiguration;

    const eventsTable: DocTable = new DocTable({
      configuration,
      headerTitles: ['Property', 'Modifiers', 'Type', 'Description']
    });

    const constructorsTable: DocTable = new DocTable({
      configuration,
      headerTitles: ['Constructor', 'Modifiers', 'Description']
    });

    const propertiesTable: DocTable = new DocTable({
      configuration,
      headerTitles: ['Property', 'Modifiers', 'Type', 'Description']
    });

    const methodsTable: DocTable = new DocTable({
      configuration,
      headerTitles: ['Method', 'Modifiers', 'Description']
    });

    for (const apiMember of apiClass.members) {
      switch (apiMember.kind) {
        case ApiItemKind.Constructor: {
          constructorsTable.addRow(
            new DocTableRow({ configuration }, [
              this._createTitleCell(apiMember),
              this._createModifiersCell(apiMember),
              this._createDescriptionCell(apiMember)
            ])
          );

          this._writeApiItemPage(apiMember);
          break;
        }
        case ApiItemKind.Method: {
          methodsTable.addRow(
            new DocTableRow({ configuration }, [
              this._createTitleCell(apiMember),
              this._createModifiersCell(apiMember),
              this._createDescriptionCell(apiMember)
            ])
          );

          this._writeApiItemPage(apiMember);
          break;
        }
        case ApiItemKind.Property: {
          if ((apiMember as ApiPropertyItem).isEventProperty) {
            eventsTable.addRow(
              new DocTableRow({ configuration }, [
                this._createTitleCell(apiMember),
                this._createModifiersCell(apiMember),
                this._createPropertyTypeCell(apiMember),
                this._createDescriptionCell(apiMember)
              ])
            );
          } else {
            propertiesTable.addRow(
              new DocTableRow({ configuration }, [
                this._createTitleCell(apiMember),
                this._createModifiersCell(apiMember),
                this._createPropertyTypeCell(apiMember),
                this._createDescriptionCell(apiMember)
              ])
            );
          }

          this._writeApiItemPage(apiMember);
          break;
        }
      }
    }

    if (eventsTable.rows.length > 0) {
      output.appendNode(new DocHeading({ configuration: this._tsdocConfiguration, title: 'Events' }));
      output.appendNode(eventsTable);
    }

    if (constructorsTable.rows.length > 0) {
      output.appendNode(new DocHeading({ configuration: this._tsdocConfiguration, title: 'Constructors' }));
      output.appendNode(constructorsTable);
    }

    if (propertiesTable.rows.length > 0) {
      output.appendNode(new DocHeading({ configuration: this._tsdocConfiguration, title: 'Properties' }));
      output.appendNode(propertiesTable);
    }

    if (methodsTable.rows.length > 0) {
      output.appendNode(new DocHeading({ configuration: this._tsdocConfiguration, title: 'Methods' }));
      output.appendNode(methodsTable);
    }
  }

  /**
   * GENERATE PAGE: ENUM
   */
  private _writeEnumTables(output: DocSection, apiEnum: ApiEnum): void {
    const configuration: TSDocConfiguration = this._tsdocConfiguration;

    const enumMembersTable: DocTable = new DocTable({
      configuration,
      headerTitles: ['Member', 'Value', 'Description']
    });

    for (const apiEnumMember of apiEnum.members) {
      enumMembersTable.addRow(
        new DocTableRow({ configuration }, [
          new DocTableCell({ configuration }, [
            new DocParagraph({ configuration }, [
              new DocPlainText({ configuration, text: Utilities.getConciseSignature(apiEnumMember) })
            ])
          ]),

          new DocTableCell({ configuration }, [
            new DocParagraph({ configuration }, [
              new DocCodeSpan({ configuration, code: apiEnumMember.initializerExcerpt.text })
            ])
          ]),

          this._createDescriptionCell(apiEnumMember)
        ])
      );
    }

    if (enumMembersTable.rows.length > 0) {
      output.appendNode(
        new DocHeading({ configuration: this._tsdocConfiguration, title: 'Enumeration Members' })
      );
      output.appendNode(enumMembersTable);
    }
  }

  /**
   * GENERATE PAGE: INTERFACE
   */
  private _writeInterfaceTables(output: DocSection, apiClass: ApiInterface): void {
    const configuration: TSDocConfiguration = this._tsdocConfiguration;

    const eventsTable: DocTable = new DocTable({
      configuration,
      headerTitles: ['Property', 'Type', 'Description']
    });

    const propertiesTable: DocTable = new DocTable({
      configuration,
      headerTitles: ['Property', 'Type', 'Description']
    });

    const methodsTable: DocTable = new DocTable({
      configuration,
      headerTitles: ['Method', 'Description']
    });

    for (const apiMember of apiClass.members) {
      switch (apiMember.kind) {
        case ApiItemKind.ConstructSignature:
        case ApiItemKind.MethodSignature: {
          methodsTable.addRow(
            new DocTableRow({ configuration }, [
              this._createTitleCell(apiMember),
              this._createDescriptionCell(apiMember)
            ])
          );

          this._writeApiItemPage(apiMember);
          break;
        }
        case ApiItemKind.PropertySignature: {
          if ((apiMember as ApiPropertyItem).isEventProperty) {
            eventsTable.addRow(
              new DocTableRow({ configuration }, [
                this._createTitleCell(apiMember),
                this._createPropertyTypeCell(apiMember),
                this._createDescriptionCell(apiMember)
              ])
            );
          } else {
            propertiesTable.addRow(
              new DocTableRow({ configuration }, [
                this._createTitleCell(apiMember),
                this._createPropertyTypeCell(apiMember),
                this._createDescriptionCell(apiMember)
              ])
            );
          }

          this._writeApiItemPage(apiMember);
          break;
        }
      }
    }

    if (eventsTable.rows.length > 0) {
      output.appendNode(new DocHeading({ configuration: this._tsdocConfiguration, title: 'Events' }));
      output.appendNode(eventsTable);
    }

    if (propertiesTable.rows.length > 0) {
      output.appendNode(new DocHeading({ configuration: this._tsdocConfiguration, title: 'Properties' }));
      output.appendNode(propertiesTable);
    }

    if (methodsTable.rows.length > 0) {
      output.appendNode(new DocHeading({ configuration: this._tsdocConfiguration, title: 'Methods' }));
      output.appendNode(methodsTable);
    }
  }

  /**
   * GENERATE PAGE: FUNCTION-LIKE
   */
  private _writeParameterTables(output: DocSection, apiParameterListMixin: ApiParameterListMixin): void {
    const configuration: TSDocConfiguration = this._tsdocConfiguration;

    const parametersTable: DocTable = new DocTable({
      configuration,
      headerTitles: ['Parameter', 'Type', 'Description']
    });
    for (const apiParameter of apiParameterListMixin.parameters) {
      const parameterDescription: DocSection = new DocSection({ configuration });
      if (apiParameter.tsdocParamBlock) {
        this._appendSection(parameterDescription, apiParameter.tsdocParamBlock.content);
      }

      parametersTable.addRow(
        new DocTableRow({ configuration }, [
          new DocTableCell({ configuration }, [
            new DocParagraph({ configuration }, [
              new DocPlainText({ configuration, text: apiParameter.name })
            ])
          ]),
          new DocTableCell({ configuration }, [
            this._createParagraphForTypeExcerpt(apiParameter.parameterTypeExcerpt)
          ]),
          new DocTableCell({ configuration }, parameterDescription.nodes)
        ])
      );
    }

    if (parametersTable.rows.length > 0) {
      output.appendNode(new DocHeading({ configuration: this._tsdocConfiguration, title: 'Parameters' }));
      output.appendNode(parametersTable);
    }

    if (ApiReturnTypeMixin.isBaseClassOf(apiParameterListMixin)) {
      const returnTypeExcerpt: Excerpt = apiParameterListMixin.returnTypeExcerpt;
      output.appendNode(
        new DocParagraph({ configuration }, [
          new DocEmphasisSpan({ configuration, bold: true }, [
            new DocPlainText({ configuration, text: 'Returns:' })
          ])
        ])
      );

      output.appendNode(this._createParagraphForTypeExcerpt(returnTypeExcerpt));

      if (apiParameterListMixin instanceof ApiDocumentedItem) {
        if (apiParameterListMixin.tsdocComment && apiParameterListMixin.tsdocComment.returnsBlock) {
          this._appendSection(output, apiParameterListMixin.tsdocComment.returnsBlock.content);
        }
      }
    }
  }

  private _createParagraphForTypeExcerpt(excerpt: Excerpt): DocParagraph {
    const configuration: TSDocConfiguration = this._tsdocConfiguration;

    const paragraph: DocParagraph = new DocParagraph({ configuration });

    if (!excerpt.text.trim()) {
      paragraph.appendNode(new DocPlainText({ configuration, text: '(not declared)' }));
    } else {
      for (const token of excerpt.spannedTokens) {
        // Markdown doesn't provide a standardized syntax for hyperlinks inside code spans, so we will render
        // the type expression as DocPlainText.  Instead of creating multiple DocParagraphs, we can simply
        // discard any newlines and let the renderer do normal word-wrapping.
        const unwrappedTokenText: string = token.text.replace(/[\r\n]+/g, ' ');

        // If it's hyperlinkable, then append a DocLinkTag
        if (token.kind === ExcerptTokenKind.Reference && token.canonicalReference) {
          const apiItemResult: IResolveDeclarationReferenceResult = this._apiModel.resolveDeclarationReference(
            token.canonicalReference,
            undefined
          );

          if (apiItemResult.resolvedApiItem) {
            paragraph.appendNode(
              new DocLinkTag({
                configuration,
                tagName: '@link',
                linkText: unwrappedTokenText,
                urlDestination: this._getLinkFilenameForApiItem(apiItemResult.resolvedApiItem)
              })
            );
            continue;
          }
        }

        // Otherwise append non-hyperlinked text
        paragraph.appendNode(new DocPlainText({ configuration, text: unwrappedTokenText }));
      }
    }

    return paragraph;
  }

  private _createEntryPointTitleCell(apiItem: ApiEntryPoint): DocTableCell {
    const configuration: TSDocConfiguration = this._tsdocConfiguration;

    return new DocTableCell({ configuration }, [
      new DocParagraph({ configuration }, [
        new DocLinkTag({
          configuration,
          tagName: '@link',
          linkText: `/${apiItem.displayName}`,
          urlDestination: this._getLinkFilenameForApiItem(apiItem)
        })
      ])
    ]);
  }

  private _createTitleCell(apiItem: ApiItem): DocTableCell {
    const configuration: TSDocConfiguration = this._tsdocConfiguration;

    return new DocTableCell({ configuration }, [
      new DocParagraph({ configuration }, [
        new DocLinkTag({
          configuration,
          tagName: '@link',
          linkText: Utilities.getConciseSignature(apiItem),
          urlDestination: this._getLinkFilenameForApiItem(apiItem)
        })
      ])
    ]);
  }

  /**
   * This generates a DocTableCell for an ApiItem including the summary section and "(BETA)" annotation.
   *
   * @remarks
   * We mostly assume that the input is an ApiDocumentedItem, but it's easier to perform this as a runtime
   * check than to have each caller perform a type cast.
   */
  private _createDescriptionCell(apiItem: ApiItem): DocTableCell {
    const configuration: TSDocConfiguration = this._tsdocConfiguration;

    const section: DocSection = new DocSection({ configuration });

    if (ApiReleaseTagMixin.isBaseClassOf(apiItem)) {
      if (apiItem.releaseTag === ReleaseTag.Beta) {
        section.appendNodesInParagraph([
          new DocEmphasisSpan({ configuration, bold: true, italic: true }, [
            new DocPlainText({ configuration, text: '(BETA)' })
          ]),
          new DocPlainText({ configuration, text: ' ' })
        ]);
      }
    }

    if (apiItem instanceof ApiDocumentedItem) {
      if (apiItem.tsdocComment !== undefined) {
        this._appendAndMergeSection(section, apiItem.tsdocComment.summarySection);
      }
    }

    return new DocTableCell({ configuration }, section.nodes);
  }

  private _createModifiersCell(apiItem: ApiItem): DocTableCell {
    const configuration: TSDocConfiguration = this._tsdocConfiguration;

    const section: DocSection = new DocSection({ configuration });

    if (ApiStaticMixin.isBaseClassOf(apiItem)) {
      if (apiItem.isStatic) {
        section.appendNodeInParagraph(new DocCodeSpan({ configuration, code: 'static' }));
      }
    }

    return new DocTableCell({ configuration }, section.nodes);
  }

  private _createPropertyTypeCell(apiItem: ApiItem): DocTableCell {
    const configuration: TSDocConfiguration = this._tsdocConfiguration;

    const section: DocSection = new DocSection({ configuration });

    if (apiItem instanceof ApiPropertyItem) {
      section.appendNode(this._createParagraphForTypeExcerpt(apiItem.propertyTypeExcerpt));
    }

    return new DocTableCell({ configuration }, section.nodes);
  }

  private _writeBreadcrumb(output: DocSection, apiItem: ApiItem): void {
    output.appendNodeInParagraph(
      new DocLinkTag({
        configuration: this._tsdocConfiguration,
        tagName: '@link',
        linkText: 'Home',
        urlDestination: this._getLinkFilenameForApiItem(this._apiModel)
      })
    );

    for (const hierarchyItem of apiItem.getHierarchy()) {
      let customDisplayName = '';
      switch (hierarchyItem.kind) {
        case ApiItemKind.Model:
          // We don't show the model as part of the breadcrumb because it is the root-level container.
          break;
        case ApiItemKind.EntryPoint:
          // In case of the root entry point, display is empty string, so we just show '/'
          // TODO: change api-extractor to generate '/' as the name for the root entry point
          customDisplayName = hierarchyItem.displayName || '/';
        default:
          output.appendNodesInParagraph([
            new DocPlainText({
              configuration: this._tsdocConfiguration,
              text: ' > '
            }),
            new DocLinkTag({
              configuration: this._tsdocConfiguration,
              tagName: '@link',
              linkText: customDisplayName || hierarchyItem.displayName,
              urlDestination: this._getLinkFilenameForApiItem(hierarchyItem)
            })
          ]);
      }
    }
  }

  private _writeBetaWarning(output: DocSection): void {
    const configuration: TSDocConfiguration = this._tsdocConfiguration;
    const betaWarning: string =
      'This API is provided as a preview for developers and may change' +
      ' based on feedback that we receive.  Do not use this API in a production environment.';
    output.appendNode(
      new DocNoteBox({ configuration }, [
        new DocParagraph({ configuration }, [new DocPlainText({ configuration, text: betaWarning })])
      ])
    );
  }

  private _appendSection(output: DocSection, docSection: DocSection): void {
    for (const node of docSection.nodes) {
      output.appendNode(node);
    }
  }

  private _appendAndMergeSection(output: DocSection, docSection: DocSection): void {
    let firstNode: boolean = true;
    for (const node of docSection.nodes) {
      if (firstNode) {
        if (node.kind === DocNodeKind.Paragraph) {
          output.appendNodesInParagraph(node.getChildNodes());
          firstNode = false;
          continue;
        }
      }
      firstNode = false;

      output.appendNode(node);
    }
  }

  private _getFilenameForApiItem(apiItem: ApiItem): string {
    if (apiItem.kind === ApiItemKind.Model) {
      return 'index.md';
    }

    let baseName: string = '';
    for (const hierarchyItem of apiItem.getHierarchy()) {
      // For overloaded methods, add a suffix such as "MyClass.myMethod_2".
      let qualifiedName: string = Utilities.getSafeFilenameForName(hierarchyItem.displayName);
      if (ApiParameterListMixin.isBaseClassOf(hierarchyItem)) {
        if (hierarchyItem.overloadIndex > 1) {
          // Subtract one for compatibility with earlier releases of API Documenter.
          // (This will get revamped when we fix GitHub issue #1308)
          qualifiedName += `_${hierarchyItem.overloadIndex - 1}`;
        }
      }

      switch (hierarchyItem.kind) {
        case ApiItemKind.Model:
          break;
        case ApiItemKind.EntryPoint:
          const packageName = hierarchyItem.parent!.displayName;
          baseName = Utilities.getSafeFilenameForName(`${PackageName.getUnscopedName(packageName)}/${hierarchyItem.displayName}`);
          break;
        case ApiItemKind.Package:
          baseName = Utilities.getSafeFilenameForName(PackageName.getUnscopedName(hierarchyItem.displayName));
          break;
        default:
          baseName += '.' + qualifiedName;
      }
    }
    return baseName + '.md';
  }

  private _getLinkFilenameForApiItem(apiItem: ApiItem): string {
    return './' + this._getFilenameForApiItem(apiItem);
  }

  private _deleteOldOutputFiles(): void {
    console.log('Deleting old output from ' + this._outputFolder);
    FileSystem.ensureEmptyFolder(this._outputFolder);
  }
}<|MERGE_RESOLUTION|>--- conflicted
+++ resolved
@@ -458,16 +458,9 @@
       headerTitles: ['Type Alias', 'Description']
     });
 
-<<<<<<< HEAD
     const apiMembers: ReadonlyArray<ApiItem> = apiContainer.kind === ApiItemKind.EntryPoint ?
       (apiContainer as ApiEntryPoint).members
       : (apiContainer as ApiNamespace).members;
-=======
-    const apiMembers: ReadonlyArray<ApiItem> =
-      apiContainer.kind === ApiItemKind.Package
-        ? (apiContainer as ApiPackage).entryPoints[0].members
-        : (apiContainer as ApiNamespace).members;
->>>>>>> 678a3a53
 
     for (const apiMember of apiMembers) {
       const row: DocTableRow = new DocTableRow({ configuration }, [
