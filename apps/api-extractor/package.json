{
  "name": "@microsoft/api-extractor",
  "version": "4.3.3",
  "description": "Validate, document, and review the exported API for a TypeScript library",
  "keywords": [
    "typescript",
    "API",
    "JSDoc",
    "AEDoc",
    "generate",
    "documentation",
    "compiler",
    "alpha",
    "beta"
  ],
  "repository": {
    "type": "git",
    "url": "https://github.com/microsoft/web-build-tools"
  },
  "homepage": "http://aka.ms/extractor",
  "main": "lib/index.js",
  "typings": "lib/index.d.ts",
  "bin": {
    "api-extractor": "./bin/api-extractor"
  },
  "license": "MIT",
  "scripts": {
    "build": "gulp test --clean"
  },
  "dependencies": {
    "@microsoft/node-core-library": "0.3.20",
    "@microsoft/ts-command-line": "2.2.8",
    "@types/fs-extra": "0.0.37",
<<<<<<< HEAD
    "@types/node": "*",
=======
    "@types/node": "^8.0.0",
>>>>>>> b2251f01
    "@types/z-schema": "3.16.31",
    "colors": "~1.1.2",
    "fs-extra": "~0.26.7",
    "jju": "~1.3.0",
    "lodash": "~4.15.0",
    "typescript": "~2.4.1",
    "z-schema": "~3.18.3"
  },
  "devDependencies": {
    "@types/colors": "1.1.3",
    "@types/lodash": "4.14.74",
    "gulp": "~3.9.1",
    "@microsoft/node-library-build": "4.2.3",
    "@types/jest": "~21.1.8"
  }
}<|MERGE_RESOLUTION|>--- conflicted
+++ resolved
@@ -31,11 +31,7 @@
     "@microsoft/node-core-library": "0.3.20",
     "@microsoft/ts-command-line": "2.2.8",
     "@types/fs-extra": "0.0.37",
-<<<<<<< HEAD
-    "@types/node": "*",
-=======
     "@types/node": "^8.0.0",
->>>>>>> b2251f01
     "@types/z-schema": "3.16.31",
     "colors": "~1.1.2",
     "fs-extra": "~0.26.7",
