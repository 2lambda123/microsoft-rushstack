--- conflicted
+++ resolved
@@ -152,41 +152,8 @@
       return this._analyzeAstSymbol(astEntity);
     }
 
-<<<<<<< HEAD
     if (astEntity instanceof AstImportAsModule) {
       return this._analyzeAstImportAsModule(astEntity);
-=======
-    if (astSymbol.nominalAnalysis) {
-      // We don't analyze nominal symbols
-      astSymbol._notifyAnalyzed();
-      return;
-    }
-
-    // Start at the root of the tree
-    const rootAstSymbol: AstSymbol = astSymbol.rootAstSymbol;
-
-    // Calculate the full child tree for each definition
-    for (const astDeclaration of rootAstSymbol.astDeclarations) {
-      this._analyzeChildTree(astDeclaration.declaration, astDeclaration);
-    }
-
-    rootAstSymbol._notifyAnalyzed();
-
-    if (!astSymbol.isExternal) {
-      // If this symbol is non-external (i.e. it belongs to the working package), then we also analyze any
-      // referencedAstSymbols that are non-external.  For example, this ensures that forgotten exports
-      // get analyzed.
-      rootAstSymbol.forEachDeclarationRecursive((astDeclaration: AstDeclaration) => {
-        for (const referencedAstEntity of astDeclaration.referencedAstEntities) {
-          // Walk up to the root of the tree, looking for any imports along the way
-          if (referencedAstEntity instanceof AstSymbol) {
-            if (!referencedAstEntity.isExternal) {
-              this.analyze(referencedAstEntity);
-            }
-          }
-        }
-      });
->>>>>>> a30cdf5b
     }
   }
 
@@ -307,7 +274,6 @@
     return unquotedName;
   }
 
-
   private _analyzeAstImportAsModule(astImportAsModule: AstImportAsModule): void {
     if (astImportAsModule.analyzed) {
       return;
@@ -316,15 +282,17 @@
     // mark before actual analyzing, to handle module cyclic reexport
     astImportAsModule.analyzed = true;
 
-    this.fetchAstModuleExportInfo(astImportAsModule.astModule).exportedLocalEntities.forEach(exportedEntity => {
-      if (exportedEntity instanceof AstImportAsModule) {
-        this._analyzeAstImportAsModule(exportedEntity);
-      }
-
-      if (exportedEntity instanceof AstSymbol) {
-        this._analyzeAstSymbol(exportedEntity);
-      }
-    });
+    this.fetchAstModuleExportInfo(astImportAsModule.astModule).exportedLocalEntities.forEach(
+      (exportedEntity) => {
+        if (exportedEntity instanceof AstImportAsModule) {
+          this._analyzeAstImportAsModule(exportedEntity);
+        }
+
+        if (exportedEntity instanceof AstSymbol) {
+          this._analyzeAstSymbol(exportedEntity);
+        }
+      }
+    );
   }
 
   private _analyzeAstSymbol(astSymbol: AstSymbol): void {
@@ -354,7 +322,6 @@
       // get analyzed.
       rootAstSymbol.forEachDeclarationRecursive((astDeclaration: AstDeclaration) => {
         for (const referencedAstEntity of astDeclaration.referencedAstEntities) {
-
           // Walk up to the root of the tree, looking for any imports along the way
           if (referencedAstEntity instanceof AstSymbol) {
             if (!referencedAstEntity.isExternal) {
@@ -364,7 +331,7 @@
 
           if (referencedAstEntity instanceof AstImportAsModule) {
             if (!referencedAstEntity.astModule.isExternal) {
-              this._analyzeAstImportAsModule(referencedAstEntity)
+              this._analyzeAstImportAsModule(referencedAstEntity);
             }
           }
         }
@@ -556,10 +523,9 @@
 
     const arbitraryDeclaration: ts.Declaration = followedSymbol.declarations[0];
 
+    // eslint-disable-next-line no-bitwise
     if (
-      // eslint-disable-next-line no-bitwise
       followedSymbol.flags &
-        // eslint-disable-next-line no-bitwise
         (ts.SymbolFlags.TypeParameter | ts.SymbolFlags.TypeLiteral | ts.SymbolFlags.Transient) &&
       !TypeScriptInternals.isLateBoundSymbol(followedSymbol)
     ) {
