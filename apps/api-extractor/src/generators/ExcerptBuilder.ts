// Copyright (c) Microsoft Corporation. All rights reserved. Licensed under the MIT license.
// See LICENSE in the project root for license information.

import * as ts from 'typescript';
import {
  ExcerptTokenKind,
  IExcerptTokenRange,
  IExcerptToken,
<<<<<<< HEAD
  ExcerptToken_referencedSymbol
} from '../api/mixins/Excerpt';
=======
  IExcerptTokenRange
} from '@microsoft/api-extractor-model';

>>>>>>> 4637b277
import { Span } from '../analyzer/Span';

/**
 * Used to provide ExcerptBuilder with a list of nodes whose token range we want to capture.
 */
export interface IExcerptBuilderNodeToCapture {
  /**
   * The node to capture
   */
  node: ts.Node | undefined;
  /**
   * The token range whose startIndex/endIndex will be overwritten with the indexes for the
   * tokens corresponding to IExcerptBuilderNodeToCapture.node
   */
  tokenRange: IExcerptTokenRange;
}

/**
 * Options for ExcerptBuilder
 */
export interface ISignatureBuilderOptions {
  /**
   * The AST node that we will traverse to extract tokens
   */
  startingNode: ts.Node;

  /**
   * Normally, the excerpt will include all child nodes for `startingNode`; whereas if `childKindToStopBefore`
   * is specified, then the node traversal will stop before (i.e. excluding) the first immediate child
   * of `startingNode` with the specified syntax kind.
   *
   * @remarks
   * For example, suppose the signature is `interface X: Y { z: string }`.  The token `{` has syntax kind
   * `ts.SyntaxKind.FirstPunctuation`, so we can specify that to truncate the excerpt to `interface X: Y`.
   */
  stopBeforeChildKind?: ts.SyntaxKind;

  /**
   * A list of child nodes whose token ranges we want to capture
   */
  nodesToCapture?: IExcerptBuilderNodeToCapture[];
}

/**
 * Internal state for ExcerptBuilder
 */
interface IBuildSpanState {
  startingNode: ts.Node;
  stopBeforeChildKind: ts.SyntaxKind | undefined;

  tokenRangesByNode: Map<ts.Node, IExcerptTokenRange>;

  /**
   * Normally adjacent tokens of the same kind get merged, to avoid creating lots of unnecessary extra tokens.
   * However when an captured excerpt needs to start/end at a specific character, we temporarily disable merging by
   * setting this flag.  After the new token is added, this flag is cleared.
   */
  disableMergingForNextToken: boolean;
}

export class ExcerptBuilder {
  private readonly _typeChecker: ts.TypeChecker;

  constructor(typeChecker: ts.TypeChecker) {
    this._typeChecker = typeChecker;
  }

  public build(options: ISignatureBuilderOptions): IExcerptToken[] {
    const span: Span = new Span(options.startingNode);

    const tokenRangesByNode: Map<ts.Node, IExcerptTokenRange> = new Map<ts.Node, IExcerptTokenRange>();
    for (const excerpt of options.nodesToCapture || []) {
      if (excerpt.node) {
        tokenRangesByNode.set(excerpt.node, excerpt.tokenRange);
      }
    }

    const excerptTokens: IExcerptToken[] = [];

<<<<<<< HEAD
    this._buildSpan(excerptTokens, span, {
      nodeToStopAt: options.nodeToStopAt,
=======
    ExcerptBuilder._buildSpan(excerptTokens, span, {
      startingNode: options.startingNode,
      stopBeforeChildKind: options.stopBeforeChildKind,
>>>>>>> 4637b277
      tokenRangesByNode,
      disableMergingForNextToken: false
    });

    return excerptTokens;
  }

  public createEmptyTokenRange(): IExcerptTokenRange {
    return { startIndex: 0, endIndex: 0 };
  }

<<<<<<< HEAD
  private _buildSpan(excerptTokens: IExcerptToken[], span: Span, state: IBuildSpanState): boolean {

    if (state.nodeToStopAt && span.kind === state.nodeToStopAt) {
      return false;
    }

=======
  private static _buildSpan(excerptTokens: IExcerptToken[], span: Span, state: IBuildSpanState): boolean {
>>>>>>> 4637b277
    if (span.kind === ts.SyntaxKind.JSDocComment) {
      // Discard any comments
      return true;
    }

    // Can this node start a excerpt?
    const capturedTokenRange: IExcerptTokenRange | undefined = state.tokenRangesByNode.get(span.node);
    let excerptStartIndex: number = 0;

    if (capturedTokenRange) {
      // We will assign capturedTokenRange.startIndex to be the index of the next token to be appended
      excerptStartIndex = excerptTokens.length;
      state.disableMergingForNextToken = true;
    }

    if (span.prefix) {
      if (span.kind === ts.SyntaxKind.Identifier) {
        const referencedSymbol: ts.Symbol|undefined = this._typeChecker.getSymbolAtLocation(span.node);
        this._appendToken(excerptTokens, ExcerptTokenKind.Reference,
          span.prefix, state, referencedSymbol);
      } else {
        this._appendToken(excerptTokens, ExcerptTokenKind.Content,
          span.prefix, state);
      }
    }

    for (const child of span.children) {
      if (span.node === state.startingNode) {
        if (state.stopBeforeChildKind && child.kind === state.stopBeforeChildKind) {
          // We reached the a child whose kind is stopBeforeChildKind, so stop traversing
          return false;
        }
      }

      if (!this._buildSpan(excerptTokens, child, state)) {
        return false;
      }
    }

    if (span.suffix) {
      this._appendToken(excerptTokens, ExcerptTokenKind.Content, span.suffix, state);
    }
    if (span.separator) {
      this._appendToken(excerptTokens, ExcerptTokenKind.Content, span.separator, state);
    }

    // Are we building a excerpt?  If so, set its range
    if (capturedTokenRange) {
      capturedTokenRange.startIndex = excerptStartIndex;

      // We will assign capturedTokenRange.startIndex to be the index after the last token that was appended so far
      capturedTokenRange.endIndex = excerptTokens.length;

      state.disableMergingForNextToken = true;
    }

    return true;
  }

  private _appendToken(excerptTokens: IExcerptToken[], excerptTokenKind: ExcerptTokenKind,
    text: string, state: IBuildSpanState, referencedSymbol?: ts.Symbol): void {

    if (text.length === 0) {
      return;
    }

    if (excerptTokenKind !== ExcerptTokenKind.Content) {
      excerptTokens.push({ kind: excerptTokenKind, text: text, [ExcerptToken_referencedSymbol]: referencedSymbol });
      state.disableMergingForNextToken = false;

    } else {
      // If someone referenced this index, then we need to start a new token
      if (excerptTokens.length > 0 && !state.disableMergingForNextToken) {
        // Otherwise, can we merge with the previous token?
        const previousToken: IExcerptToken = excerptTokens[excerptTokens.length - 1];
        if (previousToken.kind === excerptTokenKind) {
          previousToken.text += text;
          return;
        }
      }

      excerptTokens.push({ kind: excerptTokenKind, text: text, [ExcerptToken_referencedSymbol]: referencedSymbol });
      state.disableMergingForNextToken = false;
    }
  }

}<|MERGE_RESOLUTION|>--- conflicted
+++ resolved
@@ -4,16 +4,11 @@
 import * as ts from 'typescript';
 import {
   ExcerptTokenKind,
+  IExcerptToken,
   IExcerptTokenRange,
-  IExcerptToken,
-<<<<<<< HEAD
   ExcerptToken_referencedSymbol
-} from '../api/mixins/Excerpt';
-=======
-  IExcerptTokenRange
 } from '@microsoft/api-extractor-model';
 
->>>>>>> 4637b277
 import { Span } from '../analyzer/Span';
 
 /**
@@ -93,14 +88,9 @@
 
     const excerptTokens: IExcerptToken[] = [];
 
-<<<<<<< HEAD
     this._buildSpan(excerptTokens, span, {
-      nodeToStopAt: options.nodeToStopAt,
-=======
-    ExcerptBuilder._buildSpan(excerptTokens, span, {
       startingNode: options.startingNode,
       stopBeforeChildKind: options.stopBeforeChildKind,
->>>>>>> 4637b277
       tokenRangesByNode,
       disableMergingForNextToken: false
     });
@@ -112,16 +102,7 @@
     return { startIndex: 0, endIndex: 0 };
   }
 
-<<<<<<< HEAD
   private _buildSpan(excerptTokens: IExcerptToken[], span: Span, state: IBuildSpanState): boolean {
-
-    if (state.nodeToStopAt && span.kind === state.nodeToStopAt) {
-      return false;
-    }
-
-=======
-  private static _buildSpan(excerptTokens: IExcerptToken[], span: Span, state: IBuildSpanState): boolean {
->>>>>>> 4637b277
     if (span.kind === ts.SyntaxKind.JSDocComment) {
       // Discard any comments
       return true;
