// Copyright (c) Microsoft Corporation. All rights reserved. Licensed under the MIT license.
// See LICENSE in the project root for license information.

import * as path from 'path';
import * as resolve from 'resolve';
import lodash = require('lodash');

import {
  JsonFile,
  JsonSchema,
  FileSystem,
  PackageJsonLookup,
  INodePackageJson,
  PackageName,
  Text,
  InternalError,
  Path,
  NewlineKind
} from '@rushstack/node-core-library';
<<<<<<< HEAD
import {
  IConfigFile,
  IConfigEntryPoint,
  IExtractorMessagesConfig
} from './IConfigFile';
=======
import { IConfigFile, IExtractorMessagesConfig } from './IConfigFile';
>>>>>>> 678a3a53
import { PackageMetadataManager } from '../analyzer/PackageMetadataManager';
import { MessageRouter } from '../collector/MessageRouter';

/**
 * Tokens used during variable expansion of path fields from api-extractor.json.
 */
interface IExtractorConfigTokenContext {
  /**
   * The `<unscopedPackageName>` token returns the project's NPM package name, without any NPM scope.
   * If there is no associated package.json file, then the value is `unknown-package`.
   *
   * Example: `my-project`
   */
  unscopedPackageName: string;

  /**
   * The `<packageName>` token returns the project's full NPM package name including any NPM scope.
   * If there is no associated package.json file, then the value is `unknown-package`.
   *
   * Example: `@scope/my-project`
   */
  packageName: string;

  projectFolder: string;
}

/**
 * Options for {@link ExtractorConfig.prepare}.
 *
 * @public
 */
export interface IExtractorConfigPrepareOptions {
  /**
   * A configuration object as returned by {@link ExtractorConfig.loadFile}.
   */
  configObject: IConfigFile;

  /**
   * The absolute path of the file that the `configObject` object was loaded from.  This is used for error messages
   * and when probing for `tsconfig.json`.
   *
   * @remarks
   *
   * If this is omitted, then the `projectFolder` must not be specified using the `<lookup>` token.
   */
  configObjectFullPath: string | undefined;

  /**
   * The parsed package.json file for the working package, or undefined if API Extractor was invoked without
   * a package.json file.
   *
   * @remarks
   *
   * If omitted, then the `<unscopedPackageName>` and `<packageName>` tokens will have default values.
   */
  packageJson?: INodePackageJson | undefined;

  /**
   * The absolute path of the file that the `packageJson` object was loaded from, or undefined if API Extractor
   * was invoked without a package.json file.
   *
   * @remarks
   *
   * This is used for error messages and when resolving paths found in package.json.
   *
   * If `packageJsonFullPath` is specified but `packageJson` is omitted, the file will be loaded automatically.
   */
  packageJsonFullPath: string | undefined;
}

interface IExtractorConfigParameters {
  projectFolder: string;
  packageJson: INodePackageJson | undefined;
  packageFolder: string | undefined;
  mainEntryPointFilePath: string;
  additionalEntryPoints: IConfigEntryPoint[];
  bundledPackages: string[];
  tsconfigFilePath: string;
  overrideTsconfig: {} | undefined;
  skipLibCheck: boolean;
  apiReportEnabled: boolean;
  reportFilePath: string;
  reportTempFilePath: string;
  docModelEnabled: boolean;
  apiJsonFilePath: string;
  rollupEnabled: boolean;
  untrimmedFilePath: string;
  betaTrimmedFilePath: string;
  publicTrimmedFilePath: string;
  omitTrimmingComments: boolean;
  tsdocMetadataEnabled: boolean;
  tsdocMetadataFilePath: string;
  newlineKind: NewlineKind;
  messages: IExtractorMessagesConfig;
  testMode: boolean;
}

/**
 * The `ExtractorConfig` class loads, validates, interprets, and represents the api-extractor.json config file.
 * @public
 */
export class ExtractorConfig {
  /**
   * The JSON Schema for API Extractor config file (api-extractor.schema.json).
   */
  public static readonly jsonSchema: JsonSchema = JsonSchema.fromFile(
    path.join(__dirname, '../schemas/api-extractor.schema.json')
  );

  /**
   * The config file name "api-extractor.json".
   */
  public static readonly FILENAME: string = 'api-extractor.json';

  private static readonly _defaultConfig: Partial<IConfigFile> = JsonFile.load(
    path.join(__dirname, '../schemas/api-extractor-defaults.json')
  );

  private static readonly _declarationFileExtensionRegExp: RegExp = /\.d\.ts$/i;

  /** {@inheritDoc IConfigFile.projectFolder} */
  public readonly projectFolder: string;

  /**
   * The parsed package.json file for the working package, or undefined if API Extractor was invoked without
   * a package.json file.
   */
  public readonly packageJson: INodePackageJson | undefined;

  /**
   * The absolute path of the folder containing the package.json file for the working package, or undefined
   * if API Extractor was invoked without a package.json file.
   */
  public readonly packageFolder: string | undefined;

  /** {@inheritDoc IConfigFile.mainEntryPointFilePath} */
  public readonly mainEntryPointFilePath: IConfigEntryPoint;

  /** {@inheritDoc IConfigFile.additionalEntryPoints} */
  public readonly additionalEntryPoints: IConfigEntryPoint[];

  /** {@inheritDoc IConfigFile.bundledPackages} */
  public readonly bundledPackages: string[];

  /** {@inheritDoc IConfigCompiler.tsconfigFilePath} */
  public readonly tsconfigFilePath: string;

  /** {@inheritDoc IConfigCompiler.overrideTsconfig} */
  public readonly overrideTsconfig: {} | undefined;

  /** {@inheritDoc IConfigCompiler.skipLibCheck} */
  public readonly skipLibCheck: boolean;

  /** {@inheritDoc IConfigApiReport.enabled} */
  public readonly apiReportEnabled: boolean;

  /** The `reportFolder` path combined with the `reportFileName`. */
  public readonly reportFilePath: string;
  /** The `reportTempFolder` path combined with the `reportFileName`. */
  public readonly reportTempFilePath: string;

  /** {@inheritDoc IConfigDocModel.enabled} */
  public readonly docModelEnabled: boolean;
  /** {@inheritDoc IConfigDocModel.apiJsonFilePath} */
  public readonly apiJsonFilePath: string;

  /** {@inheritDoc IConfigDtsRollup.enabled} */
  public readonly rollupEnabled: boolean;
  /** {@inheritDoc IConfigDtsRollup.untrimmedFilePath} */
  public readonly untrimmedFilePath: string;
  /** {@inheritDoc IConfigDtsRollup.betaTrimmedFilePath} */
  public readonly betaTrimmedFilePath: string;
  /** {@inheritDoc IConfigDtsRollup.publicTrimmedFilePath} */
  public readonly publicTrimmedFilePath: string;
  /** {@inheritDoc IConfigDtsRollup.omitTrimmingComments} */
  public readonly omitTrimmingComments: boolean;

  /** {@inheritDoc IConfigTsdocMetadata.enabled} */
  public readonly tsdocMetadataEnabled: boolean;
  /** {@inheritDoc IConfigTsdocMetadata.tsdocMetadataFilePath} */
  public readonly tsdocMetadataFilePath: string;

  /**
   * Specifies what type of newlines API Extractor should use when writing output files.  By default, the output files
   * will be written with Windows-style newlines.
   */
  public readonly newlineKind: NewlineKind;

  /** {@inheritDoc IConfigFile.messages} */
  public readonly messages: IExtractorMessagesConfig;

  /** {@inheritDoc IConfigFile.testMode} */
  public readonly testMode: boolean;

  private constructor(parameters: IExtractorConfigParameters) {
    this.projectFolder = parameters.projectFolder;
    this.packageJson = parameters.packageJson;
    this.packageFolder = parameters.packageFolder;
    this.mainEntryPointFilePath = {
      modulePath: '',
      filePath: parameters.mainEntryPointFilePath
    };
    this.additionalEntryPoints = parameters.additionalEntryPoints;
    this.bundledPackages = parameters.bundledPackages;
    this.tsconfigFilePath = parameters.tsconfigFilePath;
    this.overrideTsconfig = parameters.overrideTsconfig;
    this.skipLibCheck = parameters.skipLibCheck;
    this.apiReportEnabled = parameters.apiReportEnabled;
    this.reportFilePath = parameters.reportFilePath;
    this.reportTempFilePath = parameters.reportTempFilePath;
    this.docModelEnabled = parameters.docModelEnabled;
    this.apiJsonFilePath = parameters.apiJsonFilePath;
    this.rollupEnabled = parameters.rollupEnabled;
    this.untrimmedFilePath = parameters.untrimmedFilePath;
    this.betaTrimmedFilePath = parameters.betaTrimmedFilePath;
    this.publicTrimmedFilePath = parameters.publicTrimmedFilePath;
    this.omitTrimmingComments = parameters.omitTrimmingComments;
    this.tsdocMetadataEnabled = parameters.tsdocMetadataEnabled;
    this.tsdocMetadataFilePath = parameters.tsdocMetadataFilePath;
    this.newlineKind = parameters.newlineKind;
    this.messages = parameters.messages;
    this.testMode = parameters.testMode;
  }

  /**
   * Returns a JSON-like string representing the `ExtractorConfig` state, which can be printed to a console
   * for diagnostic purposes.
   *
   * @remarks
   * This is used by the "--diagnostics" command-line option.  The string is not intended to be deserialized;
   * its format may be changed at any time.
   */
  public getDiagnosticDump(): string {
    const result: object = MessageRouter.buildJsonDumpObject(this);
    return JSON.stringify(result, undefined, 2);
  }

  /**
   * Returns a simplified file path for use in error messages.
   * @internal
   */
  public _getShortFilePath(absolutePath: string): string {
    if (!path.isAbsolute(absolutePath)) {
      throw new InternalError('Expected absolute path: ' + absolutePath);
    }
    if (Path.isUnderOrEqual(absolutePath, this.projectFolder)) {
      return path.relative(this.projectFolder, absolutePath).replace(/\\/g, '/');
    }
    return absolutePath;
  }

  /**
   * Loads the api-extractor.json config file from the specified file path, and prepares an `ExtractorConfig` object.
   *
   * @remarks
   * Loads the api-extractor.json config file from the specified file path.   If the "extends" field is present,
   * the referenced file(s) will be merged.  For any omitted fields, the API Extractor default values are merged.
   *
   * The result is prepared using `ExtractorConfig.prepare()`.
   */
  public static loadFileAndPrepare(configJsonFilePath: string): ExtractorConfig {
    const configObjectFullPath: string = path.resolve(configJsonFilePath);
    const configObject: IConfigFile = ExtractorConfig.loadFile(configObjectFullPath);

    const packageJsonLookup: PackageJsonLookup = new PackageJsonLookup();
    const packageJsonFullPath: string | undefined = packageJsonLookup.tryGetPackageJsonFilePathFor(
      configObjectFullPath
    );

    const extractorConfig: ExtractorConfig = ExtractorConfig.prepare({
      configObject,
      configObjectFullPath,
      packageJsonFullPath
    });

    return extractorConfig;
  }

  /**
   * Performs only the first half of {@link ExtractorConfig.loadFileAndPrepare}, providing an opportunity to
   * modify the object before it is passed to {@link ExtractorConfig.prepare}.
   *
   * @remarks
   * Loads the api-extractor.json config file from the specified file path.   If the "extends" field is present,
   * the referenced file(s) will be merged.  For any omitted fields, the API Extractor default values are merged.
   */
  public static loadFile(jsonFilePath: string): IConfigFile {
    // Set to keep track of config files which have been processed.
    const visitedPaths: Set<string> = new Set<string>();

    let currentConfigFilePath: string = path.resolve(process.cwd(), jsonFilePath);
    let configObject: Partial<IConfigFile> = {};

    try {
      do {
        // Check if this file was already processed.
        if (visitedPaths.has(currentConfigFilePath)) {
          throw new Error(
            `The API Extractor "extends" setting contains a cycle.` +
              `  This file is included twice: "${currentConfigFilePath}"`
          );
        }
        visitedPaths.add(currentConfigFilePath);

        const currentConfigFolderPath: string = path.dirname(currentConfigFilePath);

        // Load the extractor config defined in extends property.
        const baseConfig: IConfigFile = JsonFile.load(currentConfigFilePath);

        let extendsField: string = baseConfig.extends || '';

        // Delete the "extends" field so it doesn't get merged
        delete baseConfig.extends;

        if (extendsField) {
          if (extendsField.match(/^\.\.?[\\/]/)) {
            // EXAMPLE:  "./subfolder/api-extractor-base.json"
            extendsField = path.resolve(currentConfigFolderPath, extendsField);
          } else {
            // EXAMPLE:  "my-package/api-extractor-base.json"
            //
            // Resolve "my-package" from the perspective of the current folder.
            try {
              extendsField = resolve.sync(extendsField, {
                basedir: currentConfigFolderPath
              });
            } catch (e) {
              throw new Error(`Error resolving NodeJS path "${extendsField}": ${e.message}`);
            }
          }
        }

        // This step has to be performed in advance, since the currentConfigFolderPath information will be lost
        // after lodash.merge() is performed.
        ExtractorConfig._resolveConfigFileRelativePaths(baseConfig, currentConfigFolderPath);

        // Merge extractorConfig into baseConfig, mutating baseConfig
        lodash.merge(baseConfig, configObject);
        configObject = baseConfig;

        currentConfigFilePath = extendsField;
      } while (currentConfigFilePath);
    } catch (e) {
      throw new Error(`Error loading ${currentConfigFilePath}:\n` + e.message);
    }

    // Lastly, apply the defaults
    configObject = lodash.merge(lodash.cloneDeep(ExtractorConfig._defaultConfig), configObject);

    ExtractorConfig.jsonSchema.validateObject(configObject, jsonFilePath);

    // The schema validation should ensure that this object conforms to IConfigFile
    return configObject as IConfigFile;
  }

  private static _resolveConfigFileRelativePaths(
    configFile: IConfigFile,
    currentConfigFolderPath: string
  ): void {
    if (configFile.projectFolder) {
      configFile.projectFolder = ExtractorConfig._resolveConfigFileRelativePath(
        'projectFolder',
        configFile.projectFolder,
        currentConfigFolderPath
      );
    }

    if (configFile.mainEntryPointFilePath) {
      configFile.mainEntryPointFilePath = ExtractorConfig._resolveConfigFileRelativePath(
        'mainEntryPointFilePath',
        configFile.mainEntryPointFilePath,
        currentConfigFolderPath
      );
    }

    if (configFile.additionalEntryPoints) {
      const entryPointWithAbsolutePath: IConfigEntryPoint[] = [];
      for (const entryPoint of configFile.additionalEntryPoints) {
        const absoluteFilePath =  ExtractorConfig._resolveConfigFileRelativePath(
          'additionalEntryPoints',
          entryPoint.filePath,
          currentConfigFolderPath
        );

        entryPointWithAbsolutePath.push({...entryPoint, filePath: absoluteFilePath});
      }
      configFile.additionalEntryPoints = entryPointWithAbsolutePath;
    }

    if (configFile.compiler) {
      if (configFile.compiler.tsconfigFilePath) {
        configFile.compiler.tsconfigFilePath = ExtractorConfig._resolveConfigFileRelativePath(
          'tsconfigFilePath',
          configFile.compiler.tsconfigFilePath,
          currentConfigFolderPath
        );
      }
    }

    if (configFile.apiReport) {
      if (configFile.apiReport.reportFolder) {
        configFile.apiReport.reportFolder = ExtractorConfig._resolveConfigFileRelativePath(
          'reportFolder',
          configFile.apiReport.reportFolder,
          currentConfigFolderPath
        );
      }
      if (configFile.apiReport.reportTempFolder) {
        configFile.apiReport.reportTempFolder = ExtractorConfig._resolveConfigFileRelativePath(
          'reportTempFolder',
          configFile.apiReport.reportTempFolder,
          currentConfigFolderPath
        );
      }
    }

    if (configFile.docModel) {
      if (configFile.docModel.apiJsonFilePath) {
        configFile.docModel.apiJsonFilePath = ExtractorConfig._resolveConfigFileRelativePath(
          'apiJsonFilePath',
          configFile.docModel.apiJsonFilePath,
          currentConfigFolderPath
        );
      }
    }

    if (configFile.dtsRollup) {
      if (configFile.dtsRollup.untrimmedFilePath) {
        configFile.dtsRollup.untrimmedFilePath = ExtractorConfig._resolveConfigFileRelativePath(
          'untrimmedFilePath',
          configFile.dtsRollup.untrimmedFilePath,
          currentConfigFolderPath
        );
      }
      if (configFile.dtsRollup.betaTrimmedFilePath) {
        configFile.dtsRollup.betaTrimmedFilePath = ExtractorConfig._resolveConfigFileRelativePath(
          'betaTrimmedFilePath',
          configFile.dtsRollup.betaTrimmedFilePath,
          currentConfigFolderPath
        );
      }
      if (configFile.dtsRollup.publicTrimmedFilePath) {
        configFile.dtsRollup.publicTrimmedFilePath = ExtractorConfig._resolveConfigFileRelativePath(
          'publicTrimmedFilePath',
          configFile.dtsRollup.publicTrimmedFilePath,
          currentConfigFolderPath
        );
      }
    }

    if (configFile.tsdocMetadata) {
      if (configFile.tsdocMetadata.tsdocMetadataFilePath) {
        configFile.tsdocMetadata.tsdocMetadataFilePath = ExtractorConfig._resolveConfigFileRelativePath(
          'tsdocMetadataFilePath',
          configFile.tsdocMetadata.tsdocMetadataFilePath,
          currentConfigFolderPath
        );
      }
    }
  }

  private static _resolveConfigFileRelativePath(
    fieldName: string,
    fieldValue: string,
    currentConfigFolderPath: string
  ): string {
    if (!path.isAbsolute(fieldValue)) {
      if (fieldValue.indexOf('<projectFolder>') !== 0) {
        // If the path is not absolute and does not start with "<projectFolder>", then resolve it relative
        // to the folder of the config file that it appears in
        return path.join(currentConfigFolderPath, fieldValue);
      }
    }

    return fieldValue;
  }

  /**
   * Prepares an `ExtractorConfig` object using a configuration that is provided as a runtime object,
   * rather than reading it from disk.  This allows configurations to be constructed programmatically,
   * loaded from an alternate source, and/or customized after loading.
   */
  public static prepare(options: IExtractorConfigPrepareOptions): ExtractorConfig {
    const filenameForErrors: string = options.configObjectFullPath || 'the configuration object';
    const configObject: Partial<IConfigFile> = options.configObject;

    if (configObject.extends) {
      throw new Error(
        'The IConfigFile.extends field must be expanded before calling ExtractorConfig.prepare()'
      );
    }

    if (options.configObjectFullPath) {
      if (!path.isAbsolute(options.configObjectFullPath)) {
        throw new Error('The "configObjectFullPath" setting must be an absolute path');
      }
    }

    ExtractorConfig.jsonSchema.validateObject(configObject, filenameForErrors);

    const packageJsonFullPath: string | undefined = options.packageJsonFullPath;
    let packageFolder: string | undefined = undefined;
    let packageJson: INodePackageJson | undefined = undefined;

    if (packageJsonFullPath) {
      if (!/.json$/i.test(packageJsonFullPath)) {
        // Catch common mistakes e.g. where someone passes a folder path instead of a file path
        throw new Error('The "packageJsonFullPath" setting does not have a .json file extension');
      }
      if (!path.isAbsolute(packageJsonFullPath)) {
        throw new Error('The "packageJsonFullPath" setting must be an absolute path');
      }

      if (options.packageJson) {
        packageJson = options.packageJson;
      } else {
        const packageJsonLookup: PackageJsonLookup = new PackageJsonLookup();
        packageJson = packageJsonLookup.loadNodePackageJson(packageJsonFullPath);
      }

      packageFolder = path.dirname(packageJsonFullPath);
    }

    try {
      if (!configObject.compiler) {
        // A merged configuration should have this
        throw new Error('The "compiler" section is missing');
      }

      if (!configObject.projectFolder) {
        // A merged configuration should have this
        throw new Error('The "projectFolder" setting is missing');
      }

      let projectFolder: string;
      if (configObject.projectFolder.trim() === '<lookup>') {
        if (!options.configObjectFullPath) {
          throw new Error(
            'The "projectFolder" setting uses the "<lookup>" token, but it cannot be expanded because' +
              ' the "configObjectFullPath" setting was not specified'
          );
        }

        // "The default value for `projectFolder` is the token `<lookup>`, which means the folder is determined
        // by traversing parent folders, starting from the folder containing api-extractor.json, and stopping
        // at the first folder that contains a tsconfig.json file.  If a tsconfig.json file cannot be found in
        // this way, then an error will be reported."

        let currentFolder: string = path.dirname(options.configObjectFullPath);
        for (;;) {
          const tsconfigPath: string = path.join(currentFolder, 'tsconfig.json');
          if (FileSystem.exists(tsconfigPath)) {
            projectFolder = currentFolder;
            break;
          }
          const parentFolder: string = path.dirname(currentFolder);
          if (parentFolder === '' || parentFolder === currentFolder) {
            throw new Error(
              'The "projectFolder" setting uses the "<lookup>" token, but a tsconfig.json file cannot be' +
                ' found in this folder or any parent folder.'
            );
          }
          currentFolder = parentFolder;
        }
      } else {
        ExtractorConfig._rejectAnyTokensInPath(configObject.projectFolder, 'projectFolder');

        if (!FileSystem.exists(configObject.projectFolder)) {
          throw new Error('The specified "projectFolder" path does not exist: ' + configObject.projectFolder);
        }

        projectFolder = configObject.projectFolder;
      }

      const tokenContext: IExtractorConfigTokenContext = {
        unscopedPackageName: 'unknown-package',
        packageName: 'unknown-package',
        projectFolder: projectFolder
      };

      if (packageJson) {
        tokenContext.packageName = packageJson.name;
        tokenContext.unscopedPackageName = PackageName.getUnscopedName(packageJson.name);
      }

      if (!configObject.mainEntryPointFilePath) {
        // A merged configuration should have this
        throw new Error('The "mainEntryPointFilePath" setting is missing');
      }
      const mainEntryPointFilePath: string = ExtractorConfig._resolvePathWithTokens(
        'mainEntryPointFilePath',
        configObject.mainEntryPointFilePath,
        tokenContext
      );

      if (!ExtractorConfig.hasDtsFileExtension(mainEntryPointFilePath)) {
        throw new Error(
          'The "mainEntryPointFilePath" value is not a declaration file: ' + mainEntryPointFilePath
        );
      }

      if (!FileSystem.exists(mainEntryPointFilePath)) {
        throw new Error('The "mainEntryPointFilePath" path does not exist: ' + mainEntryPointFilePath);
      }

      const additionalEntryPoints: IConfigEntryPoint[] = [];
      for(const entryPoint of configObject.additionalEntryPoints || []) {
        const absoluteEntryPointFilePath: string = ExtractorConfig._resolvePathWithTokens('entryPointFilePath',
        entryPoint.filePath, tokenContext);

        if (!ExtractorConfig.hasDtsFileExtension(absoluteEntryPointFilePath)) {
          throw new Error('The "additionalEntryPoints" value is not a declaration file: ' + absoluteEntryPointFilePath);
        }

        if (!FileSystem.exists(absoluteEntryPointFilePath)) {
          throw new Error('The "additionalEntryPoints" path does not exist: ' + absoluteEntryPointFilePath);
        }

        additionalEntryPoints.push({ ...entryPoint, filePath: absoluteEntryPointFilePath});
      }

      const bundledPackages: string[] = configObject.bundledPackages || [];
      for (const bundledPackage of bundledPackages) {
        if (!PackageName.isValidName(bundledPackage)) {
          throw new Error(`The "bundledPackages" list contains an invalid package name: "${bundledPackage}"`);
        }
      }

      const tsconfigFilePath: string = ExtractorConfig._resolvePathWithTokens(
        'tsconfigFilePath',
        configObject.compiler.tsconfigFilePath,
        tokenContext
      );

      if (configObject.compiler.overrideTsconfig === undefined) {
        if (!tsconfigFilePath) {
          throw new Error('Either the "tsconfigFilePath" or "overrideTsconfig" setting must be specified');
        }
        if (!FileSystem.exists(tsconfigFilePath)) {
          throw new Error('The file referenced by "tsconfigFilePath" does not exist: ' + tsconfigFilePath);
        }
      }

      let apiReportEnabled: boolean = false;
      let reportFilePath: string = '';
      let reportTempFilePath: string = '';
      if (configObject.apiReport) {
        apiReportEnabled = !!configObject.apiReport.enabled;

        const reportFilename: string = ExtractorConfig._expandStringWithTokens(
          'reportFileName',
          configObject.apiReport.reportFileName || '',
          tokenContext
        );

        if (!reportFilename) {
          // A merged configuration should have this
          throw new Error('The "reportFilename" setting is missing');
        }
        if (reportFilename.indexOf('/') >= 0 || reportFilename.indexOf('\\') >= 0) {
          // A merged configuration should have this
          throw new Error(`The "reportFilename" setting contains invalid characters: "${reportFilename}"`);
        }

        const reportFolder: string = ExtractorConfig._resolvePathWithTokens(
          'reportFolder',
          configObject.apiReport.reportFolder,
          tokenContext
        );
        const reportTempFolder: string = ExtractorConfig._resolvePathWithTokens(
          'reportTempFolder',
          configObject.apiReport.reportTempFolder,
          tokenContext
        );

        reportFilePath = path.join(reportFolder, reportFilename);
        reportTempFilePath = path.join(reportTempFolder, reportFilename);
      }

      let docModelEnabled: boolean = false;
      let apiJsonFilePath: string = '';
      if (configObject.docModel) {
        docModelEnabled = !!configObject.docModel.enabled;
        apiJsonFilePath = ExtractorConfig._resolvePathWithTokens(
          'apiJsonFilePath',
          configObject.docModel.apiJsonFilePath,
          tokenContext
        );
      }

      let tsdocMetadataEnabled: boolean = false;
      let tsdocMetadataFilePath: string = '';
      if (configObject.tsdocMetadata) {
        tsdocMetadataEnabled = !!configObject.tsdocMetadata.enabled;

        if (tsdocMetadataEnabled) {
          tsdocMetadataFilePath = configObject.tsdocMetadata.tsdocMetadataFilePath || '';

          if (tsdocMetadataFilePath.trim() === '<lookup>') {
            if (!packageJson) {
              throw new Error(
                'The "<lookup>" token cannot be used with the "tsdocMetadataFilePath" setting because' +
                  ' the "packageJson" option was not provided'
              );
            }
            if (!packageJsonFullPath) {
              throw new Error(
                'The "<lookup>" token cannot be used with "tsdocMetadataFilePath" because' +
                  'the "packageJsonFullPath" option was not provided'
              );
            }
            tsdocMetadataFilePath = PackageMetadataManager.resolveTsdocMetadataPath(
              path.dirname(packageJsonFullPath),
              packageJson
            );
          } else {
            tsdocMetadataFilePath = ExtractorConfig._resolvePathWithTokens(
              'tsdocMetadataFilePath',
              configObject.tsdocMetadata.tsdocMetadataFilePath,
              tokenContext
            );
          }

          if (!tsdocMetadataFilePath) {
            throw new Error(
              'The "tsdocMetadata.enabled" setting is enabled,' +
                ' but "tsdocMetadataFilePath" is not specified'
            );
          }
        }
      }

      let rollupEnabled: boolean = false;
      let untrimmedFilePath: string = '';
      let betaTrimmedFilePath: string = '';
      let publicTrimmedFilePath: string = '';
      let omitTrimmingComments: boolean = false;

      if (configObject.dtsRollup) {
        rollupEnabled = !!configObject.dtsRollup.enabled;
<<<<<<< HEAD

        // d.ts rollup is not supported when there are more than one entry points.
        if (rollupEnabled && additionalEntryPoints.length > 0) {
          throw new Error(
            `It seems that you have dtsRollup enabled while you also have defined additionalEntryPoints.`
          + `dtsRollup is not supported when there are multiple entry points in your package`);
        }

        untrimmedFilePath = ExtractorConfig._resolvePathWithTokens('untrimmedFilePath',
          configObject.dtsRollup.untrimmedFilePath, tokenContext);
        betaTrimmedFilePath = ExtractorConfig._resolvePathWithTokens('betaTrimmedFilePath',
          configObject.dtsRollup.betaTrimmedFilePath, tokenContext);
        publicTrimmedFilePath = ExtractorConfig._resolvePathWithTokens('publicTrimmedFilePath',
          configObject.dtsRollup.publicTrimmedFilePath, tokenContext);
=======
        untrimmedFilePath = ExtractorConfig._resolvePathWithTokens(
          'untrimmedFilePath',
          configObject.dtsRollup.untrimmedFilePath,
          tokenContext
        );
        betaTrimmedFilePath = ExtractorConfig._resolvePathWithTokens(
          'betaTrimmedFilePath',
          configObject.dtsRollup.betaTrimmedFilePath,
          tokenContext
        );
        publicTrimmedFilePath = ExtractorConfig._resolvePathWithTokens(
          'publicTrimmedFilePath',
          configObject.dtsRollup.publicTrimmedFilePath,
          tokenContext
        );
>>>>>>> 678a3a53
        omitTrimmingComments = !!configObject.dtsRollup.omitTrimmingComments;
      }

      let newlineKind: NewlineKind;
      switch (configObject.newlineKind) {
        case 'lf':
          newlineKind = NewlineKind.Lf;
          break;
        case 'os':
          newlineKind = NewlineKind.OsDefault;
          break;
        default:
          newlineKind = NewlineKind.CrLf;
          break;
      }

      return new ExtractorConfig({
        projectFolder: projectFolder,
        packageJson,
        packageFolder,
        mainEntryPointFilePath,
        additionalEntryPoints,
        bundledPackages,
        tsconfigFilePath,
        overrideTsconfig: configObject.compiler.overrideTsconfig,
        skipLibCheck: !!configObject.compiler.skipLibCheck,
        apiReportEnabled,
        reportFilePath,
        reportTempFilePath,
        docModelEnabled,
        apiJsonFilePath,
        rollupEnabled,
        untrimmedFilePath,
        betaTrimmedFilePath,
        publicTrimmedFilePath,
        omitTrimmingComments,
        tsdocMetadataEnabled,
        tsdocMetadataFilePath,
        newlineKind,
        messages: configObject.messages || {},
        testMode: !!configObject.testMode
      });
    } catch (e) {
      throw new Error(`Error parsing ${filenameForErrors}:\n` + e.message);
    }
  }

  private static _resolvePathWithTokens(
    fieldName: string,
    value: string | undefined,
    tokenContext: IExtractorConfigTokenContext
  ): string {
    value = ExtractorConfig._expandStringWithTokens(fieldName, value, tokenContext);
    if (value !== '') {
      value = path.resolve(tokenContext.projectFolder, value);
    }
    return value;
  }

  private static _expandStringWithTokens(
    fieldName: string,
    value: string | undefined,
    tokenContext: IExtractorConfigTokenContext
  ): string {
    value = value ? value.trim() : '';
    if (value !== '') {
      value = Text.replaceAll(value, '<unscopedPackageName>', tokenContext.unscopedPackageName);
      value = Text.replaceAll(value, '<packageName>', tokenContext.packageName);

      const projectFolderToken: string = '<projectFolder>';
      if (value.indexOf(projectFolderToken) === 0) {
        // Replace "<projectFolder>" at the start of a string
        value = path.join(tokenContext.projectFolder, value.substr(projectFolderToken.length));
      }

      if (value.indexOf(projectFolderToken) >= 0) {
        // If after all replacements, "<projectFolder>" appears somewhere in the string, report an error
        throw new Error(
          `The "${fieldName}" value incorrectly uses the "<projectFolder>" token.` +
            ` It must appear at the start of the string.`
        );
      }

      if (value.indexOf('<lookup>') >= 0) {
        throw new Error(`The "${fieldName}" value incorrectly uses the "<lookup>" token`);
      }
      ExtractorConfig._rejectAnyTokensInPath(value, fieldName);
    }
    return value;
  }

  /**
   * Returns true if the specified file path has the ".d.ts" file extension.
   */
  public static hasDtsFileExtension(filePath: string): boolean {
    return ExtractorConfig._declarationFileExtensionRegExp.test(filePath);
  }

  /**
   * Given a path string that may have originally contained expandable tokens such as `<projectFolder>"`
   * this reports an error if any token-looking substrings remain after expansion (e.g. `c:\blah\<invalid>\blah`).
   */
  private static _rejectAnyTokensInPath(value: string, fieldName: string): void {
    if (value.indexOf('<') < 0 && value.indexOf('>') < 0) {
      return;
    }

    // Can we determine the name of a token?
    const tokenRegExp: RegExp = /(\<[^<]*?\>)/;
    const match: RegExpExecArray | null = tokenRegExp.exec(value);
    if (match) {
      throw new Error(`The "${fieldName}" value contains an unrecognized token "${match[1]}"`);
    }
    throw new Error(`The "${fieldName}" value contains extra token characters ("<" or ">"): ${value}`);
  }
}<|MERGE_RESOLUTION|>--- conflicted
+++ resolved
@@ -17,15 +17,11 @@
   Path,
   NewlineKind
 } from '@rushstack/node-core-library';
-<<<<<<< HEAD
 import {
   IConfigFile,
   IConfigEntryPoint,
   IExtractorMessagesConfig
 } from './IConfigFile';
-=======
-import { IConfigFile, IExtractorMessagesConfig } from './IConfigFile';
->>>>>>> 678a3a53
 import { PackageMetadataManager } from '../analyzer/PackageMetadataManager';
 import { MessageRouter } from '../collector/MessageRouter';
 
@@ -766,7 +762,6 @@
 
       if (configObject.dtsRollup) {
         rollupEnabled = !!configObject.dtsRollup.enabled;
-<<<<<<< HEAD
 
         // d.ts rollup is not supported when there are more than one entry points.
         if (rollupEnabled && additionalEntryPoints.length > 0) {
@@ -775,13 +770,6 @@
           + `dtsRollup is not supported when there are multiple entry points in your package`);
         }
 
-        untrimmedFilePath = ExtractorConfig._resolvePathWithTokens('untrimmedFilePath',
-          configObject.dtsRollup.untrimmedFilePath, tokenContext);
-        betaTrimmedFilePath = ExtractorConfig._resolvePathWithTokens('betaTrimmedFilePath',
-          configObject.dtsRollup.betaTrimmedFilePath, tokenContext);
-        publicTrimmedFilePath = ExtractorConfig._resolvePathWithTokens('publicTrimmedFilePath',
-          configObject.dtsRollup.publicTrimmedFilePath, tokenContext);
-=======
         untrimmedFilePath = ExtractorConfig._resolvePathWithTokens(
           'untrimmedFilePath',
           configObject.dtsRollup.untrimmedFilePath,
@@ -797,7 +785,6 @@
           configObject.dtsRollup.publicTrimmedFilePath,
           tokenContext
         );
->>>>>>> 678a3a53
         omitTrimmingComments = !!configObject.dtsRollup.omitTrimmingComments;
       }
 
