{
  "name": "@microsoft/rush-lib",
  "version": "5.57.1",
  "description": "A library for writing scripts that interact with the Rush tool",
  "repository": {
    "type": "git",
    "url": "https://github.com/microsoft/rushstack.git",
    "directory": "apps/rush-lib"
  },
  "engines": {
    "node": ">=5.6.0"
  },
  "engineStrict": true,
  "homepage": "https://rushjs.io",
  "main": "lib/index.js",
  "typings": "dist/rush-lib.d.ts",
  "scripts": {
    "build": "heft test --clean"
  },
  "license": "MIT",
  "dependencies": {
    "@pnpm/link-bins": "~5.3.7",
    "@rushstack/heft-config-file": "workspace:*",
    "@rushstack/node-core-library": "workspace:*",
    "@rushstack/package-deps-hash": "workspace:*",
    "@rushstack/rig-package": "workspace:*",
    "@rushstack/stream-collator": "workspace:*",
    "@rushstack/terminal": "workspace:*",
    "@rushstack/ts-command-line": "workspace:*",
    "@types/node-fetch": "1.6.9",
    "@yarnpkg/lockfile": "~1.0.2",
    "builtin-modules": "~3.1.0",
    "cli-table": "~0.3.1",
    "colors": "~1.2.1",
    "git-repo-info": "~2.1.0",
    "glob": "~7.0.5",
    "glob-escape": "~0.0.2",
    "https-proxy-agent": "~5.0.0",
    "ignore": "~5.1.6",
    "inquirer": "~7.3.3",
    "js-yaml": "~3.13.1",
    "jszip": "~3.7.1",
    "lodash": "~4.17.15",
    "node-fetch": "2.6.2",
    "npm-package-arg": "~6.1.0",
    "npm-packlist": "~2.1.2",
    "read-package-tree": "~5.1.5",
    "resolve": "~1.17.0",
    "semver": "~7.3.0",
    "ssri": "~8.0.0",
    "strict-uri-encode": "~2.0.0",
    "tapable": "2.2.1",
    "tar": "~5.0.5",
    "true-case-path": "~2.2.1"
  },
  "devDependencies": {
    "@pnpm/logger": "4.0.0",
    "@rushstack/eslint-config": "workspace:*",
    "@rushstack/heft": "workspace:*",
    "@rushstack/heft-node-rig": "workspace:*",
    "@types/cli-table": "0.3.0",
    "@types/glob": "7.1.1",
    "@types/heft-jest": "1.0.1",
    "@types/inquirer": "7.3.1",
    "@types/js-yaml": "3.12.1",
    "@types/lodash": "4.14.116",
    "@types/node": "12.20.24",
    "@types/npm-package-arg": "6.1.0",
    "@types/npm-packlist": "~1.1.1",
    "@types/read-package-tree": "5.1.0",
    "@types/resolve": "1.17.1",
    "@types/semver": "7.3.5",
    "@types/ssri": "~7.1.0",
    "@types/strict-uri-encode": "2.0.0",
    "@types/tar": "4.0.3",
<<<<<<< HEAD
    "@types/z-schema": "3.16.31"
=======
    "jest": "~25.4.0"
>>>>>>> 97b92a1b
  },
  "publishOnlyDependencies": {
    "@rushstack/rush-amazon-s3-build-cache-plugin": "workspace:*",
    "@rushstack/rush-azure-storage-build-cache-plugin": "workspace:*"
  }
}<|MERGE_RESOLUTION|>--- conflicted
+++ resolved
@@ -72,12 +72,7 @@
     "@types/semver": "7.3.5",
     "@types/ssri": "~7.1.0",
     "@types/strict-uri-encode": "2.0.0",
-    "@types/tar": "4.0.3",
-<<<<<<< HEAD
-    "@types/z-schema": "3.16.31"
-=======
-    "jest": "~25.4.0"
->>>>>>> 97b92a1b
+    "@types/tar": "4.0.3"
   },
   "publishOnlyDependencies": {
     "@rushstack/rush-amazon-s3-build-cache-plugin": "workspace:*",
