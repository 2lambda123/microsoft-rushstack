// Copyright (c) Microsoft Corporation. All rights reserved. Licensed under the MIT license.
// See LICENSE in the project root for license information.

/* eslint max-lines: off */

import * as glob from 'glob';
import * as colors from 'colors';
import * as fetch from 'node-fetch';
import * as http from 'http';
import HttpsProxyAgent = require('https-proxy-agent');
import * as os from 'os';
import * as path from 'path';
import * as semver from 'semver';
import * as tar from 'tar';
import * as globEscape from 'glob-escape';
import {
  JsonFile,
  LockFile,
  Text,
  IPackageJson,
  MapExtensions,
  FileSystem,
  FileConstants,
  Sort,
  PosixModeBits,
  JsonObject
} from '@rushstack/node-core-library';

import { ApprovedPackagesChecker } from '../logic/ApprovedPackagesChecker';
import { AsyncRecycler } from '../utilities/AsyncRecycler';
import { BaseLinkManager } from '../logic/base/BaseLinkManager';
import { BaseShrinkwrapFile } from '../logic/base/BaseShrinkwrapFile';
import { PolicyValidator } from '../logic/policy/PolicyValidator';
import { IRushTempPackageJson } from '../logic/base/BasePackage';
import { Git } from '../logic/Git';
import { LastInstallFlag } from '../api/LastInstallFlag';
import { LinkManagerFactory } from '../logic/LinkManagerFactory';
import { PurgeManager } from './PurgeManager';
import { RushConfiguration, ICurrentVariantJson, IConfigurationEnvironment } from '../api/RushConfiguration';
import { RushConfigurationProject } from '../api/RushConfigurationProject';
import { RushConstants } from '../logic/RushConstants';
import { ShrinkwrapFileFactory } from '../logic/ShrinkwrapFileFactory';
import { Stopwatch } from '../utilities/Stopwatch';
import { Utilities } from '../utilities/Utilities';
import { Rush } from '../api/Rush';
import { PackageJsonEditor, DependencyType, PackageJsonDependency } from '../api/PackageJsonEditor';
import { AlreadyReportedError } from '../utilities/AlreadyReportedError';
import { CommonVersionsConfiguration } from '../api/CommonVersionsConfiguration';

// The PosixModeBits are intended to be used with bitwise operations.
/* eslint-disable no-bitwise */

/**
 * The "noMtime" flag is new in tar@4.4.1 and not available yet for \@types/tar.
 * As a temporary workaround, augment the type.
 */
import { CreateOptions } from 'tar';
import { RushGlobalFolder } from '../api/RushGlobalFolder';
import { PackageManagerName } from '../api/packageManager/PackageManager';
import { PnpmPackageManager } from '../api/packageManager/PnpmPackageManager';
import { DependencySpecifier } from './DependencySpecifier';
import { EnvironmentConfiguration } from '../api/EnvironmentConfiguration';

// eslint-disable-next-line @typescript-eslint/interface-name-prefix
export interface CreateOptions {
  /**
   * "Set to true to omit writing mtime values for entries. Note that this prevents using other
   * mtime-based features like tar.update or the keepNewer option with the resulting tar archive."
   */
  noMtime?: boolean;
}

export interface IInstallManagerOptions {
  /**
   * Whether the global "--debug" flag was specified.
   */
  debug: boolean;
  /**
   * Whether or not Rush will automatically update the shrinkwrap file.
   * True for "rush update", false for "rush install".
   */
  allowShrinkwrapUpdates: boolean;
  /**
   * Whether to skip policy checks.
   */
  bypassPolicy: boolean;
  /**
   * Whether to skip linking, i.e. require "rush link" to be done manually later.
   */
  noLink: boolean;
  /**
   * Whether to delete the shrinkwrap file before installation, i.e. so that all dependencies
   * will be upgraded to the latest SemVer-compatible version.
   */
  fullUpgrade: boolean;
  /**
   * Whether to force an update to the shrinkwrap file even if it appears to be unnecessary.
   * Normally Rush uses heuristics to determine when "pnpm install" can be skipped,
   * but sometimes the heuristics can be inaccurate due to external influences
   * (pnpmfile.js script logic, registry changes, etc).
   */
  recheckShrinkwrap: boolean;

  /**
   * The value of the "--network-concurrency" command-line parameter, which
   * is a diagnostic option used to troubleshoot network failures.
   *
   * Currently only supported for PNPM.
   */
  networkConcurrency: number | undefined;

  /**
   * Whether or not to collect verbose logs from the package manager.
   * If specified when using PNPM, the logs will be in /common/temp/pnpm.log
   */
  collectLogFile: boolean;

  /**
   * The variant to consider when performing installations and validating shrinkwrap updates.
   */
  variant?: string | undefined;

  /**
   * Retry the install the specified number of times
   */
  maxInstallAttempts: number
}

/**
 * This class implements common logic between "rush install" and "rush update".
 */
export class InstallManager {
  private _rushConfiguration: RushConfiguration;
  private _rushGlobalFolder: RushGlobalFolder;
  private _commonNodeModulesMarker: LastInstallFlag;
  private _commonTempFolderRecycler: AsyncRecycler;

  private _options: IInstallManagerOptions;

  public constructor(
    rushConfiguration: RushConfiguration,
    rushGlobalFolder: RushGlobalFolder,
    purgeManager: PurgeManager,
    options: IInstallManagerOptions
  ) {
    this._rushConfiguration = rushConfiguration;
    this._rushGlobalFolder = rushGlobalFolder;
    this._commonTempFolderRecycler = purgeManager.commonTempFolderRecycler;
    this._options = options;

    const lastInstallState: JsonObject = {
      node: process.versions.node,
      packageManager: rushConfiguration.packageManager,
      packageManagerVersion: rushConfiguration.packageManagerToolVersion
    }

    if (lastInstallState.packageManager === 'pnpm') {
      lastInstallState.storePath = rushConfiguration.pnpmOptions.pnpmStorePath;
    }

    this._commonNodeModulesMarker = new LastInstallFlag(this._rushConfiguration.commonTempFolder, lastInstallState);
  }

  /**
   * Returns a map of all direct dependencies that only have a single semantic version specifier.
   * Returns a map: dependency name --> version specifier
   */
  public static collectImplicitlyPreferredVersions(
    rushConfiguration: RushConfiguration,
    options: {
      variant?: string | undefined
    } = {}
  ): Map<string, string> {
    // First, collect all the direct dependencies of all local projects, and their versions:
    // direct dependency name --> set of version specifiers
    const versionsForDependencies: Map<string, Set<string>> = new Map<string, Set<string>>();

    rushConfiguration.projects.forEach((project: RushConfigurationProject) => {
      InstallManager._collectVersionsForDependencies(
        rushConfiguration,
        {
          versionsForDependencies,
          dependencies: project.packageJsonEditor.dependencyList,
          cyclicDependencies: project.cyclicDependencyProjects,
          variant: options.variant
        });

      InstallManager._collectVersionsForDependencies(
        rushConfiguration,
        {
          versionsForDependencies,
          dependencies: project.packageJsonEditor.devDependencyList,
          cyclicDependencies: project.cyclicDependencyProjects,
          variant: options.variant
        });
    });

    // If any dependency has more than one version, then filter it out (since we don't know which version
    // should be preferred).  What remains will be the list of preferred dependencies.
    // dependency --> version specifier
    const implicitlyPreferred: Map<string, string> = new Map<string, string>();
    versionsForDependencies.forEach((versions: Set<string>, dep: string) => {
      if (versions.size === 1) {
        const version: string = versions.values().next().value;
        implicitlyPreferred.set(dep, version);
      }
    });
    return implicitlyPreferred;
  }

  // Helper for collectImplicitlyPreferredVersions()
  private static _updateVersionsForDependencies(versionsForDependencies: Map<string, Set<string>>,
    dependency: string, version: string): void {
    if (!versionsForDependencies.has(dependency)) {
      versionsForDependencies.set(dependency, new Set<string>());
    }
    versionsForDependencies.get(dependency)!.add(version);
  }

  // Helper for collectImplicitlyPreferredVersions()
  private static _collectVersionsForDependencies(
    rushConfiguration: RushConfiguration,
    options: {
      versionsForDependencies: Map<string, Set<string>>;
      dependencies: ReadonlyArray<PackageJsonDependency>;
      cyclicDependencies: Set<string>;
      variant: string | undefined;
    }): void {
    const {
      variant,
      dependencies,
      versionsForDependencies,
      cyclicDependencies
    } = options;

    const commonVersions: CommonVersionsConfiguration = rushConfiguration.getCommonVersions(variant);

    const allowedAlternativeVersions: Map<string, ReadonlyArray<string>>
      = commonVersions.allowedAlternativeVersions;

    for (const dependency of dependencies) {
      const alternativesForThisDependency: ReadonlyArray<string>
        = allowedAlternativeVersions.get(dependency.name) || [];

      // For each dependency, collectImplicitlyPreferredVersions() is collecting the set of all version specifiers
      // that appear across the repo.  If there is only one version specifier, then that's the "preferred" one.
      // However, there are a few cases where additional version specifiers can be safely ignored.
      let ignoreVersion: boolean = false;

      // 1. If the version specifier was listed in "allowedAlternativeVersions", then it's never a candidate.
      //    (Even if it's the only version specifier anywhere in the repo, we still ignore it, because
      //    otherwise the rule would be difficult to explain.)
      if (alternativesForThisDependency.indexOf(dependency.version) > 0) {
        ignoreVersion = true;
      } else {
        // Is it a local project?
        const localProject: RushConfigurationProject | undefined = rushConfiguration.getProjectByName(dependency.name);
        if (localProject) {
          // 2. If it's a symlinked local project, then it's not a candidate, because the package manager will
          //    never even see it.
          // However there are two ways that a local project can NOT be symlinked:
          // - if the local project doesn't satisfy the referenced semver specifier; OR
          // - if the local project was specified in "cyclicDependencyProjects" in rush.json
          if (semver.satisfies(localProject.packageJsonEditor.version, dependency.version)
            && !cyclicDependencies.has(dependency.name)) {
            ignoreVersion = true;
          }
        }

        if (!ignoreVersion) {
          InstallManager._updateVersionsForDependencies(versionsForDependencies, dependency.name, dependency.version);
        }
      }
    }
  }

  public get commonNodeModulesMarker(): LastInstallFlag {
    return this._commonNodeModulesMarker;
  }

  public async doInstall(): Promise<void> {
    const options: IInstallManagerOptions = this._options;

    // Check the policies
    PolicyValidator.validatePolicy(this._rushConfiguration, options);

    // Git hooks are only installed if the repo opts in by including files in /common/git-hooks
    const hookSource: string = path.join(this._rushConfiguration.commonFolder, 'git-hooks');
    const hookDestination: string | undefined = Git.getHooksFolder();

    if (FileSystem.exists(hookSource) && hookDestination) {
      const hookFilenames: string[] = FileSystem.readFolder(hookSource);
      if (hookFilenames.length > 0) {
        console.log(os.EOL + colors.bold('Found files in the "common/git-hooks" folder.'));

        // Clear the currently installed git hooks and install fresh copies
        FileSystem.ensureEmptyFolder(hookDestination);

        // Only copy files that look like Git hook names
        const filteredHookFilenames: string[] = hookFilenames.filter(x => /^[a-z\-]+/.test(x));
        for (const filename of filteredHookFilenames) {
          FileSystem.copyFile({
            sourcePath: path.join(hookSource, filename),
            destinationPath: path.join(hookDestination, filename)
          });
          FileSystem.changePosixModeBits(path.join(hookDestination, filename),
            PosixModeBits.UserRead | PosixModeBits.UserExecute);
        }

        console.log('Successfully installed these Git hook scripts: ' + filteredHookFilenames.join(', ') + os.EOL);
      }
    }

    const approvedPackagesChecker: ApprovedPackagesChecker = new ApprovedPackagesChecker(this._rushConfiguration);
    if (approvedPackagesChecker.approvedPackagesFilesAreOutOfDate) {
      if (this._options.allowShrinkwrapUpdates) {
        approvedPackagesChecker.rewriteConfigFiles();
        console.log(colors.yellow(
          'Approved package files have been updated. These updates should be committed to source control'
        ));
      } else {
        throw new Error(`Approved packages files are out-of date. Run "rush update" to update them.`);
      }
    }

    // Ensure that the package manager is installed
    await this.ensureLocalPackageManager();
    let shrinkwrapFile: BaseShrinkwrapFile | undefined = undefined;

    // (If it's a full update, then we ignore the shrinkwrap from Git since it will be overwritten)
    if (!options.fullUpgrade) {
      try {
        shrinkwrapFile = ShrinkwrapFileFactory.getShrinkwrapFile(
          this._rushConfiguration.packageManager,
          this._rushConfiguration.packageManagerOptions,
          this._rushConfiguration.getCommittedShrinkwrapFilename(options.variant)
        );
      } catch (ex) {
        console.log();
        console.log(`Unable to load the ${this._shrinkwrapFilePhrase}: ${ex.message}`);

        if (!options.allowShrinkwrapUpdates) {
          console.log();
          console.log(colors.red('You need to run "rush update" to fix this problem'));
          throw new AlreadyReportedError();
        }

        shrinkwrapFile = undefined;
      }
    }

    // Write a file indicating which variant is being installed.
    // This will be used by bulk scripts to determine the correct Shrinkwrap file to track.
    const currentVariantJsonFilename: string = this._rushConfiguration.currentVariantJsonFilename;
    const currentVariantJson: ICurrentVariantJson = {
      variant: options.variant || null // eslint-disable-line @rushstack/no-null
    };

    // Determine if the variant is already current by updating current-variant.json.
    // If nothing is written, the variant has not changed.
    const variantIsUpToDate: boolean = !JsonFile.save(currentVariantJson, currentVariantJsonFilename, {
      onlyIfChanged: true
    });

    if (options.variant) {
      console.log();
      console.log(colors.bold(`Using variant '${options.variant}' for installation.`));
    } else if (!variantIsUpToDate && !options.variant) {
      console.log();
      console.log(colors.bold('Using the default variant for installation.'));
    }

    const shrinkwrapIsUpToDate: boolean = this._createTempModulesAndCheckShrinkwrap({
      shrinkwrapFile,
      variant: options.variant
    }) && !options.recheckShrinkwrap;

    if (!shrinkwrapIsUpToDate) {
      if (!options.allowShrinkwrapUpdates) {
        console.log();
        console.log(colors.red(
          `The ${this._shrinkwrapFilePhrase} is out of date. You need to run "rush update".`
        ));
        throw new AlreadyReportedError();
      }
    }

    await this._installCommonModules({
      shrinkwrapIsUpToDate,
      variantIsUpToDate,
      ...options
    });

    if (!options.noLink) {
      const linkManager: BaseLinkManager = LinkManagerFactory.getLinkManager(this._rushConfiguration);
      await linkManager.createSymlinksForProjects(false);
    } else {
      console.log(
        os.EOL + colors.yellow('Since "--no-link" was specified, you will need to run "rush link" manually.')
      );
    }
  }

  /**
   * If the "(p)npm-local" symlink hasn't been set up yet, this creates it, installing the
   * specified (P)npm version in the user's home directory if needed.
   */
  public ensureLocalPackageManager(): Promise<void> {
    // Example: "C:\Users\YourName\.rush"
    const rushUserFolder: string = this._rushGlobalFolder.nodeSpecificPath;

    if (!FileSystem.exists(rushUserFolder)) {
      console.log('Creating ' + rushUserFolder);
      FileSystem.ensureFolder(rushUserFolder);
    }

    const packageManager: PackageManagerName = this._rushConfiguration.packageManager;
    const packageManagerVersion: string = this._rushConfiguration.packageManagerToolVersion;

    const packageManagerAndVersion: string = `${packageManager}-${packageManagerVersion}`;
    // Example: "C:\Users\YourName\.rush\pnpm-1.2.3"
    const packageManagerToolFolder: string = path.join(rushUserFolder, packageManagerAndVersion);

    const packageManagerMarker: LastInstallFlag = new LastInstallFlag(packageManagerToolFolder, {
      node: process.versions.node
    });

    console.log(`Trying to acquire lock for ${packageManagerAndVersion}`);
    return LockFile.acquire(rushUserFolder, packageManagerAndVersion).then((lock: LockFile) => {
      console.log(`Acquired lock for ${packageManagerAndVersion}`);

      if (!packageManagerMarker.isValid() || lock.dirtyWhenAcquired) {
        console.log(colors.bold(`Installing ${packageManager} version ${packageManagerVersion}${os.EOL}`));

        // note that this will remove the last-install flag from the directory
        Utilities.installPackageInDirectory({
          directory: packageManagerToolFolder,
          packageName: packageManager,
          version: this._rushConfiguration.packageManagerToolVersion,
          tempPackageTitle: `${packageManager}-local-install`,
          maxInstallAttempts: this._options.maxInstallAttempts,
          // This is using a local configuration to install a package in a shared global location.
          // Generally that's a bad practice, but in this case if we can successfully install
          // the package at all, we can reasonably assume it's good for all the repositories.
          // In particular, we'll assume that two different NPM registries cannot have two
          // different implementations of the same version of the same package.
          // This was needed for: https://github.com/microsoft/rushstack/issues/691
          commonRushConfigFolder: this._rushConfiguration.commonRushConfigFolder
        });

        console.log(`Successfully installed ${packageManager} version ${packageManagerVersion}`);
      } else {
        console.log(`Found ${packageManager} version ${packageManagerVersion} in ${packageManagerToolFolder}`);
      }

      packageManagerMarker.create();

      // Example: "C:\MyRepo\common\temp"
      FileSystem.ensureFolder(this._rushConfiguration.commonTempFolder);

      // Example: "C:\MyRepo\common\temp\pnpm-local"
      const localPackageManagerToolFolder: string =
        path.join(this._rushConfiguration.commonTempFolder, `${packageManager}-local`);

      console.log(os.EOL + 'Symlinking "' + localPackageManagerToolFolder + '"');
      console.log('  --> "' + packageManagerToolFolder + '"');

      // We cannot use FileSystem.exists() to test the existence of a symlink, because it will
      // return false for broken symlinks.  There is no way to test without catching an exception.
      try {
        FileSystem.deleteFolder(localPackageManagerToolFolder);
      } catch (error) {
        if (error.code !== 'ENOENT') {
          throw error;
        }
      }

      FileSystem.createSymbolicLinkJunction({
        linkTargetPath: packageManagerToolFolder,
        newLinkPath: localPackageManagerToolFolder
      });

      lock.release();
    });
  }

  /**
   * Regenerates the common/package.json and all temp_modules projects.
   * If shrinkwrapFile is provided, this function also validates whether it contains
   * everything we need to install and returns true if so; in all other cases,
   * the return value is false.
   */
  private _createTempModulesAndCheckShrinkwrap(options: {
    shrinkwrapFile: BaseShrinkwrapFile | undefined;
    variant: string | undefined;
  }): boolean {
    const {
      shrinkwrapFile,
      variant
    } = options;

    const stopwatch: Stopwatch = Stopwatch.start();

    // Example: "C:\MyRepo\common\temp\projects"
    const tempProjectsFolder: string = path.join(this._rushConfiguration.commonTempFolder,
      RushConstants.rushTempProjectsFolderName);

    console.log(os.EOL + colors.bold('Updating temp projects in ' + tempProjectsFolder));

    Utilities.createFolderWithRetry(tempProjectsFolder);

    const shrinkwrapWarnings: string[] = [];

    // We will start with the assumption that it's valid, and then set it to false if
    // any of the checks fail
    let shrinkwrapIsUpToDate: boolean = true;

    if (!shrinkwrapFile) {
      shrinkwrapIsUpToDate = false;
    }

    // dependency name --> version specifier
    const allExplicitPreferredVersions: Map<string, string> = this._rushConfiguration.getCommonVersions(variant)
      .getAllPreferredVersions();

    if (shrinkwrapFile) {
      // Check any (explicitly) preferred dependencies first
      allExplicitPreferredVersions.forEach((version: string, dependency: string) => {
        const dependencySpecifier: DependencySpecifier = new DependencySpecifier(dependency, version);

        if (!shrinkwrapFile.hasCompatibleTopLevelDependency(dependencySpecifier)) {
          shrinkwrapWarnings.push(`"${dependency}" (${version}) required by the preferred versions from `
            + RushConstants.commonVersionsFilename);
          shrinkwrapIsUpToDate = false;
        }
      });

      if (this._findOrphanedTempProjects(shrinkwrapFile)) {
        // If there are any orphaned projects, then "npm install" would fail because the shrinkwrap
        // contains references such as "resolved": "file:projects\\project1" that refer to nonexistent
        // file paths.
        shrinkwrapIsUpToDate = false;
      }
    }

    // Also copy down the committed .npmrc file, if there is one
    // "common\config\rush\.npmrc" --> "common\temp\.npmrc"
    // Also ensure that we remove any old one that may be hanging around
    Utilities.syncNpmrc(this._rushConfiguration.commonRushConfigFolder, this._rushConfiguration.commonTempFolder);

    // also, copy the pnpmfile.js if it exists
    if (this._rushConfiguration.packageManager === 'pnpm') {
      const committedPnpmFilePath: string =
        this._rushConfiguration.getPnpmfilePath(this._options.variant);
      const tempPnpmFilePath: string
        = path.join(this._rushConfiguration.commonTempFolder, RushConstants.pnpmfileFilename);

      // ensure that we remove any old one that may be hanging around
      this._syncFile(committedPnpmFilePath, tempPnpmFilePath);
    }

    const commonPackageJson: IPackageJson = {
      dependencies: {},
      description: 'Temporary file generated by the Rush tool',
      name: 'rush-common',
      private: true,
      version: '0.0.0'
    };

    // dependency name --> version specifier
    const allPreferredVersions: Map<string, string> = new Map<string, string>();

    // Should we add implicitly preferred versions?
    let useImplicitlyPinnedVersions: boolean;
    if (this._rushConfiguration.commonVersions.implicitlyPreferredVersions !== undefined) {
      // Use the manually configured setting
      useImplicitlyPinnedVersions = this._rushConfiguration.commonVersions.implicitlyPreferredVersions;
    } else {
      // Default to true.
      useImplicitlyPinnedVersions = true;
    }

    if (useImplicitlyPinnedVersions) {
      // Add in the implicitly preferred versions.
      // These are any first-level dependencies for which we only consume a single version range
      // (e.g. every package that depends on react uses an identical specifier)
      const implicitlyPreferredVersions: Map<string, string> =
        InstallManager.collectImplicitlyPreferredVersions(this._rushConfiguration, { variant });
      MapExtensions.mergeFromMap(allPreferredVersions, implicitlyPreferredVersions);
    }

    // Add in the explicitly preferred versions.
    // Note that these take precedence over implicitly preferred versions.
    MapExtensions.mergeFromMap(allPreferredVersions, allExplicitPreferredVersions);

    // Add any preferred versions to the top of the commonPackageJson
    // do this in alphabetical order for simpler debugging
    for (const dependency of Array.from(allPreferredVersions.keys()).sort()) {
      commonPackageJson.dependencies![dependency] = allPreferredVersions.get(dependency)!;
    }

    // To make the common/package.json file more readable, sort alphabetically
    // according to rushProject.tempProjectName instead of packageName.
    const sortedRushProjects: RushConfigurationProject[] = this._rushConfiguration.projects.slice(0);
    Sort.sortBy(sortedRushProjects, x => x.tempProjectName);

    for (const rushProject of sortedRushProjects) {
      const packageJson: PackageJsonEditor = rushProject.packageJsonEditor;

      // Example: "C:\MyRepo\common\temp\projects\my-project-2.tgz"
      const tarballFile: string = this._getTarballFilePath(rushProject);

      // Example: "my-project-2"
      const unscopedTempProjectName: string = rushProject.unscopedTempProjectName;

      // Example: dependencies["@rush-temp/my-project-2"] = "file:./projects/my-project-2.tgz"
      commonPackageJson.dependencies![rushProject.tempProjectName]
        = `file:./${RushConstants.rushTempProjectsFolderName}/${rushProject.unscopedTempProjectName}.tgz`;

      const tempPackageJson: IRushTempPackageJson = {
        name: rushProject.tempProjectName,
        version: '0.0.0',
        private: true,
        dependencies: {}
      };

      // Collect pairs of (packageName, packageVersion) to be added as dependencies of the @rush-temp package.json
      const tempDependencies: Map<string, string> = new Map<string, string>();

      // These can be regular, optional, or peer dependencies (but NOT dev dependencies).
      // (A given packageName will never appear more than once in this list.)
      for (const dependency of packageJson.dependencyList) {

        // If there are any optional dependencies, copy directly into the optionalDependencies field.
        if (dependency.dependencyType === DependencyType.Optional) {
          if (!tempPackageJson.optionalDependencies) {
            tempPackageJson.optionalDependencies = {};
          }
          tempPackageJson.optionalDependencies[dependency.name] = dependency.version;
        } else {
          tempDependencies.set(dependency.name, dependency.version);
        }
      }

      for (const dependency of packageJson.devDependencyList) {
        // If there are devDependencies, we need to merge them with the regular dependencies.  If the same
        // library appears in both places, then the dev dependency wins (because presumably it's saying what you
        // want right now for development, not the range that you support for consumers).
        tempDependencies.set(dependency.name, dependency.version);
      }
      Sort.sortMapKeys(tempDependencies);

      for (const [packageName, packageVersion] of tempDependencies.entries()) {
        const dependencySpecifier: DependencySpecifier = new DependencySpecifier(packageName, packageVersion);

        // Is there a locally built Rush project that could satisfy this dependency?
        // If so, then we will symlink to the project folder rather than to common/temp/node_modules.
        // In this case, we don't want "npm install" to process this package, but we do need
        // to record this decision for "rush link" later, so we add it to a special 'rushDependencies' field.
        const localProject: RushConfigurationProject | undefined =
          this._rushConfiguration.getProjectByName(packageName);

        if (localProject) {
          // Don't locally link if it's listed in the cyclicDependencyProjects
          if (!rushProject.cyclicDependencyProjects.has(packageName)) {

            // Also, don't locally link if the SemVer doesn't match
            const localProjectVersion: string = localProject.packageJsonEditor.version;
            if (semver.satisfies(localProjectVersion, packageVersion)) {

              // We will locally link this package, so instead add it to our special "rushDependencies"
              // field in the package.json file.
              if (!tempPackageJson.rushDependencies) {
                tempPackageJson.rushDependencies = {};
              }
              tempPackageJson.rushDependencies[packageName] = packageVersion;
              continue;
            }
          }
        }

        // We will NOT locally link this package; add it as a regular dependency.
        tempPackageJson.dependencies![packageName] = packageVersion;

        if (shrinkwrapFile) {
          if (!shrinkwrapFile.tryEnsureCompatibleDependency(dependencySpecifier, rushProject.tempProjectName)) {
            shrinkwrapWarnings.push(`"${packageName}" (${packageVersion}) required by`
              + ` "${rushProject.packageName}"`);
            shrinkwrapIsUpToDate = false;
          }
        }
      }

      // NPM expects the root of the tarball to have a directory called 'package'
      const npmPackageFolder: string = 'package';

      // Example: "C:\MyRepo\common\temp\projects\my-project-2"
      const tempProjectFolder: string = path.join(
        this._rushConfiguration.commonTempFolder,
        RushConstants.rushTempProjectsFolderName,
        unscopedTempProjectName);

      // Example: "C:\MyRepo\common\temp\projects\my-project-2\package.json"
      const tempPackageJsonFilename: string = path.join(tempProjectFolder, FileConstants.PackageJson);

      // we only want to overwrite the package if the existing tarball's package.json is different from tempPackageJson
      let shouldOverwrite: boolean = true;
      try {
        // if the tarball and the temp file still exist, then compare the contents
        if (FileSystem.exists(tarballFile) && FileSystem.exists(tempPackageJsonFilename)) {

          // compare the extracted package.json with the one we are about to write
          const oldBuffer: Buffer = FileSystem.readFileToBuffer(tempPackageJsonFilename);
          const newBuffer: Buffer = Buffer.from(JsonFile.stringify(tempPackageJson));

          if (Buffer.compare(oldBuffer, newBuffer) === 0) {
            shouldOverwrite = false;
          }
        }
      } catch (error) {
        // ignore the error, we will go ahead and create a new tarball
      }

      if (shouldOverwrite) {
        try {
          // ensure the folder we are about to zip exists
          Utilities.createFolderWithRetry(tempProjectFolder);

          // remove the old tarball & old temp package json, this is for any cases where new tarball creation
          // fails, and the shouldOverwrite logic is messed up because the my-project-2\package.json
          // exists and is updated, but the tarball is not accurate
          FileSystem.deleteFile(tarballFile);
          FileSystem.deleteFile(tempPackageJsonFilename);

          // write the expected package.json file into the zip staging folder
          JsonFile.save(tempPackageJson, tempPackageJsonFilename);

          // create the new tarball
          tar.create({
            gzip: false,
            file: tarballFile,
            cwd: tempProjectFolder,
            portable: true,
            noMtime: true,
            noPax: true,
            sync: true,
            prefix: npmPackageFolder,
            filter: (path: string, stat: tar.FileStat): boolean => {
              if (!this._rushConfiguration.experimentsConfiguration.configuration
                .noChmodFieldInTarHeaderNormalization) {

                stat.mode = (stat.mode & ~0x1FF) | PosixModeBits.AllRead | PosixModeBits.UserWrite
                  | PosixModeBits.AllExecute;
              }

              return true;
            }
          } as CreateOptions, [FileConstants.PackageJson]);

          console.log(`Updating ${tarballFile}`);
        } catch (error) {
          console.log(colors.yellow(error));
          // delete everything in case of any error
          FileSystem.deleteFile(tarballFile);
          FileSystem.deleteFile(tempPackageJsonFilename);
        }
      }
    }

    // Example: "C:\MyRepo\common\temp\package.json"
    const commonPackageJsonFilename: string = path.join(this._rushConfiguration.commonTempFolder,
      FileConstants.PackageJson);

    if (shrinkwrapFile) {
      // If we have a (possibly incomplete) shrinkwrap file, check to see if any shrinkwrap-specific
      // changes make the shrinkwrap out-of-date, and save it as the temporary file.
      if (shrinkwrapFile.shouldForceRecheck()) {
        shrinkwrapIsUpToDate = false;
      }

      shrinkwrapFile.save(this._rushConfiguration.tempShrinkwrapFilename);
      shrinkwrapFile.save(this._rushConfiguration.tempShrinkwrapPreinstallFilename);
    } else {
      // Otherwise delete the temporary file
      FileSystem.deleteFile(this._rushConfiguration.tempShrinkwrapFilename);

      if (this._rushConfiguration.packageManager === 'pnpm') {
        // Workaround for https://github.com/pnpm/pnpm/issues/1890
        //
        // When "rush update --full" is run, rush deletes common/temp/pnpm-lock.yaml so that
        // a new lockfile can be generated. But because of the above bug "pnpm install" would
        // respect "common/temp/node_modules/.pnpm-lock.yaml" and thus would not generate a
        // new lockfile. Deleting this file in addition to deleting common/temp/pnpm-lock.yaml
        // ensures that a new lockfile will be generated with "rush update --full".

        const pnpmPackageManager: PnpmPackageManager =
          (this._rushConfiguration.packageManagerWrapper as PnpmPackageManager);

        FileSystem.deleteFile(path.join(this._rushConfiguration.commonTempFolder,
          pnpmPackageManager.internalShrinkwrapRelativePath));
      }
    }

    // Don't update the file timestamp unless the content has changed, since "rush install"
    // will consider this timestamp
    JsonFile.save(commonPackageJson, commonPackageJsonFilename, { onlyIfChanged: true });

    stopwatch.stop();
    console.log(`Finished creating temporary modules (${stopwatch.toString()})`);

    if (shrinkwrapWarnings.length > 0) {
      console.log();
      console.log(colors.yellow(Utilities.wrapWords(
        `The ${this._shrinkwrapFilePhrase} is missing the following dependencies:`)));

      for (const shrinkwrapWarning of shrinkwrapWarnings) {
        console.log(colors.yellow('  ' + shrinkwrapWarning));
      }
      console.log();
    }

    return shrinkwrapIsUpToDate;
  }

  /**
   * Runs "npm install" in the common folder.
   */
  private _installCommonModules(options: {
    shrinkwrapIsUpToDate: boolean;
    variantIsUpToDate: boolean;
  } & IInstallManagerOptions): Promise<void> {
    const {
      shrinkwrapIsUpToDate,
      variantIsUpToDate
    } = options;

    return Promise.resolve().then(() => {
      console.log(os.EOL + colors.bold('Checking node_modules in ' + this._rushConfiguration.commonTempFolder)
        + os.EOL);

      const commonNodeModulesFolder: string = path.join(this._rushConfiguration.commonTempFolder,
        'node_modules');

      // This marker file indicates that the last "rush install" completed successfully
      const markerFileExistedAndWasValidAtStart: boolean = this._commonNodeModulesMarker.checkValidAndReportStoreIssues();

      // If "--clean" or "--full-clean" was specified, or if the last install was interrupted,
      // then we will need to delete the node_modules folder.  Otherwise, we can do an incremental
      // install.
      const deleteNodeModules: boolean = !markerFileExistedAndWasValidAtStart;

      // Based on timestamps, can we skip this install entirely?
      if (shrinkwrapIsUpToDate && !deleteNodeModules && variantIsUpToDate) {
        const potentiallyChangedFiles: string[] = [];

        // Consider the timestamp on the node_modules folder; if someone tampered with it
        // or deleted it entirely, then we can't skip this install
        potentiallyChangedFiles.push(commonNodeModulesFolder);

        // Additionally, if they pulled an updated npm-shrinkwrap.json file from Git,
        // then we can't skip this install
        potentiallyChangedFiles.push(this._rushConfiguration.getCommittedShrinkwrapFilename(options.variant));
        
        // Add common-versions.json file in potentially changed file list. 
        potentiallyChangedFiles.push(this._rushConfiguration.getCommonVersionsFilePath(options.variant));
        
        if (this._rushConfiguration.packageManager === 'pnpm') {
          // If the repo is using pnpmfile.js, consider that also
          const pnpmFileFilename: string = this._rushConfiguration.getPnpmfilePath(options.variant);

          if (FileSystem.exists(pnpmFileFilename)) {
            potentiallyChangedFiles.push(pnpmFileFilename);
          }
        }

        // Also consider timestamps for all the temp tarballs. (createTempModulesAndCheckShrinkwrap() will
        // carefully preserve these timestamps unless something has changed.)
        // Example: "C:\MyRepo\common\temp\projects\my-project-2.tgz"
        potentiallyChangedFiles.push(...this._rushConfiguration.projects.map(x => {
          return this._getTarballFilePath(x);
        }));

        // NOTE: If commonNodeModulesMarkerFilename (or any of the potentiallyChangedFiles) does not
        // exist, then isFileTimestampCurrent() returns false.
        if (Utilities.isFileTimestampCurrent(this._commonNodeModulesMarker.path, potentiallyChangedFiles)) {
          // Nothing to do, because everything is up to date according to time stamps
          return;
        }
      }

      return this._checkIfReleaseIsPublished()
        .catch((error) => {
          // If the user is working in an environment that can't reach the registry,
          // don't bother them with errors.
          return undefined;
        }).then((publishedRelease: boolean | undefined) => {

          if (publishedRelease === false) {
            console.log(colors.yellow('Warning: This release of the Rush tool was unpublished; it may be unstable.'));
          }

          // Since we're going to be tampering with common/node_modules, delete the "rush link" flag file if it exists;
          // this ensures that a full "rush link" is required next time
          Utilities.deleteFile(this._rushConfiguration.rushLinkJsonFilename);

          // Delete the successful install file to indicate the install transaction has started
          this._commonNodeModulesMarker.clear();

          // NOTE: The PNPM store is supposed to be transactionally safe, so we don't delete it automatically.
          // The user must request that via the command line.
          if (deleteNodeModules) {
            if (this._rushConfiguration.packageManager === 'npm') {
              console.log(`Deleting the "npm-cache" folder`);
              // This is faster and more thorough than "npm cache clean"
              this._commonTempFolderRecycler.moveFolder(this._rushConfiguration.npmCacheFolder);

              console.log(`Deleting the "npm-tmp" folder`);
              this._commonTempFolderRecycler.moveFolder(this._rushConfiguration.npmTmpFolder);
            }
          }

          // Example: "C:\MyRepo\common\temp\npm-local\node_modules\.bin\npm"
          const packageManagerFilename: string = this._rushConfiguration.packageManagerToolFilename;

          let packageManagerEnv: NodeJS.ProcessEnv = process.env;

          let configurationEnvironment: IConfigurationEnvironment | undefined = undefined;

          if (this._rushConfiguration.packageManager === 'npm') {
            if (
              this._rushConfiguration.npmOptions &&
              this._rushConfiguration.npmOptions.environmentVariables
            ) {
              configurationEnvironment = this._rushConfiguration.npmOptions.environmentVariables;
            }
          } else if (this._rushConfiguration.packageManager === 'pnpm') {
            if (
              this._rushConfiguration.pnpmOptions &&
              this._rushConfiguration.pnpmOptions.environmentVariables
            ) {
              configurationEnvironment = this._rushConfiguration.pnpmOptions.environmentVariables;
            }
          } else if (this._rushConfiguration.packageManager === 'yarn') {
            if (
              this._rushConfiguration.yarnOptions &&
              this._rushConfiguration.yarnOptions.environmentVariables
            ) {
              configurationEnvironment = this._rushConfiguration.yarnOptions.environmentVariables;
            }
          }

          packageManagerEnv = this._mergeEnvironmentVariables(
            process.env,
            configurationEnvironment
          );

          // Is there an existing "node_modules" folder to consider?
          if (FileSystem.exists(commonNodeModulesFolder)) {
            // Should we delete the entire "node_modules" folder?
            if (deleteNodeModules) {
              // YES: Delete "node_modules"

              // Explain to the user why we are hosing their node_modules folder
              console.log('Deleting files from ' + commonNodeModulesFolder);

              this._commonTempFolderRecycler.moveFolder(commonNodeModulesFolder);

              Utilities.createFolderWithRetry(commonNodeModulesFolder);
            } else {
              // NO: Prepare to do an incremental install in the "node_modules" folder

              // note: it is not necessary to run "prune" with pnpm
              if (this._rushConfiguration.packageManager === 'npm') {
                console.log(`Running "${this._rushConfiguration.packageManager} prune"`
                  + ` in ${this._rushConfiguration.commonTempFolder}`);
                const args: string[] = ['prune'];
                this._pushConfigurationArgs(args, options);

                Utilities.executeCommandWithRetry(this._options.maxInstallAttempts, packageManagerFilename, args,
                  this._rushConfiguration.commonTempFolder, packageManagerEnv);

                // Delete the (installed image of) the temp projects, since "npm install" does not
                // detect changes for "file:./" references.
                // We recognize the temp projects by their names, which always start with "rush-".

                // Example: "C:\MyRepo\common\temp\node_modules\@rush-temp"
                const pathToDeleteWithoutStar: string = path.join(commonNodeModulesFolder,
                  RushConstants.rushTempNpmScope);
                console.log(`Deleting ${pathToDeleteWithoutStar}\\*`);
                // Glob can't handle Windows paths
                const normalizedpathToDeleteWithoutStar: string = Text.replaceAll(pathToDeleteWithoutStar, '\\', '/');

                // Example: "C:/MyRepo/common/temp/node_modules/@rush-temp/*"
                for (const tempModulePath of glob.sync(globEscape(normalizedpathToDeleteWithoutStar) + '/*')) {
                  // We could potentially use AsyncRecycler here, but in practice these folders tend
                  // to be very small
                  Utilities.dangerouslyDeletePath(tempModulePath);
                }
              }
            }
          }

          if (this._rushConfiguration.packageManager === 'yarn') {
            // Yarn does not correctly detect changes to a tarball, so we need to forcibly clear its cache
            const yarnRushTempCacheFolder: string = path.join(
              this._rushConfiguration.yarnCacheFolder, 'v2', 'npm-@rush-temp'
            );
            if (FileSystem.exists(yarnRushTempCacheFolder)) {
              console.log('Deleting ' + yarnRushTempCacheFolder);
              Utilities.dangerouslyDeletePath(yarnRushTempCacheFolder);
            }
          }

          // Run "npm install" in the common folder
          const installArgs: string[] = ['install'];
          this._pushConfigurationArgs(installArgs, options);

          console.log(os.EOL + colors.bold(`Running "${this._rushConfiguration.packageManager} install" in`
            + ` ${this._rushConfiguration.commonTempFolder}`) + os.EOL);

          // If any diagnostic options were specified, then show the full command-line
          if (options.debug || options.collectLogFile || options.networkConcurrency) {
            console.log(os.EOL + colors.green('Invoking package manager: ')
              + FileSystem.getRealPath(packageManagerFilename) + ' ' + installArgs.join(' ') + os.EOL);
          }

          try {
            Utilities.executeCommandWithRetry(this._options.maxInstallAttempts, packageManagerFilename,
              installArgs,
              this._rushConfiguration.commonTempFolder,
              packageManagerEnv,
              false, () => {
                if (this._rushConfiguration.packageManager === 'pnpm') {
                  console.log(colors.yellow(`Deleting the "node_modules" folder`));
                  this._commonTempFolderRecycler.moveFolder(commonNodeModulesFolder);

                  // Leave the pnpm-store as is for the retry. This ensures that packages that have already
                  // been downloaded need not be downloaded again, thereby potentially increasing the chances
                  // of a subsequent successful install.

                  Utilities.createFolderWithRetry(commonNodeModulesFolder);
                }
              });
          } catch (error) {
            // All the install attempts failed.

            if (
              this._rushConfiguration.packageManager === 'pnpm' &&
              this._rushConfiguration.pnpmOptions.pnpmStore === 'local'
            ) {
              // If the installation has failed even after the retries, then pnpm store may
              // have got into a corrupted, irrecoverable state. Delete the store so that a
              // future install can create the store afresh.
              console.log(colors.yellow(`Deleting the "pnpm-store" folder`));
              this._commonTempFolderRecycler.moveFolder(this._rushConfiguration.pnpmOptions.pnpmStorePath);
            }

            throw error;
          }

          if (this._rushConfiguration.packageManager === 'npm') {

            console.log(os.EOL + colors.bold('Running "npm shrinkwrap"...'));
            const npmArgs: string[] = ['shrinkwrap'];
            this._pushConfigurationArgs(npmArgs, options);
            Utilities.executeCommand(this._rushConfiguration.packageManagerToolFilename,
              npmArgs, this._rushConfiguration.commonTempFolder);
            console.log('"npm shrinkwrap" completed' + os.EOL);

            this._fixupNpm5Regression();
          }

          if (options.allowShrinkwrapUpdates && !shrinkwrapIsUpToDate) {
            // Shrinkwrap files may need to be post processed after install, so load and save it
            const tempShrinkwrapFile: BaseShrinkwrapFile | undefined = ShrinkwrapFileFactory.getShrinkwrapFile(
              this._rushConfiguration.packageManager,
              this._rushConfiguration.packageManagerOptions,
              this._rushConfiguration.tempShrinkwrapFilename);
            if (tempShrinkwrapFile) {
              tempShrinkwrapFile.save(this._rushConfiguration.tempShrinkwrapFilename);
            }

            // Copy (or delete) common\temp\pnpm-lock.yaml --> common\config\rush\pnpm-lock.yaml
            this._syncFile(this._rushConfiguration.tempShrinkwrapFilename,
              this._rushConfiguration.getCommittedShrinkwrapFilename(options.variant));
          } else {
            // TODO: Validate whether the package manager updated it in a nontrivial way
          }

          // Finally, create the marker file to indicate a successful install
          this._commonNodeModulesMarker.create();

          console.log('');
        });
    });
  }

  private _mergeEnvironmentVariables(
    baseEnv: NodeJS.ProcessEnv,
    environmentVariables?: IConfigurationEnvironment
  ): NodeJS.ProcessEnv {
    const packageManagerEnv: NodeJS.ProcessEnv = baseEnv;

    if (environmentVariables) {
      // eslint-disable-next-line guard-for-in
      for (const envVar in environmentVariables) {
        let setEnvironmentVariable: boolean = true;
        console.log(`\nProcessing definition for environment variable: ${envVar}`);

        if (baseEnv.hasOwnProperty(envVar)) {
          setEnvironmentVariable = false;
          console.log(`Environment variable already defined:`);
          console.log(`  Name: ${envVar}`);
          console.log(`  Existing value: ${baseEnv[envVar]}`);
          console.log(`  Value set in rush.json: ${environmentVariables[envVar].value}`);

          if (environmentVariables[envVar].override) {
            setEnvironmentVariable = true;
            console.log(`Overriding the environment variable with the value set in rush.json.`);
          }
          else {
            console.log(colors.yellow(`WARNING: Not overriding the value of the environment variable.`));
          }
        }

        if (setEnvironmentVariable) {
          if (this._options.debug) {
            console.log(`Setting environment variable for package manager.`);
            console.log(`  Name: ${envVar}`);
            console.log(`  Value: ${environmentVariables[envVar].value}`);
          }
          packageManagerEnv[envVar] = environmentVariables[envVar].value;
        }
      }
    }

    return packageManagerEnv;
  }

  private _checkIfReleaseIsPublished(): Promise<boolean> {
    return Promise.resolve().then(() => {
      const lastCheckFile: string = path.join(this._rushGlobalFolder.nodeSpecificPath,
        'rush-' + Rush.version, 'last-check.flag');

      if (FileSystem.exists(lastCheckFile)) {
        let cachedResult: boolean | 'error' | undefined = undefined;
        try {
          // NOTE: mtimeMs is not supported yet in Node.js 6.x
          const nowMs: number = new Date().getTime();
          const ageMs: number = nowMs - FileSystem.getStatistics(lastCheckFile).mtime.getTime();
          const HOUR: number = 60 * 60 * 1000;

          // Is the cache too old?
          if (ageMs < 24 * HOUR) {
            // No, read the cached result
            cachedResult = JsonFile.load(lastCheckFile);
          }
        } catch (e) {
          // Unable to parse file
        }
        if (cachedResult === 'error') {
          return Promise.reject(new Error('Unable to contact server'));
        }
        if (cachedResult === true || cachedResult === false) {
          return cachedResult;
        }
      }

      // Before we start the network operation, record a failed state.  If the process exits for some reason,
      // this will record the error.  It will also update the timestamp to prevent other Rush instances
      // from attempting to update the file.
      JsonFile.save('error', lastCheckFile, { ensureFolderExists: true });

      // For this check we use the official registry, not the private registry
      return this._queryIfReleaseIsPublished('https://registry.npmjs.org:443')
        .then((publishedRelease: boolean) => {
          // Cache the result
          JsonFile.save(publishedRelease, lastCheckFile, { ensureFolderExists: true });
          return publishedRelease;
        })
        .catch((error: Error) => {
          JsonFile.save('error', lastCheckFile, { ensureFolderExists: true });
          return Promise.reject(error);
        });
    });
  }

  private _queryIfReleaseIsPublished(registryUrl: string): Promise<boolean> {
    let queryUrl: string = registryUrl;
    if (queryUrl[-1] !== '/') {
      queryUrl += '/';
    }
    // Note that the "@" symbol does not normally get URL-encoded
    queryUrl += RushConstants.rushPackageName.replace('/', '%2F');

    const userAgent: string = `pnpm/? npm/? node/${process.version} ${os.platform()} ${os.arch()}`;

    const headers: fetch.Headers = new fetch.Headers();
    headers.append('user-agent', userAgent);
    headers.append('accept', 'application/vnd.npm.install-v1+json; q=1.0, application/json; q=0.8, */*');

    let agent: http.Agent | undefined = undefined;
    if (process.env.HTTP_PROXY) {
      agent = new HttpsProxyAgent(process.env.HTTP_PROXY);
    }

    return fetch.default(queryUrl, {
      headers: headers,
      agent: agent
    })
      .then((response: fetch.Response) => {
        if (!response.ok) {
          return Promise.reject(new Error('Failed to query'));
        }
        return response
          .json()
          .then((data) => {
            let url: string;
            try {
              if (!data.versions[Rush.version]) {
                // Version was not published
                return false;
              }
              url = data.versions[Rush.version].dist.tarball;
              if (!url) {
                return Promise.reject(new Error(`URL not found`));
              }
            } catch (e) {
              return Promise.reject(new Error('Error parsing response'));
            }

            // Make sure the tarball wasn't deleted from the CDN
            headers.set('accept', '*/*');
            return fetch.default(url, {
              headers: headers,
              agent: agent
            })
              .then<boolean>((response2: fetch.Response) => {
                if (!response2.ok) {
                  if (response2.status === 404) {
                    return false;
                  } else {
                    return Promise.reject(new Error('Failed to fetch'));
                  }
                }
                return true;
              });
          });
      });
  }

  /**
   * Used when invoking the NPM tool.  Appends the common configuration options
   * to the command-line.
   */
  private _pushConfigurationArgs(args: string[], options: IInstallManagerOptions): void {
    if (this._rushConfiguration.packageManager === 'npm') {
      if (semver.lt(this._rushConfiguration.packageManagerToolVersion, '5.0.0')) {
        // NOTE:
        //
        // When using an npm version older than v5.0.0, we do NOT install optional dependencies for
        // Rush, because npm does not generate the shrinkwrap file consistently across platforms.
        //
        // Consider the "fsevents" package. This is a Mac specific package
        // which is an optional second-order dependency. Optional dependencies work by attempting to install
        // the package, but removes the package if the install failed.
        // This means that someone running generate on a Mac WILL have fsevents included in their shrinkwrap.
        // When someone using Windows attempts to install from the shrinkwrap, the install will fail.
        //
        // If someone generates the shrinkwrap using Windows, then fsevents will NOT be listed in the shrinkwrap.
        // When someone using Mac attempts to install from the shrinkwrap, they will NOT have the
        // optional dependency installed.
        //
        // This issue has been fixed as of npm v5.0.0: https://github.com/npm/npm/releases/tag/v5.0.0
        //
        // For more context, see https://github.com/microsoft/rushstack/issues/761#issuecomment-428689600
        args.push('--no-optional');
      }
      args.push('--cache', this._rushConfiguration.npmCacheFolder);
      args.push('--tmp', this._rushConfiguration.npmTmpFolder);

      if (options.collectLogFile) {
        args.push('--verbose');
      }
    } else if (this._rushConfiguration.packageManager === 'pnpm') {
      // Only explicitly define the store path if `pnpmStore` is using the default, or has been set to
      // 'local'.  If `pnpmStore` = 'global', then allow PNPM to use the system's default
      // path.  In all cases, this will be overridden by RUSH_PNPM_STORE_PATH
      if (
        this._rushConfiguration.pnpmOptions.pnpmStore === 'local' ||
        EnvironmentConfiguration.pnpmStorePathOverride
      ) {
        args.push('--store', this._rushConfiguration.pnpmOptions.pnpmStorePath);
      }

      // we are using the --no-lock flag for now, which unfortunately prints a warning, but should be OK
      // since rush already has its own install lock file which will invalidate the cache for us.
      // we theoretically could use the lock file, but we would need to clean the store if the
      // lockfile existed, otherwise PNPM would hang indefinitely. it is simpler to rely on Rush's
      // last install flag, which encapsulates the entire installation
      args.push('--no-lock');

<<<<<<< HEAD
      if (this._rushConfiguration.experimentsConfiguration.configuration.usePnpmFrozenLockfileForRushInstall) {
        if (!this._options.allowShrinkwrapUpdates) {
          if (semver.gte(this._rushConfiguration.packageManagerToolVersion, '3.0.0')) {
            args.push('--frozen-lockfile');
          } else {
            args.push('--frozen-shrinkwrap');
          }
        } else {
          // Ensure that Rush's tarball dependencies get synchronized properly with the pnpm-lock.yaml file.
          // See this GitHub issue: https://github.com/pnpm/pnpm/issues/1342
          if (semver.gte(this._rushConfiguration.packageManagerToolVersion, '3.0.0')) {
            args.push('--no-prefer-frozen-lockfile');
          } else {
            args.push('--no-prefer-frozen-shrinkwrap');
          }
        }
=======
      // Ensure that Rush's tarball dependencies get synchronized properly with the pnpm-lock.yaml file.
      // See this GitHub issue: https://github.com/pnpm/pnpm/issues/1342

      if (semver.gte(this._rushConfiguration.packageManagerToolVersion, '3.0.0')) {
        args.push('--no-prefer-frozen-lockfile');
>>>>>>> fe4019a6
      } else {
        // Ensure that Rush's tarball dependencies get synchronized properly with the pnpm-lock.yaml file.
        // See this GitHub issue: https://github.com/pnpm/pnpm/issues/1342
        if (semver.gte(this._rushConfiguration.packageManagerToolVersion, '3.0.0')) {
          args.push('--no-prefer-frozen-lockfile');
        } else {
          args.push('--no-prefer-frozen-shrinkwrap');
        }
      }

      if (options.collectLogFile) {
        args.push('--reporter', 'ndjson');
      }

      if (options.networkConcurrency) {
        args.push('--network-concurrency', options.networkConcurrency.toString());
      }

      if (this._rushConfiguration.pnpmOptions.strictPeerDependencies) {
        args.push('--strict-peer-dependencies');
      }

      if ((this._rushConfiguration.packageManagerWrapper as PnpmPackageManager).supportsResolutionStrategy) {
        args.push('--resolution-strategy', this._rushConfiguration.pnpmOptions.resolutionStrategy);
      }
    } else if (this._rushConfiguration.packageManager === 'yarn') {
      args.push('--link-folder', 'yarn-link');
      args.push('--cache-folder', this._rushConfiguration.yarnCacheFolder);

      // Without this option, Yarn will sometimes stop and ask for user input on STDIN
      // (e.g. "Which command would you like to run?").
      args.push('--non-interactive');

      if (options.networkConcurrency) {
        args.push('--network-concurrency', options.networkConcurrency.toString());
      }

      if (this._rushConfiguration.yarnOptions.ignoreEngines) {
        args.push('--ignore-engines');
      }
    }
  }

  /**
   * Copies the file "sourcePath" to "destinationPath", overwriting the target file location.
   * If the source file does not exist, then the target file is deleted.
   */
  private _syncFile(sourcePath: string, destinationPath: string): void {
    if (FileSystem.exists(sourcePath)) {
      console.log('Updating ' + destinationPath);
      FileSystem.copyFile({ sourcePath, destinationPath });
    } else {
      if (FileSystem.exists(destinationPath)) {
        console.log('Deleting ' + destinationPath);
        FileSystem.deleteFile(destinationPath);
      }
    }
  }

  /**
   * Gets the path to the tarball
   * Example: "C:\MyRepo\common\temp\projects\my-project-2.tgz"
   */
  private _getTarballFilePath(project: RushConfigurationProject): string {
    return path.join(
      this._rushConfiguration.commonTempFolder,
      RushConstants.rushTempProjectsFolderName,
      `${project.unscopedTempProjectName}.tgz`);
  }

  /**
   * This is a workaround for a bug introduced in NPM 5 (and still unfixed as of NPM 5.5.1):
   * https://github.com/npm/npm/issues/19006
   *
   * The regression is that "npm install" sets the package.json "version" field for the
   * @rush-temp projects to a value like "file:projects/example.tgz", when it should be "0.0.0".
   * This causes "rush link" to fail later, when read-package-tree tries to parse the bad version.
   * The error looks like this:
   *
   * ERROR: Failed to parse package.json for foo: Invalid version: "file:projects/example.tgz"
   *
   * Our workaround is to rewrite the package.json files for each of the @rush-temp projects
   * in the node_modules folder, after "npm install" completes.
   */
  private _fixupNpm5Regression(): void {
    const pathToDeleteWithoutStar: string = path.join(this._rushConfiguration.commonTempFolder,
      'node_modules', RushConstants.rushTempNpmScope);
    // Glob can't handle Windows paths
    const normalizedPathToDeleteWithoutStar: string = Text.replaceAll(pathToDeleteWithoutStar, '\\', '/');

    let anyChanges: boolean = false;

    // Example: "C:/MyRepo/common/temp/node_modules/@rush-temp/*/package.json"
    for (const packageJsonPath of glob.sync(globEscape(normalizedPathToDeleteWithoutStar) + '/*/package.json')) {
      // Example: "C:/MyRepo/common/temp/node_modules/@rush-temp/example/package.json"
      const packageJsonObject: IRushTempPackageJson = JsonFile.load(packageJsonPath);

      // The temp projects always use "0.0.0" as their version
      packageJsonObject.version = '0.0.0';

      if (JsonFile.save(packageJsonObject, packageJsonPath, { onlyIfChanged: true })) {
        anyChanges = true;
      }
    }

    if (anyChanges) {
      console.log(os.EOL + colors.yellow(Utilities.wrapWords(`Applied workaround for NPM 5 bug`)) + os.EOL);
    }
  }

  /**
   * Checks for temp projects that exist in the shrinkwrap file, but don't exist
   * in rush.json.  This might occur, e.g. if a project was recently deleted or renamed.
   *
   * @returns true if orphans were found, or false if everything is okay
   */
  private _findOrphanedTempProjects(shrinkwrapFile: BaseShrinkwrapFile): boolean {

    // We can recognize temp projects because they are under the "@rush-temp" NPM scope.
    for (const tempProjectName of shrinkwrapFile.getTempProjectNames()) {
      if (!this._rushConfiguration.findProjectByTempName(tempProjectName)) {
        console.log(os.EOL + colors.yellow(Utilities.wrapWords(
          `Your ${this._shrinkwrapFilePhrase} references a project "${tempProjectName}" which no longer exists.`))
          + os.EOL);
        return true;  // found one
      }
    }

    return false;  // none found
  }

  private get _shrinkwrapFilePhrase(): string {
    return this._rushConfiguration.shrinkwrapFilePhrase;
  }
}<|MERGE_RESOLUTION|>--- conflicted
+++ resolved
@@ -860,10 +860,10 @@
         // Additionally, if they pulled an updated npm-shrinkwrap.json file from Git,
         // then we can't skip this install
         potentiallyChangedFiles.push(this._rushConfiguration.getCommittedShrinkwrapFilename(options.variant));
-        
-        // Add common-versions.json file in potentially changed file list. 
+
+        // Add common-versions.json file in potentially changed file list.
         potentiallyChangedFiles.push(this._rushConfiguration.getCommonVersionsFilePath(options.variant));
-        
+
         if (this._rushConfiguration.packageManager === 'pnpm') {
           // If the repo is using pnpmfile.js, consider that also
           const pnpmFileFilename: string = this._rushConfiguration.getPnpmfilePath(options.variant);
@@ -1300,30 +1300,13 @@
       // last install flag, which encapsulates the entire installation
       args.push('--no-lock');
 
-<<<<<<< HEAD
-      if (this._rushConfiguration.experimentsConfiguration.configuration.usePnpmFrozenLockfileForRushInstall) {
-        if (!this._options.allowShrinkwrapUpdates) {
-          if (semver.gte(this._rushConfiguration.packageManagerToolVersion, '3.0.0')) {
-            args.push('--frozen-lockfile');
-          } else {
-            args.push('--frozen-shrinkwrap');
-          }
+      if (this._rushConfiguration.experimentsConfiguration.configuration.usePnpmFrozenLockfileForRushInstall &&
+        !this._options.allowShrinkwrapUpdates) {
+        if (semver.gte(this._rushConfiguration.packageManagerToolVersion, '3.0.0')) {
+          args.push('--frozen-lockfile');
         } else {
-          // Ensure that Rush's tarball dependencies get synchronized properly with the pnpm-lock.yaml file.
-          // See this GitHub issue: https://github.com/pnpm/pnpm/issues/1342
-          if (semver.gte(this._rushConfiguration.packageManagerToolVersion, '3.0.0')) {
-            args.push('--no-prefer-frozen-lockfile');
-          } else {
-            args.push('--no-prefer-frozen-shrinkwrap');
-          }
-        }
-=======
-      // Ensure that Rush's tarball dependencies get synchronized properly with the pnpm-lock.yaml file.
-      // See this GitHub issue: https://github.com/pnpm/pnpm/issues/1342
-
-      if (semver.gte(this._rushConfiguration.packageManagerToolVersion, '3.0.0')) {
-        args.push('--no-prefer-frozen-lockfile');
->>>>>>> fe4019a6
+          args.push('--frozen-shrinkwrap');
+        }
       } else {
         // Ensure that Rush's tarball dependencies get synchronized properly with the pnpm-lock.yaml file.
         // See this GitHub issue: https://github.com/pnpm/pnpm/issues/1342
