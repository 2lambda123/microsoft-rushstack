--- conflicted
+++ resolved
@@ -116,10 +116,6 @@
     this._changeFileData = new Map<string, IChangeFile>();
     this._changeComments = ChangeFiles.getChangeComments(this._getChangeFiles());
 
-<<<<<<< HEAD
-    // We should consider making onExecute either be an async/await or have it return a promise
-=======
->>>>>>> 0a262fb6
     return this._promptLoop()
       .catch((error: Error) => {
         throw new Error(`There was an error creating the changefile: ${error.toString()}`);
