--- conflicted
+++ resolved
@@ -82,16 +82,12 @@
         this._collectTelemetry(stopwatch, installManagerOptions, true);
         this.eventHooksManager.handle(Event.postRushInstall, this.parser.isDebug);
 
-<<<<<<< HEAD
-        Logging.log(os.EOL + colors.green(
-=======
         if (warnAboutScriptUpdate) {
-          console.log(os.EOL + colors.yellow('Rush refreshed some files in the "common/scripts" folder.'
+          Logging.log(os.EOL + colors.yellow('Rush refreshed some files in the "common/scripts" folder.'
             + '  Please commit this change to Git.'));
         }
 
-        console.log(os.EOL + colors.green(
->>>>>>> 47da387e
+        Logging.log(os.EOL + colors.green(
           `Rush ${this.actionName} finished successfully. (${stopwatch.toString()})`));
       })
       .catch((error) => {
