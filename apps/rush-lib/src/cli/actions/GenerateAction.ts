--- conflicted
+++ resolved
@@ -113,14 +113,8 @@
       console.log('There was a problem reading the shrinkwrap file. Proceeeding with "rush generate".');
     }
 
-<<<<<<< HEAD
     return installManager.ensureLocalPackageManager(false).then(() => {
-
       installManager.createTempModules(true);
-=======
-    installManager.ensureLocalPackageManager(false);
-    installManager.createTempModules(true);
->>>>>>> 0a262fb6
 
       // Delete both copies of the shrinkwrap file
       if (fsx.existsSync(committedShrinkwrapFilename)) {
@@ -133,14 +127,7 @@
 
       const packageManager: PackageManager = this.rushConfiguration.packageManager;
 
-<<<<<<< HEAD
       if (this.rushConfiguration.packageManager === 'pnpm') {
-=======
-      // Do an incremental install unless --clean is specified
-      installManager.installCommonModules(this._cleanParameter.value
-        ? InstallType.ForceClean
-        : InstallType.Normal);
->>>>>>> 0a262fb6
 
         // Do an incremental install unless --clean is specified
         installManager.installCommonModules(this._cleanParameter.value
@@ -186,10 +173,9 @@
         throw new Error(`Program bug: invalid package manager "${packageManager}"`);
       }
 
-<<<<<<< HEAD
     }).catch((error) => {
       stopwatch.stop();
-      console.log(os.EOL + colors.green(`Rush generate failed:${os.EOL}`));
+      console.log(os.EOL + colors.red(`Rush generate failed:${os.EOL}`));
       throw error;
     }).then(() => {
       stopwatch.stop();
@@ -200,23 +186,11 @@
           LinkManagerFactory.getLinkManager(this.rushConfiguration);
         // NOTE: Setting force=true here shouldn't be strictly necessary, since installCommonModules()
         // above should have already deleted the marker file, but it doesn't hurt to be explicit.
-        this._parser.catchSyncErrors(linkManager.createSymlinksForProjects(true));
+        return linkManager.createSymlinksForProjects(true);
       } else {
         console.log(os.EOL + 'Next you should probably run: "rush link"');
       }
     });
-=======
-    if (!this._noLinkParameter.value) {
-      const linkManager: BaseLinkManager =
-        LinkManagerFactory.getLinkManager(this.rushConfiguration);
-      // NOTE: Setting force=true here shouldn't be strictly necessary, since installCommonModules()
-      // above should have already deleted the marker file, but it doesn't hurt to be explicit.
-      return linkManager.createSymlinksForProjects(true);
-    } else {
-      console.log(os.EOL + 'Next you should probably run: "rush link"');
-    }
-    return Promise.resolve();
->>>>>>> 0a262fb6
   }
 
   private _syncShrinkwrapAndCheckInstallFlag(installManager: InstallManager): void {
