--- conflicted
+++ resolved
@@ -83,17 +83,13 @@
   export const packageDepsFilename: string = 'package-deps.json';
 
   /**
-<<<<<<< HEAD
    * Custom command line configuration file, which is used by rush for implementing
    * custom command and options.
    */
   export const commandLineFilename: string = 'command-line.json';
 
   /**
-   * @alpha
-=======
    * @beta
->>>>>>> f14fb983
    */
   export const versionPoliciesFileName: string = 'version-policies.json';
 }