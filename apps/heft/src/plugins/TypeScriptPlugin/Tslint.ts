// Copyright (c) Microsoft Corporation. All rights reserved. Licensed under the MIT license.
// See LICENSE in the project root for license information.

import * as path from 'path';
import { Tslint as TTslint } from '@microsoft/rush-stack-compiler-3.7';
import { Import } from '@rushstack/node-core-library';
import * as crypto from 'crypto';
import { Terminal, JsonFile } from '@rushstack/node-core-library';

import { LinterBase, ILinterBaseOptions } from './LinterBase';
import { IExtendedSourceFile, IExtendedProgram } from './internalTypings/TypeScriptInternals';
import { IExtendedFileSystem } from '../../utilities/fileSystem/IExtendedFileSystem';
import { IExtendedLinter } from './internalTypings/TslintInternals';
import { FileError } from '../../pluginFramework/logging/FileError';

interface ITslintOptions extends ILinterBaseOptions {
  tslintPackagePath: string;

  fileSystem: IExtendedFileSystem;
}

export class Tslint extends LinterBase<TTslint.RuleFailure> {
  private readonly _tslint: typeof TTslint;
  private readonly _fileSystem: IExtendedFileSystem;

  private _tslintConfiguration: TTslint.Configuration.IConfigurationFile;
  private _linter: IExtendedLinter;
  private _enabledRules: TTslint.IRule[];
  private _ruleSeverityMap: Map<string, TTslint.RuleSeverity>;
  protected _lintResult: TTslint.LintResult;

  public constructor(options: ITslintOptions) {
    super('tslint', options);

    this._tslint = require(options.tslintPackagePath);
    this._fileSystem = options.fileSystem;
  }

  /**
   * getConfigHash returns the sha1 hash unique to the contents of the given config as
   * well as all the configs that the given one extends.
   *
   * If suppied the previousHash parameter, the hash is updated with the contents of the
   * file's extended configs and itself before being returned. Passing a digested hash to
   * this parameter will result in an error.
   */
  public static getConfigHash(
    configFilePath: string,
    terminal: Terminal,
    fileSystem: IExtendedFileSystem,
    previousHash?: crypto.Hash
  ): crypto.Hash {
    interface IMinimalConfig {
      extends?: string | string[];
    }

    terminal.writeVerboseLine(`Examining config file "${configFilePath}"`);
    // if configFilePath is not a json file, assume that it is a package whose main file
    // is a config file, per the the "extends" spec of tslint.json, found at
    //  https://palantir.github.io/tslint/usage/configuration/
    if (!configFilePath.endsWith('.json')) {
      configFilePath = ResolveUtilities.resolvePackageMainFilePath(configFilePath);
    }
    const rawConfig: string = fileSystem.readFile(configFilePath);
    const parsedConfig: IMinimalConfig = JsonFile.parseString(rawConfig);
<<<<<<< HEAD
    const extendsProperty: string | string[] | undefined = parsedConfig.extends;
    let hash: crypto.Hash = previousHash || crypto.createHash('sha1');

    if (extendsProperty instanceof Array) {
      for (const extendFile of extendsProperty) {
        const extendFilePath: string = ResolveUtilities.resolvePackagePath(
          extendFile,
          path.dirname(configFilePath)
        );
        hash = this.getConfigHash(extendFilePath, terminal, fileSystem, hash);
      }
    } else if (extendsProperty) {
      // note that if we get here, extendsProperty is a string
      const extendsFullPath: string = ResolveUtilities.resolvePackagePath(
        extendsProperty,
        path.dirname(configFilePath)
      );
      hash = Tslint.getConfigHash(extendsFullPath, terminal, fileSystem, hash);
=======
    let hash: crypto.Hash;
    if (parsedConfig.extends) {
      const extendsFullPath: string = Import.resolveModule({
        modulePath: parsedConfig.extends,
        baseFolderPath: path.dirname(configFilePath)
      });
      hash = Tslint.getConfigHash(extendsFullPath, terminal, fileSystem);
    } else {
      hash = crypto.createHash('sha1').update(rawConfig);
>>>>>>> e97b2d82
    }

    return hash.update(rawConfig);
  }

  public printVersionHeader(): void {
    this._terminal.writeLine(`Using TSLint version ${this._tslint.Linter.VERSION}`);
  }

  public reportFailures(): void {
    if (this._lintResult.failures?.length) {
      this._terminal.writeWarningLine(
        `Encountered ${this._lintResult.failures.length} TSLint issues${
          this._lintResult.failures.length > 1 ? 's' : ''
        }:`
      );

      for (const tslintFailure of this._lintResult.failures) {
        const buildFolderRelativeFilename: string = path.relative(
          this._buildFolderPath,
          tslintFailure.getFileName()
        );
        const { line, character } = tslintFailure.getStartPosition().getLineAndCharacter();
        const formattedFailure: string = `(${tslintFailure.getRuleName()}) ${tslintFailure.getFailure()}`;
        const errorObject: FileError = new FileError(
          formattedFailure,
          buildFolderRelativeFilename,
          line + 1,
          character + 1
        );
        switch (tslintFailure.getRuleSeverity()) {
          case 'error': {
            this._scopedLogger.emitError(errorObject);
            break;
          }

          case 'warning': {
            this._scopedLogger.emitWarning(errorObject);
            break;
          }
        }
      }
    }
  }

  protected get cacheVersion(): string {
    const tslintConfigHash: crypto.Hash = Tslint.getConfigHash(
      this._linterConfigFilePath,
      this._terminal,
      this._fileSystem
    );
    const tslintConfigVersion: string = `${this._tslint.Linter.VERSION}_${tslintConfigHash.digest('hex')}`;

    return tslintConfigVersion;
  }

  protected async initializeAsync(tsProgram: IExtendedProgram): Promise<void> {
    this._tslintConfiguration = this._tslint.Configuration.loadConfigurationFromPath(
      this._linterConfigFilePath
    );
    this._linter = (new this._tslint.Linter(
      {
        fix: false,
        rulesDirectory: this._tslintConfiguration.rulesDirectory
      },
      tsProgram
    ) as unknown) as IExtendedLinter;

    this._enabledRules = this._linter.getEnabledRules(this._tslintConfiguration, false);

    this._ruleSeverityMap = new Map<string, TTslint.RuleSeverity>(
      this._enabledRules.map((rule): [string, TTslint.RuleSeverity] => [
        rule.getOptions().ruleName,
        rule.getOptions().ruleSeverity
      ])
    );
  }

  protected lintFile(sourceFile: IExtendedSourceFile): TTslint.RuleFailure[] {
    // Some of this code comes from here:
    // https://github.com/palantir/tslint/blob/24d29e421828348f616bf761adb3892bcdf51662/src/linter.ts#L161-L179
    // Modified to only lint files that have changed and that we care about
    const failures: TTslint.RuleFailure[] = this._linter.getAllFailures(sourceFile, this._enabledRules);

    for (const failure of failures) {
      const severity: TTslint.RuleSeverity | undefined = this._ruleSeverityMap.get(failure.getRuleName());
      if (severity === undefined) {
        throw new Error(`Severity for rule '${failure.getRuleName()}' not found`);
      }

      failure.setRuleSeverity(severity);
    }

    return failures;
  }

  protected lintingFinished(failures: TTslint.RuleFailure[]): void {
    this._linter.failures = failures;
    this._lintResult = this._linter.getResult();
  }

  protected async isFileExcludedAsync(filePath: string): Promise<boolean> {
    return this._tslint.Configuration.isFileExcluded(filePath, this._tslintConfiguration);
  }
}<|MERGE_RESOLUTION|>--- conflicted
+++ resolved
@@ -5,7 +5,7 @@
 import { Tslint as TTslint } from '@microsoft/rush-stack-compiler-3.7';
 import { Import } from '@rushstack/node-core-library';
 import * as crypto from 'crypto';
-import { Terminal, JsonFile } from '@rushstack/node-core-library';
+import { Terminal, JsonFile, IPackageJson, PackageJsonLookup } from '@rushstack/node-core-library';
 
 import { LinterBase, ILinterBaseOptions } from './LinterBase';
 import { IExtendedSourceFile, IExtendedProgram } from './internalTypings/TypeScriptInternals';
@@ -28,6 +28,7 @@
   private _enabledRules: TTslint.IRule[];
   private _ruleSeverityMap: Map<string, TTslint.RuleSeverity>;
   protected _lintResult: TTslint.LintResult;
+  private static _packageJsonLookup: PackageJsonLookup = new PackageJsonLookup();
 
   public constructor(options: ITslintOptions) {
     super('tslint', options);
@@ -36,6 +37,17 @@
     this._fileSystem = options.fileSystem;
   }
 
+  private static _resolvePackageMainFilePath(packagePath: string): string {
+    const packageJson: IPackageJson | undefined = this._packageJsonLookup.tryLoadPackageJsonFor(packagePath);
+    if (!packageJson) {
+      throw new Error(
+        `Supplied package path ${packagePath} could not resolve a package.json while searching for main file`
+      );
+    } else if (!packageJson.main) {
+      throw new Error(`Package at path ${packagePath} specifies no main file`);
+    }
+    return path.resolve(packagePath, packageJson.main);
+  }
   /**
    * getConfigHash returns the sha1 hash unique to the contents of the given config as
    * well as all the configs that the given one extends.
@@ -59,30 +71,30 @@
     // is a config file, per the the "extends" spec of tslint.json, found at
     //  https://palantir.github.io/tslint/usage/configuration/
     if (!configFilePath.endsWith('.json')) {
-      configFilePath = ResolveUtilities.resolvePackageMainFilePath(configFilePath);
+      configFilePath = this._resolvePackageMainFilePath(configFilePath);
     }
     const rawConfig: string = fileSystem.readFile(configFilePath);
     const parsedConfig: IMinimalConfig = JsonFile.parseString(rawConfig);
-<<<<<<< HEAD
     const extendsProperty: string | string[] | undefined = parsedConfig.extends;
     let hash: crypto.Hash = previousHash || crypto.createHash('sha1');
 
     if (extendsProperty instanceof Array) {
       for (const extendFile of extendsProperty) {
-        const extendFilePath: string = ResolveUtilities.resolvePackagePath(
-          extendFile,
-          path.dirname(configFilePath)
-        );
+        const extendFilePath: string = Import.resolveModule({
+          modulePath: extendFile,
+          baseFolderPath: path.dirname(configFilePath)
+        });
         hash = this.getConfigHash(extendFilePath, terminal, fileSystem, hash);
       }
     } else if (extendsProperty) {
       // note that if we get here, extendsProperty is a string
-      const extendsFullPath: string = ResolveUtilities.resolvePackagePath(
-        extendsProperty,
-        path.dirname(configFilePath)
-      );
+      const extendsFullPath: string = Import.resolveModule({
+        modulePath: extendsProperty,
+        baseFolderPath: path.dirname(configFilePath)
+      });
+
       hash = Tslint.getConfigHash(extendsFullPath, terminal, fileSystem, hash);
-=======
+      /*
     let hash: crypto.Hash;
     if (parsedConfig.extends) {
       const extendsFullPath: string = Import.resolveModule({
@@ -92,7 +104,7 @@
       hash = Tslint.getConfigHash(extendsFullPath, terminal, fileSystem);
     } else {
       hash = crypto.createHash('sha1').update(rawConfig);
->>>>>>> e97b2d82
+      */
     }
 
     return hash.update(rawConfig);
