// Copyright (c) Microsoft Corporation. All rights reserved. Licensed under the MIT license.
// See LICENSE in the project root for license information.

import { ScopedLogger } from './ScopedLogger';
<<<<<<< HEAD
import { ITerminalProvider, FileError, FileErrorFormat } from '@rushstack/node-core-library';
=======
import {
  FileError,
  FileLocationStyle,
  ITerminalProvider,
  IFileErrorFormattingOptions
} from '@rushstack/node-core-library';
>>>>>>> fdba1bf0

export interface ILoggingManagerOptions {
  terminalProvider: ITerminalProvider;
}

export class LoggingManager {
  private _options: ILoggingManagerOptions;
  private _scopedLoggers: Map<string, ScopedLogger> = new Map<string, ScopedLogger>();
  private _shouldPrintStacks: boolean = false;
  private _hasAnyErrors: boolean = false;

  public get errorsHaveBeenEmitted(): boolean {
    return this._hasAnyErrors;
  }

  public constructor(options: ILoggingManagerOptions) {
    this._options = options;
  }

  public enablePrintStacks(): void {
    this._shouldPrintStacks = true;
  }

  public requestScopedLogger(loggerName: string): ScopedLogger {
    const existingScopedLogger: ScopedLogger | undefined = this._scopedLoggers.get(loggerName);
    if (existingScopedLogger) {
      throw new Error(`A named logger with name "${loggerName}" has already been requested.`);
    } else {
      const scopedLogger: ScopedLogger = new ScopedLogger({
        loggerName,
        terminalProvider: this._options.terminalProvider,
        getShouldPrintStacks: () => this._shouldPrintStacks,
        errorHasBeenEmittedCallback: () => (this._hasAnyErrors = true)
      });
      this._scopedLoggers.set(loggerName, scopedLogger);
      return scopedLogger;
    }
  }

  public getErrorStrings(fileLocationStyle?: FileLocationStyle): string[] {
    const result: string[] = [];

    for (const scopedLogger of this._scopedLoggers.values()) {
      result.push(
        ...scopedLogger.errors.map(
          (error) =>
            `[${scopedLogger.loggerName}] ` +
            LoggingManager.getErrorMessage(error, { format: fileLocationStyle })
        )
      );
    }

    return result;
  }

  public getWarningStrings(fileErrorFormat?: FileLocationStyle): string[] {
    const result: string[] = [];

    for (const scopedLogger of this._scopedLoggers.values()) {
      result.push(
        ...scopedLogger.warnings.map(
          (warning) =>
            `[${scopedLogger.loggerName}] ` +
            LoggingManager.getErrorMessage(warning, { format: fileErrorFormat })
        )
      );
    }

    return result;
  }

  public static getErrorMessage(error: Error, options?: IFileErrorFormattingOptions): string {
    if (error instanceof FileError) {
      return error.getFormattedErrorMessage(options);
    } else {
      return error.message;
    }
  }
}<|MERGE_RESOLUTION|>--- conflicted
+++ resolved
@@ -2,16 +2,12 @@
 // See LICENSE in the project root for license information.
 
 import { ScopedLogger } from './ScopedLogger';
-<<<<<<< HEAD
-import { ITerminalProvider, FileError, FileErrorFormat } from '@rushstack/node-core-library';
-=======
 import {
   FileError,
   FileLocationStyle,
   ITerminalProvider,
   IFileErrorFormattingOptions
 } from '@rushstack/node-core-library';
->>>>>>> fdba1bf0
 
 export interface ILoggingManagerOptions {
   terminalProvider: ITerminalProvider;
