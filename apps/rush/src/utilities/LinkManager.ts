--- conflicted
+++ resolved
@@ -18,24 +18,7 @@
   Stopwatch
 } from '@microsoft/rush-lib';
 
-<<<<<<< HEAD
 import Package from './Package';
-=======
-import Package, { IResolveOrCreateResult, PackageDependencyKind } from './Package';
-import PackageLookup from './PackageLookup';
-
-interface IQueueItem {
-  // A project from somewhere under "common/temp/node_modules"
-  commonPackage: Package;
-
-  // A symlinked virtual package that we will create somewhere under "this-project/node_modules"
-  localPackage: Package;
-
-  // If we encounter a dependency listed in cyclicDependencyProjects, this will be set to the root
-  // of the localPackage subtree where we will stop creating local links.
-  cyclicSubtreeRoot: Package | undefined;
-}
->>>>>>> bd5925b6
 
 enum SymlinkKind {
   File,
@@ -222,24 +205,12 @@
     project: RushConfigurationProject,
     rushLinkJson: IRushLinkJson): void {
 
-<<<<<<< HEAD
     // Naively, PNPM creates a directed acyclic graph, rather than a tree
     // thus if sp-http and sp-core-library both depend on GCB@1.2.3,
     // and GCB@1.2.3 depends on gulp-typescript, then for both cases it must
     // be the exact same version of gulp-typescript
     // thus, we only need to link the direct dependencies of this project to the
     // common folder
-=======
-    let commonProjectPackage: Package | undefined = commonRootPackage.getChildByName(project.tempProjectName);
-    if (!commonProjectPackage) {
-      // Normally we would expect the temp project to have been installed into the common\node_modules
-      // folder.  However, if it was recently added, "rush install" doesn't technically require
-      // this, as long as its dependencies can be found at the root of the NPM shrinkwrap file.
-      // This avoids the need to run "rush generate" unnecessarily.
-
-      // Example: "project1"
-      const unscopedTempProjectName: string = Utilities.parseScopedPackageName(project.tempProjectName).name;
->>>>>>> bd5925b6
 
     // Example: "project1"
     const unscopedTempProjectName: string = Utilities.parseScopedPackageName(project.tempProjectName).name;
@@ -282,81 +253,14 @@
 
     // now that we have the temp package.json, we can go ahead and link up all the direct dependencies
 
-<<<<<<< HEAD
-    Object.keys(commonPackage.packageJson.rushDependencies || {}).forEach((dependencyName: string) => {
+    Object.keys(commonPackage.packageJson!.rushDependencies || {}).forEach((dependencyName: string) => {
       // Should this be a "local link" to a top-level Rush project (i.e. versus a regular link
       // into the Common folder)?
-      const matchedRushPackage: RushConfigurationProject = this._rushConfiguration.getProjectByName(dependencyName);
+      const matchedRushPackage: RushConfigurationProject | undefined =
+        this._rushConfiguration.getProjectByName(dependencyName);
 
       if (matchedRushPackage) {
         const matchedVersion: string = matchedRushPackage.packageJson.version;
-=======
-    // tslint:disable-next-line:no-constant-condition
-    while (true) {
-      const queueItem: IQueueItem | undefined = queue.shift();
-      if (!queueItem) {
-        break;
-      }
-
-      // A project from somewhere under "common/temp/node_modules"
-      const commonPackage: Package = queueItem.commonPackage;
-
-      // A symlinked virtual package somewhere under "this-project/node_modules",
-      // where "this-project" corresponds to the "project" parameter for linkProject().
-      const localPackage: Package = queueItem.localPackage;
-
-      // If we encounter a dependency listed in cyclicDependencyProjects, this will be set to the root
-      // of the localPackage subtree where we will stop creating local links.
-      const cyclicSubtreeRoot: Package | undefined = queueItem.cyclicSubtreeRoot;
-
-      // NOTE: It's important that this traversal follows the dependencies in the Common folder,
-      // because for Rush projects this will be the union of
-      // devDependencies / dependencies / optionalDependencies.
-      for (const dependency of commonPackage.dependencies) {
-        let startingCyclicSubtree: boolean = false;
-
-        // Should this be a "local link" to a top-level Rush project (i.e. versus a regular link
-        // into the Common folder)?
-        const matchedRushPackage: RushConfigurationProject | undefined =
-          this._rushConfiguration.getProjectByName(dependency.name);
-
-        if (matchedRushPackage) {
-          const matchedVersion: string = matchedRushPackage.packageJson.version;
-
-          // The dependency name matches an Rush project, but are there any other reasons not
-          // to create a local link?
-          if (cyclicSubtreeRoot) {
-            // DO NOT create a local link, because this is part of an existing
-            // cyclicDependencyProjects subtree
-          } else if (project.cyclicDependencyProjects.has(dependency.name)) {
-            // DO NOT create a local link, because we are starting a new
-            // cyclicDependencyProjects subtree
-            startingCyclicSubtree = true;
-          } else if (dependency.kind !== PackageDependencyKind.LocalLink
-            && !semver.satisfies(matchedVersion, dependency.versionRange)) {
-            // DO NOT create a local link, because the local project's version isn't SemVer compatible.
-
-            // (Note that in order to make version bumping work as expected, we ignore SemVer for
-            // immediate dependencies of top-level projects, indicated by PackageDependencyKind.LocalLink.
-            // Is this wise?)
-
-            console.log(colors.yellow(`Rush will not locally link ${dependency.name} for ${localPackage.name}`
-              + ` because the requested version "${dependency.versionRange}" is incompatible`
-              + ` with the local version ${matchedVersion}`));
-          } else {
-            // Yes, it is compatible, so create a symlink to the Rush project.
-
-            // If the link is coming from our top-level Rush project, then record a
-            // build dependency in rush-link.json:
-            if (localPackage === localProjectPackage) {
-              let localLinks: string[] = rushLinkJson.localLinks[localPackage.name];
-              if (!localLinks) {
-                localLinks = [];
-                rushLinkJson.localLinks[localPackage.name] = localLinks;
-              }
-              localLinks.push(dependency.name);
-            }
->>>>>>> bd5925b6
 
         let localLinks: string[] = rushLinkJson.localLinks[localPackage.name];
         if (!localLinks) {
@@ -365,17 +269,9 @@
         }
         localLinks.push(dependencyName);
 
-<<<<<<< HEAD
         // We did not find a suitable match, so place a new local package that
         // symlinks to the Rush project
         const newLocalFolderPath: string = path.join(localPackage.folderPath, 'node_modules', dependencyName);
-=======
-            if (!resolution.found || resolution.found.version !== matchedVersion) {
-              // We did not find a suitable match, so place a new local package that
-              // symlinks to the Rush project
-              const newLocalFolderPath: string = path.join(
-                resolution.parentForCreate!.folderPath, 'node_modules', dependency.name);
->>>>>>> bd5925b6
 
         const newLocalPackage: Package = Package.createLinkedPackage(
           dependencyName,
@@ -391,13 +287,9 @@
       }
     });
 
-<<<<<<< HEAD
     // Iterate through all the regular dependencies
-    Object.keys(commonPackage.packageJson.dependencies || {}).forEach((dependencyName: string) => {
-      const dependencyVersionRange: string = commonPackage.packageJson.dependencies[dependencyName];
-=======
-              resolution.parentForCreate!.addChild(newLocalPackage);
->>>>>>> bd5925b6
+    Object.keys(commonPackage.packageJson!.dependencies || {}).forEach((dependencyName: string) => {
+      const dependencyVersionRange: string = commonPackage.packageJson!.dependencies![dependencyName];
 
       // We can't symlink to an Rush project, so instead we will symlink to a folder
       // under the "Common" folder
@@ -405,7 +297,6 @@
       // here we need to get the list of versions and find the newest version that
       // satisfies the dependency range (which is what I assume PNPM does)
 
-<<<<<<< HEAD
       const storePackageVersionsPath: string = path.join(
         pnpmStorePath,
         dependencyName
@@ -425,44 +316,18 @@
           break;
         }
       }
-=======
-        // We can't symlink to an Rush project, so instead we will symlink to a folder
-        // under the "Common" folder
-        const commonDependencyPackage: Package | undefined = commonPackage.resolve(dependency.name);
-        if (commonDependencyPackage) {
-          // This is the version that was chosen when "npm install" ran in the common folder
-          const effectiveDependencyVersion: string = commonDependencyPackage.version;
-
-          // Is the dependency already resolved?
-          let resolution: IResolveOrCreateResult;
-          if (!cyclicSubtreeRoot || !matchedRushPackage) {
-            // Perform normal module resolution.
-            resolution = localPackage.resolveOrCreate(dependency.name);
-          } else {
-            // We are inside a cyclicDependencyProjects subtree (i.e. cyclicSubtreeRoot != undefined),
-            // and the dependency is a local project (i.e. matchedRushPackage != undefined), so
-            // we use a special module resolution strategy that places everything under the
-            // cyclicSubtreeRoot.
-            resolution = localPackage.resolveOrCreate(dependency.name, cyclicSubtreeRoot);
-          }
->>>>>>> bd5925b6
 
       const pnpmStorePackagePath: string = path.join(
         pnpmStorePath,
         dependencyName,
-        selectedVersion,
+        selectedVersion!,
         RushConstants.nodeModulesFolderName,
         dependencyName
       );
 
-<<<<<<< HEAD
       if (fsx.lstatSync(pnpmStorePackagePath).isDirectory()) {
         const newLocalFolderPath: string = path.join(
-          localPackage.folderPath, 'node_modules', dependencyName);
-=======
-            const newLocalFolderPath: string = path.join(
-              resolution.parentForCreate!.folderPath, 'node_modules', commonDependencyPackage.name);
->>>>>>> bd5925b6
+           localPackage.folderPath, 'node_modules', dependencyName);
 
         const newLocalPackage: Package = Package.createLinkedPackage(
           dependencyName,
@@ -470,46 +335,12 @@
           newLocalFolderPath
         );
 
-<<<<<<< HEAD
         newLocalPackage.symlinkTargetFolderPath = pnpmStorePackagePath;
         localPackage.addChild(newLocalPackage);
 
       } else {
         throw Error(`The dependency "${dependencyName}" needed by "${localPackage.name}"`
           + ` was not found the common folder -- do you need to run "rush generate"?`);
-=======
-            const commonPackageFromLookup: Package | undefined =
-              commonPackageLookup.getPackage(newLocalPackage.nameAndVersion);
-            if (!commonPackageFromLookup) {
-              throw Error(`The ${localPackage.name}@${localPackage.version} package was not found`
-                + ` in the common folder`);
-            }
-            newLocalPackage.symlinkTargetFolderPath = commonPackageFromLookup.folderPath;
-
-            let newCyclicSubtreeRoot: Package | undefined = cyclicSubtreeRoot;
-            if (startingCyclicSubtree) {
-              // If we are starting a new subtree, then newLocalPackage will be its root
-              // NOTE: cyclicSubtreeRoot is guaranteed to be undefined here, since we never start
-              // a new tree inside an existing tree
-              newCyclicSubtreeRoot = newLocalPackage;
-            }
-
-            resolution.parentForCreate!.addChild(newLocalPackage);
-            queue.push({
-              commonPackage: commonDependencyPackage,
-              localPackage: newLocalPackage,
-              cyclicSubtreeRoot: newCyclicSubtreeRoot
-            });
-          }
-        } else {
-          if (dependency.kind !== PackageDependencyKind.Optional) {
-            throw Error(`The dependency "${dependency.name}" needed by "${localPackage.name}"`
-              + ` was not found the common folder -- do you need to run "rush generate"?`);
-          } else {
-            console.log(colors.yellow('Skipping optional dependency: ' + dependency.name));
-          }
-        }
->>>>>>> bd5925b6
       }
     });
 
