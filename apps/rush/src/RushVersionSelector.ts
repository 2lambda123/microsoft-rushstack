// Copyright (c) Microsoft Corporation. All rights reserved. Licensed under the MIT license.
// See LICENSE in the project root for license information.

import * as path from 'path';
import * as semver from 'semver';

<<<<<<< HEAD
import {
  LockFile,
  Logging
} from '@microsoft/node-core-library';
import { Utilities } from '@microsoft/rush-lib/lib/utilities/Utilities';
import * as rushLib from '@microsoft/rush-lib';
=======
import { LockFile } from '@microsoft/node-core-library';
import { Utilities } from '@microsoft/rush-lib/lib/utilities/Utilities';
import { _LastInstallFlag } from '@microsoft/rush-lib';
import { RushCommandSelector } from './RushCommandSelector';
import { MinimalRushConfiguration } from './MinimalRushConfiguration';
>>>>>>> 47da387e

const MAX_INSTALL_ATTEMPTS: number = 3;

export class RushVersionSelector {
  private _rushDirectory: string;
  private _currentPackageVersion: string;

  constructor(currentPackageVersion: string) {
    this._rushDirectory = path.join(Utilities.getHomeDirectory(), '.rush');
    this._currentPackageVersion = currentPackageVersion;
  }

  public ensureRushVersionInstalled(version: string,
    configuration: MinimalRushConfiguration | undefined): Promise<void> {

    const isLegacyRushVersion: boolean = semver.lt(version, '4.0.0');
    const expectedRushPath: string = path.join(this._rushDirectory, `rush-${version}`);

    const installMarker: _LastInstallFlag = new _LastInstallFlag(
      expectedRushPath,
      { node: process.versions.node }
    );

    let installPromise: Promise<void> = Promise.resolve();

    if (!installMarker.isValid()) {
      installPromise = installPromise.then(() => {
        // Need to install Rush
        Logging.log(`Rush version ${version} is not currently installed. Installing...`);

        const resourceName: string = `rush-${version}`;

        Logging.log(`Trying to acquire lock for ${resourceName}`);

        return LockFile.acquire(expectedRushPath, resourceName)
          .then((lock: LockFile) => {

            if (installMarker.isValid()) {
              Logging.log('Another process performed the installation.');
            } else {
              Utilities.installPackageInDirectory({
                directory: expectedRushPath,
                packageName: isLegacyRushVersion ? '@microsoft/rush' : '@microsoft/rush-lib',
                version: version,
                tempPackageTitle: 'rush-local-install',
                maxInstallAttempts: MAX_INSTALL_ATTEMPTS,
                // This is using a local configuration to install a package in a shared global location.
                // Generally that's a bad practice, but in this case if we can successfully install
                // the package at all, we can reasonably assume it's good for all the repositories.
                // In particular, we'll assume that two different NPM registries cannot have two
                // different implementations of the same version of the same package.
                // This was needed for: https://github.com/Microsoft/web-build-tools/issues/691
                commonRushConfigFolder: configuration ? configuration.commonRushConfigFolder : undefined,
                suppressOutput: true
              });

              Logging.log(`Successfully installed Rush version ${version} in ${expectedRushPath}.`);

              // If we've made it here without exception, write the flag file
              installMarker.create();

              lock.release();
            }
          });
      });
    }

    return installPromise.then(() => {
      if (semver.lt(version, '3.0.20')) {
        // In old versions, requiring the entry point invoked the command-line parser immediately,
        // so fail if "rushx" was used
        RushCommandSelector.failIfNotInvokedAsRush(version);
        require(path.join(
          expectedRushPath,
          'node_modules',
          '@microsoft',
          'rush',
          'lib',
          'rush'
        ));
      } else if (semver.lt(version, '4.0.0')) {
        // In old versions, requiring the entry point invoked the command-line parser immediately,
        // so fail if "rushx" was used
        RushCommandSelector.failIfNotInvokedAsRush(version);
        require(path.join(
          expectedRushPath,
          'node_modules',
          '@microsoft',
          'rush',
          'lib',
          'start'
        ));
      } else {
        // For newer rush-lib, RushCommandSelector can test whether "rushx" is supported or not
        const rushCliEntrypoint: { } = require(path.join(
          expectedRushPath,
          'node_modules',
          '@microsoft',
          'rush-lib',
          'lib',
          'index'
        ));
        RushCommandSelector.execute(this._currentPackageVersion, true, rushCliEntrypoint);
      }
    });
  }
}<|MERGE_RESOLUTION|>--- conflicted
+++ resolved
@@ -4,20 +4,14 @@
 import * as path from 'path';
 import * as semver from 'semver';
 
-<<<<<<< HEAD
 import {
   LockFile,
   Logging
 } from '@microsoft/node-core-library';
 import { Utilities } from '@microsoft/rush-lib/lib/utilities/Utilities';
-import * as rushLib from '@microsoft/rush-lib';
-=======
-import { LockFile } from '@microsoft/node-core-library';
-import { Utilities } from '@microsoft/rush-lib/lib/utilities/Utilities';
 import { _LastInstallFlag } from '@microsoft/rush-lib';
 import { RushCommandSelector } from './RushCommandSelector';
 import { MinimalRushConfiguration } from './MinimalRushConfiguration';
->>>>>>> 47da387e
 
 const MAX_INSTALL_ATTEMPTS: number = 3;
 
