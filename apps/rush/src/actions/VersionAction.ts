// Copyright (c) Microsoft Corporation. All rights reserved. Licensed under the MIT license.
// See LICENSE in the project root for license information.

<<<<<<< HEAD
import { EOL } from 'os';
=======
import * as fsx from 'fs-extra';
import * as path from 'path';
import * as semver from 'semver';
>>>>>>> 90323de1

import {
  CommandLineFlagParameter,
  CommandLineStringParameter
} from '@microsoft/ts-command-line';
import {
  BumpType,
  IPackageJson,
  VersionControl
} from '@microsoft/rush-lib';

import RushCommandLineParser from './RushCommandLineParser';
import GitPolicy from '../utilities/GitPolicy';
import { BaseRushAction } from './BaseRushAction';
import { VersionManager } from '../utilities/VersionManager';
import { Git } from '../utilities/Git';

export default class VersionAction extends BaseRushAction {
  private _parser: RushCommandLineParser;
  private _ensureVersionPolicy: CommandLineFlagParameter;
  private _bumpVersion: CommandLineFlagParameter;
  private _versionPolicy: CommandLineStringParameter;
  private _bypassPolicy: CommandLineFlagParameter;
  private _targetBranch: CommandLineStringParameter;
  private _overwriteBump: CommandLineStringParameter;
  private _prereleaseIdentifier: CommandLineStringParameter;

  private _versionManager: VersionManager;

  constructor(parser: RushCommandLineParser) {
    super({
      actionVerb: 'version',
      summary: '(EXPERIMENTAL) Manage package versions in the repo.',
      documentation: 'use this "rush version" command to ensure version policies and bump versions.'
    });
    this._parser = parser;
  }

  protected onDefineParameters(): void {
    this._targetBranch = this.defineStringParameter({
      parameterLongName: '--target-branch',
      parameterShortName: '-b',
      key: 'BRANCH',
      description:
      'If this flag is specified, changes will be committed and merged into the target branch.'
    });
    this._ensureVersionPolicy = this.defineFlagParameter({
      parameterLongName: '--ensure-version-policy',
      parameterShortName: '-e',
      description: 'Updates package versions if needed to satisfy version policies.'
    });
    this._bumpVersion = this.defineFlagParameter({
      parameterLongName: '--bump',
      description: 'Bumps package version based on version policies.'
    });
    this._bypassPolicy = this.defineFlagParameter({
      parameterLongName: '--bypass-policy',
      description: 'Overrides "gitPolicy" enforcement (use honorably!)'
    });
    this._versionPolicy = this.defineStringParameter({
      parameterLongName: '--version-policy',
      parameterShortName: '-p',
      description: 'The name of the version policy'
    });
    this._overwriteBump = this.defineStringParameter({
      parameterLongName: '--override-bump',
      description: 'Overrides the bump type in the version-policy.json for the specifiedd version policy.' +
        'Valid values include: prerelease, patch, preminor, minor, major. ' +
        'The setting only works for lock-step version policy in bump action.'
    });
    this._prereleaseIdentifier = this.defineStringParameter({
      parameterLongName: '--override-prerelease-id',
      description: 'Overrides the prerelease identifier in the version value of version-policy.json ' +
        'for the specified version policy. ' +
        'The setting only works for lock-step version policy in bump action.'
    });
  }

  protected run(): void {
    if (!this._bypassPolicy.value) {
      if (!GitPolicy.check(this.rushConfiguration)) {
        process.exit(1);
        return;
      }
    }

    this._versionManager = new VersionManager(this.rushConfiguration);
    if (this._ensureVersionPolicy.value) {
      const tempBranch: string = 'version/ensure-' + new Date().getTime();
      this._versionManager.ensure(this._versionPolicy.value, true);

      const updatedPackages: Map<string, IPackageJson> = this._versionManager.updatedProjects;
      if (updatedPackages.size > 0) {
        console.log(`${updatedPackages.size} packages are getting updated.`);
        this._gitProcess(tempBranch);
      }
    } else if (this._bumpVersion.value) {
      const tempBranch: string = 'version/bump-' + new Date().getTime();
      this._versionManager.bump(this._versionPolicy.value,
        BumpType[this._overwriteBump.value],
        this._prereleaseIdentifier.value,
        true);
      this._gitProcess(tempBranch);
    }
  }

<<<<<<< HEAD
  private _gitProcess(tempBranch: string): void {
    const git: Git = new Git(this._targetBranch.value);
=======
  private _updateFiles(updatedPackages: Map<string, IPackageJson>): void {
    updatedPackages.forEach((newPackageJson, packageName) => {
      const rushProject: RushConfigurationProject = this.rushConfiguration.getProjectByName(packageName);
      // Update package.json
      const packagePath: string = path.join(rushProject.projectFolder, 'package.json');
      fsx.writeFileSync(packagePath, JSON.stringify(newPackageJson, undefined, 2), { encoding: 'utf8' });

      if (newPackageJson.version !== rushProject.packageJson.version) {
        // If package version changes, add an entry to changelog
        const change: IChangeInfo = this._createChangeInfo(newPackageJson, rushProject);
        ChangelogGenerator.updateIndividualChangelog(change,
          rushProject.projectFolder,
          true);
      }
      // TODO: if only package dependency changes, add change file.
    });
  }
>>>>>>> 90323de1

    // Make changes in temp branch.
    git.checkout(tempBranch, true);

    // Stage, commit, and push the changes to remote temp branch.
    // Need to commit the change log updates in its own commit
    const changeLogUpdated: boolean = VersionControl.getUncommittedChanges().some((changePath) => {
      return changePath.indexOf('CHANGELOG.json') > 0;
    });

    if (changeLogUpdated) {
      git.addChanges('**/CHANGELOG.json');
      git.addChanges('**/CHANGELOG.md');
      git.commit('Updating change logs for package updates.');
    }

    // Commit the package.json and change files updates.
    git.addChanges();
    git.commit();
    git.push(tempBranch);

    // Now merge to target branch.
    git.checkout(this._targetBranch.value);
    git.pull();
    git.merge(tempBranch);
    git.push(this._targetBranch.value);
    git.deleteBranch(tempBranch);
  }
}<|MERGE_RESOLUTION|>--- conflicted
+++ resolved
@@ -1,13 +1,7 @@
 // Copyright (c) Microsoft Corporation. All rights reserved. Licensed under the MIT license.
 // See LICENSE in the project root for license information.
 
-<<<<<<< HEAD
 import { EOL } from 'os';
-=======
-import * as fsx from 'fs-extra';
-import * as path from 'path';
-import * as semver from 'semver';
->>>>>>> 90323de1
 
 import {
   CommandLineFlagParameter,
@@ -114,28 +108,8 @@
     }
   }
 
-<<<<<<< HEAD
   private _gitProcess(tempBranch: string): void {
     const git: Git = new Git(this._targetBranch.value);
-=======
-  private _updateFiles(updatedPackages: Map<string, IPackageJson>): void {
-    updatedPackages.forEach((newPackageJson, packageName) => {
-      const rushProject: RushConfigurationProject = this.rushConfiguration.getProjectByName(packageName);
-      // Update package.json
-      const packagePath: string = path.join(rushProject.projectFolder, 'package.json');
-      fsx.writeFileSync(packagePath, JSON.stringify(newPackageJson, undefined, 2), { encoding: 'utf8' });
-
-      if (newPackageJson.version !== rushProject.packageJson.version) {
-        // If package version changes, add an entry to changelog
-        const change: IChangeInfo = this._createChangeInfo(newPackageJson, rushProject);
-        ChangelogGenerator.updateIndividualChangelog(change,
-          rushProject.projectFolder,
-          true);
-      }
-      // TODO: if only package dependency changes, add change file.
-    });
-  }
->>>>>>> 90323de1
 
     // Make changes in temp branch.
     git.checkout(tempBranch, true);
