--- conflicted
+++ resolved
@@ -1,10 +1,6 @@
 {
   "name": "@microsoft/rush",
-<<<<<<< HEAD
   "version": "5.97.1-pr3949.2",
-=======
-  "version": "5.101.0",
->>>>>>> eda3e8e3
   "description": "A professional solution for consolidating all your JavaScript projects in one Git repo",
   "keywords": [
     "install",
