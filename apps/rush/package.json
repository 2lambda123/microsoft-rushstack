--- conflicted
+++ resolved
@@ -36,11 +36,7 @@
     "@types/chai": "3.4.34",
     "@types/fs-extra": "0.0.37",
     "@types/mocha": "2.2.38",
-<<<<<<< HEAD
-    "@types/node": "*",
-=======
     "@types/node": "^8.0.0",
->>>>>>> b2251f01
     "@types/semver": "5.3.33",
     "@types/sinon": "1.16.34",
     "chai": "~3.5.0",
