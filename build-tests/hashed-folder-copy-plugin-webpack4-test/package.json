--- conflicted
+++ resolved
@@ -11,14 +11,10 @@
   "devDependencies": {
     "@rushstack/hashed-folder-copy-plugin": "workspace:*",
     "@rushstack/heft": "workspace:*",
-<<<<<<< HEAD
     "@rushstack/heft-lint-plugin": "workspace:*",
     "@rushstack/heft-typescript-plugin": "workspace:*",
     "@rushstack/heft-webpack4-plugin": "workspace:*",
-    "@rushstack/module-minifier-plugin": "workspace:*",
-=======
     "@rushstack/webpack4-module-minifier-plugin": "workspace:*",
->>>>>>> f658016e
     "@rushstack/set-webpack-public-path-plugin": "workspace:*",
     "@types/webpack-env": "1.13.0",
     "html-webpack-plugin": "~4.5.2",
