--- conflicted
+++ resolved
@@ -4,48 +4,28 @@
 
   typescript-newest-test:
     specifiers:
-<<<<<<< HEAD
-      '@rushstack/eslint-config': file:rushstack-eslint-config-2.6.2.tgz
-      '@rushstack/heft': file:rushstack-heft-0.46.6.tgz
-=======
       '@rushstack/eslint-config': file:rushstack-eslint-config-3.0.0.tgz
       '@rushstack/heft': file:rushstack-heft-0.47.0.tgz
->>>>>>> cc9843cd
       eslint: ~8.7.0
       tslint: ~5.20.1
       typescript: ~4.7.4
     devDependencies:
-<<<<<<< HEAD
-      '@rushstack/eslint-config': file:../temp/tarballs/rushstack-eslint-config-2.6.2.tgz_eslint@8.7.0+typescript@4.6.4
-      '@rushstack/heft': file:../temp/tarballs/rushstack-heft-0.46.6.tgz
-=======
       '@rushstack/eslint-config': file:../temp/tarballs/rushstack-eslint-config-3.0.0.tgz_eslint@8.7.0+typescript@4.7.4
       '@rushstack/heft': file:../temp/tarballs/rushstack-heft-0.47.0.tgz
->>>>>>> cc9843cd
       eslint: 8.7.0
       tslint: 5.20.1_typescript@4.7.4
       typescript: 4.7.4
 
   typescript-v3-test:
     specifiers:
-<<<<<<< HEAD
-      '@rushstack/eslint-config': file:rushstack-eslint-config-2.6.2.tgz
-      '@rushstack/heft': file:rushstack-heft-0.46.6.tgz
-=======
       '@rushstack/eslint-config': file:rushstack-eslint-config-3.0.0.tgz
       '@rushstack/heft': file:rushstack-heft-0.47.0.tgz
->>>>>>> cc9843cd
       eslint: ~8.7.0
       tslint: ~5.20.1
       typescript: ~4.7.4
     devDependencies:
-<<<<<<< HEAD
-      '@rushstack/eslint-config': file:../temp/tarballs/rushstack-eslint-config-2.6.2.tgz_eslint@8.7.0+typescript@4.6.4
-      '@rushstack/heft': file:../temp/tarballs/rushstack-heft-0.46.6.tgz
-=======
       '@rushstack/eslint-config': file:../temp/tarballs/rushstack-eslint-config-3.0.0.tgz_eslint@8.7.0+typescript@4.7.4
       '@rushstack/heft': file:../temp/tarballs/rushstack-heft-0.47.0.tgz
->>>>>>> cc9843cd
       eslint: 8.7.0
       tslint: 5.20.1_typescript@4.7.4
       typescript: 4.7.4
@@ -1823,17 +1803,10 @@
       - typescript
     dev: true
 
-<<<<<<< HEAD
-  file:../temp/tarballs/rushstack-heft-0.46.6.tgz:
-    resolution: {tarball: file:../temp/tarballs/rushstack-heft-0.46.6.tgz}
-    name: '@rushstack/heft'
-    version: 0.46.6
-=======
   file:../temp/tarballs/rushstack-heft-0.47.0.tgz:
     resolution: {tarball: file:../temp/tarballs/rushstack-heft-0.47.0.tgz}
     name: '@rushstack/heft'
     version: 0.47.0
->>>>>>> cc9843cd
     engines: {node: '>=10.13.0'}
     hasBin: true
     dependencies:
