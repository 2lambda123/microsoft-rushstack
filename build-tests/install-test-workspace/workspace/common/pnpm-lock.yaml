lockfileVersion: 5.4

importers:

  typescript-newest-test:
    specifiers:
      '@rushstack/eslint-config': file:rushstack-eslint-config-3.0.0.tgz
<<<<<<< HEAD
      '@rushstack/heft': file:rushstack-heft-0.47.2.tgz
=======
      '@rushstack/heft': file:rushstack-heft-0.47.5.tgz
>>>>>>> e4340092
      eslint: ~8.7.0
      tslint: ~5.20.1
      typescript: ~4.7.4
    devDependencies:
<<<<<<< HEAD
      '@rushstack/eslint-config': file:../temp/tarballs/rushstack-eslint-config-3.0.0.tgz_eslint@8.7.0+typescript@4.7.4
      '@rushstack/heft': file:../temp/tarballs/rushstack-heft-0.47.2.tgz
=======
      '@rushstack/eslint-config': file:../temp/tarballs/rushstack-eslint-config-3.0.0.tgz_valmiib6gbzc7jhcbpocdsabay
      '@rushstack/heft': file:../temp/tarballs/rushstack-heft-0.47.5.tgz
>>>>>>> e4340092
      eslint: 8.7.0
      tslint: 5.20.1_typescript@4.7.4
      typescript: 4.7.4

  typescript-v3-test:
    specifiers:
      '@rushstack/eslint-config': file:rushstack-eslint-config-3.0.0.tgz
<<<<<<< HEAD
      '@rushstack/heft': file:rushstack-heft-0.47.2.tgz
=======
      '@rushstack/heft': file:rushstack-heft-0.47.5.tgz
>>>>>>> e4340092
      eslint: ~8.7.0
      tslint: ~5.20.1
      typescript: ~4.7.4
    devDependencies:
<<<<<<< HEAD
      '@rushstack/eslint-config': file:../temp/tarballs/rushstack-eslint-config-3.0.0.tgz_eslint@8.7.0+typescript@4.7.4
      '@rushstack/heft': file:../temp/tarballs/rushstack-heft-0.47.2.tgz
=======
      '@rushstack/eslint-config': file:../temp/tarballs/rushstack-eslint-config-3.0.0.tgz_valmiib6gbzc7jhcbpocdsabay
      '@rushstack/heft': file:../temp/tarballs/rushstack-heft-0.47.5.tgz
>>>>>>> e4340092
      eslint: 8.7.0
      tslint: 5.20.1_typescript@4.7.4
      typescript: 4.7.4

packages:

  /@babel/code-frame/7.12.13:
    resolution: {integrity: sha512-HV1Cm0Q3ZrpCR93tkWOYiuYIgLxZXZFVG2VgK+MBWjUqZTundupbfx2aXarXuw5Ko5aMcjtJgbSs4vUGBS5v6g==}
    dependencies:
      '@babel/highlight': 7.14.0
    dev: true

  /@babel/helper-validator-identifier/7.14.0:
    resolution: {integrity: sha512-V3ts7zMSu5lfiwWDVWzRDGIN+lnCEUdaXgtVHJgLb1rGaA6jMrtB9EmE7L18foXJIE8Un/A/h6NJfGQp/e1J4A==}
    dev: true

  /@babel/highlight/7.14.0:
    resolution: {integrity: sha512-YSCOwxvTYEIMSGaBQb5kDDsCopDdiUGsqpatp3fOlI4+2HQSkTmEVWnVuySdAC5EWCqSWWTv0ib63RjR7dTBdg==}
    dependencies:
      '@babel/helper-validator-identifier': 7.14.0
      chalk: 2.4.2
      js-tokens: 4.0.0
    dev: true

  /@eslint/eslintrc/1.3.0:
    resolution: {integrity: sha512-UWW0TMTmk2d7hLcWD1/e2g5HDM/HQ3csaLSqXCfqwh4uNDuNqlaKWXmEsL4Cs41Z0KnILNvwbHAah3C2yt06kw==}
    engines: {node: ^12.22.0 || ^14.17.0 || >=16.0.0}
    dependencies:
      ajv: 6.12.6
      debug: 4.3.4
      espree: 9.3.2
      globals: 13.15.0
      ignore: 5.2.0
      import-fresh: 3.3.0
      js-yaml: 4.1.0
      minimatch: 3.1.2
      strip-json-comments: 3.1.1
    transitivePeerDependencies:
      - supports-color
    dev: true

  /@humanwhocodes/config-array/0.9.5:
    resolution: {integrity: sha512-ObyMyWxZiCu/yTisA7uzx81s40xR2fD5Cg/2Kq7G02ajkNubJf6BopgDTmDyc3U7sXpNKM8cYOw7s7Tyr+DnCw==}
    engines: {node: '>=10.10.0'}
    dependencies:
      '@humanwhocodes/object-schema': 1.2.1
      debug: 4.3.4
      minimatch: 3.1.2
    transitivePeerDependencies:
      - supports-color
    dev: true

  /@humanwhocodes/object-schema/1.2.1:
    resolution: {integrity: sha512-ZnQMnLV4e7hDlUvw8H+U8ASL02SS2Gn6+9Ac3wGGLIe7+je2AeAOxPY+izIPJDfFDb7eDjev0Us8MO1iFRN8hA==}
    dev: true

  /@microsoft/tsdoc-config/0.16.1:
    resolution: {integrity: sha512-2RqkwiD4uN6MLnHFljqBlZIXlt/SaUT6cuogU1w2ARw4nKuuppSmR0+s+NC+7kXBQykd9zzu0P4HtBpZT5zBpQ==}
    dependencies:
      '@microsoft/tsdoc': 0.14.1
      ajv: 6.12.6
      jju: 1.4.0
      resolve: 1.19.0
    dev: true

  /@microsoft/tsdoc/0.14.1:
    resolution: {integrity: sha512-6Wci+Tp3CgPt/B9B0a3J4s3yMgLNSku6w5TV6mN+61C71UqsRBv2FUibBf3tPGlNxebgPHMEUzKpb1ggE8KCKw==}
    dev: true

  /@nodelib/fs.scandir/2.1.5:
    resolution: {integrity: sha512-vq24Bq3ym5HEQm2NKCr3yXDwjc7vTsEThRDnkp2DK9p1uqLR+DHurm/NOTo0KG7HYHU7eppKZj3MyqYuMBf62g==}
    engines: {node: '>= 8'}
    dependencies:
      '@nodelib/fs.stat': 2.0.5
      run-parallel: 1.2.0
    dev: true

  /@nodelib/fs.stat/2.0.5:
    resolution: {integrity: sha512-RkhPPp2zrqDAQA/2jNhnztcPAlv64XdhIp7a7454A5ovI7Bukxgt7MX7udwAu3zg1DcpPU0rz3VV1SeaqvY4+A==}
    engines: {node: '>= 8'}
    dev: true

  /@nodelib/fs.walk/1.2.7:
    resolution: {integrity: sha512-BTIhocbPBSrRmHxOAJFtR18oLhxTtAFDAvL8hY1S3iU8k+E60W/YFs4jrixGzQjMpF4qPXxIQHcjVD9dz1C2QA==}
    engines: {node: '>= 8'}
    dependencies:
      '@nodelib/fs.scandir': 2.1.5
      fastq: 1.11.0
    dev: true

  /@types/argparse/1.0.38:
    resolution: {integrity: sha512-ebDJ9b0e702Yr7pWgB0jzm+CX4Srzz8RcXtLJDJB+BSccqMa36uyH/zUsSYao5+BD1ytv3k3rPYCq4mAE1hsXA==}
    dev: true

  /@types/json-schema/7.0.11:
    resolution: {integrity: sha512-wOuvG1SN4Us4rez+tylwwwCV1psiNVOkJeM3AUWUNWg/jDQY2+HE/444y5gc+jBmRqASOm2Oeh5c1axHobwRKQ==}
    dev: true

  /@types/node/12.20.24:
    resolution: {integrity: sha512-yxDeaQIAJlMav7fH5AQqPH1u8YIuhYJXYBzxaQ4PifsU0GDO38MSdmEDeRlIxrKbC6NbEaaEHDanWb+y30U8SQ==}
    dev: true

  /@types/tapable/1.0.6:
    resolution: {integrity: sha512-W+bw9ds02rAQaMvaLYxAbJ6cvguW/iJXNT6lTssS1ps6QdrMKttqEAMEG/b5CR8TZl3/L7/lH0ZV5nNR1LXikA==}
    dev: true

  /@typescript-eslint/eslint-plugin/5.30.3_exlp6dxqua5sxvf2mpdocyqr3m:
    resolution: {integrity: sha512-QEgE1uahnDbWEkZlidq7uKB630ny1NN8KbLPmznX+8hYsYpoV1/quG1Nzvs141FVuumuS7O0EpqYw3RB4AVzRg==}
    engines: {node: ^12.22.0 || ^14.17.0 || >=16.0.0}
    peerDependencies:
      '@typescript-eslint/parser': ^5.0.0
      eslint: ^6.0.0 || ^7.0.0 || ^8.0.0
      typescript: '*'
    peerDependenciesMeta:
      typescript:
        optional: true
    dependencies:
      '@typescript-eslint/parser': 5.30.3_valmiib6gbzc7jhcbpocdsabay
      '@typescript-eslint/scope-manager': 5.30.3
      '@typescript-eslint/type-utils': 5.30.3_valmiib6gbzc7jhcbpocdsabay
      '@typescript-eslint/utils': 5.30.3_valmiib6gbzc7jhcbpocdsabay
      debug: 4.3.4
      eslint: 8.7.0
      functional-red-black-tree: 1.0.1
      ignore: 5.2.0
      regexpp: 3.2.0
      semver: 7.3.7
      tsutils: 3.21.0_typescript@4.7.4
      typescript: 4.7.4
    transitivePeerDependencies:
      - supports-color
    dev: true

  /@typescript-eslint/experimental-utils/5.30.3_valmiib6gbzc7jhcbpocdsabay:
    resolution: {integrity: sha512-8UUoWqSJrutESTypS+J70qxuE4D9eZS/cvYbBTdVsZKLpmyqa/haIaL2USWCwcbMzFOJTaQkKWS++TPsoHIs2Q==}
    engines: {node: ^12.22.0 || ^14.17.0 || >=16.0.0}
    peerDependencies:
      eslint: ^6.0.0 || ^7.0.0 || ^8.0.0
    dependencies:
      '@typescript-eslint/utils': 5.30.3_valmiib6gbzc7jhcbpocdsabay
      eslint: 8.7.0
    transitivePeerDependencies:
      - supports-color
      - typescript
    dev: true

  /@typescript-eslint/parser/5.30.3_valmiib6gbzc7jhcbpocdsabay:
    resolution: {integrity: sha512-ddwGEPC3E49DduAUC8UThQafHRE5uc1NE8jdOgl+w8/NrYF50MJQNeD3u4JZrqAXdY9rJz0CdQ9HpNME20CzkA==}
    engines: {node: ^12.22.0 || ^14.17.0 || >=16.0.0}
    peerDependencies:
      eslint: ^6.0.0 || ^7.0.0 || ^8.0.0
      typescript: '*'
    peerDependenciesMeta:
      typescript:
        optional: true
    dependencies:
      '@typescript-eslint/scope-manager': 5.30.3
      '@typescript-eslint/types': 5.30.3
      '@typescript-eslint/typescript-estree': 5.30.3_typescript@4.7.4
      debug: 4.3.4
      eslint: 8.7.0
      typescript: 4.7.4
    transitivePeerDependencies:
      - supports-color
    dev: true

  /@typescript-eslint/scope-manager/5.30.3:
    resolution: {integrity: sha512-yVJIIUXeo/vv6Alj6lKBvsqnRs5hcxUpN3Dg3aD9Zv6r7p6Nn106jJcr5rnpRHAReEb/aMI2RWrt3JmL17eCVA==}
    engines: {node: ^12.22.0 || ^14.17.0 || >=16.0.0}
    dependencies:
      '@typescript-eslint/types': 5.30.3
      '@typescript-eslint/visitor-keys': 5.30.3
    dev: true

  /@typescript-eslint/type-utils/5.30.3_valmiib6gbzc7jhcbpocdsabay:
    resolution: {integrity: sha512-IIzakE7OXOqdwPaXhRiPnaZ8OuJJYBLufOffd9fqzkI4IMFIYq8KC7bghdnF7QUJTirURRErQFrJ/w5UpwIqaw==}
    engines: {node: ^12.22.0 || ^14.17.0 || >=16.0.0}
    peerDependencies:
      eslint: '*'
      typescript: '*'
    peerDependenciesMeta:
      typescript:
        optional: true
    dependencies:
      '@typescript-eslint/utils': 5.30.3_valmiib6gbzc7jhcbpocdsabay
      debug: 4.3.4
      eslint: 8.7.0
      tsutils: 3.21.0_typescript@4.7.4
      typescript: 4.7.4
    transitivePeerDependencies:
      - supports-color
    dev: true

  /@typescript-eslint/types/5.30.3:
    resolution: {integrity: sha512-vshU3pjSTgBPNgfd55JLYngHkXuwQP68fxYFUAg1Uq+JrR3xG/XjvL9Dmv28CpOERtqwkaR4QQ3mD0NLZcE2Xw==}
    engines: {node: ^12.22.0 || ^14.17.0 || >=16.0.0}
    dev: true

  /@typescript-eslint/typescript-estree/5.30.3_typescript@4.7.4:
    resolution: {integrity: sha512-jqVh5N9AJx6+7yRgoA+ZelAFrHezgI9pzI9giv7s84DDOmtpFwTgURcpICDHyz9x6vAeOu91iACZ4dBTVfzIyA==}
    engines: {node: ^12.22.0 || ^14.17.0 || >=16.0.0}
    peerDependencies:
      typescript: '*'
    peerDependenciesMeta:
      typescript:
        optional: true
    dependencies:
      '@typescript-eslint/types': 5.30.3
      '@typescript-eslint/visitor-keys': 5.30.3
      debug: 4.3.4
      globby: 11.1.0
      is-glob: 4.0.3
      semver: 7.3.7
      tsutils: 3.21.0_typescript@4.7.4
      typescript: 4.7.4
    transitivePeerDependencies:
      - supports-color
    dev: true

  /@typescript-eslint/utils/5.30.3_valmiib6gbzc7jhcbpocdsabay:
    resolution: {integrity: sha512-OEaBXGxxdIy35H+jyXfYAMQ66KMJczK9hEhL3gR6IRbWe5PyK+bPDC9zbQNVII6rNFTfF/Mse0z21NlEU+vOMw==}
    engines: {node: ^12.22.0 || ^14.17.0 || >=16.0.0}
    peerDependencies:
      eslint: ^6.0.0 || ^7.0.0 || ^8.0.0
    dependencies:
      '@types/json-schema': 7.0.11
      '@typescript-eslint/scope-manager': 5.30.3
      '@typescript-eslint/types': 5.30.3
      '@typescript-eslint/typescript-estree': 5.30.3_typescript@4.7.4
      eslint: 8.7.0
      eslint-scope: 5.1.1
      eslint-utils: 3.0.0_eslint@8.7.0
    transitivePeerDependencies:
      - supports-color
      - typescript
    dev: true

  /@typescript-eslint/visitor-keys/5.30.3:
    resolution: {integrity: sha512-ep2xtHOhnSRt6fDP9DSSxrA/FqZhdMF7/Y9fYsxrKss2uWJMbzJyBJ/We1fKc786BJ10pHwrzUlhvpz8i7XzBg==}
    engines: {node: ^12.22.0 || ^14.17.0 || >=16.0.0}
    dependencies:
      '@typescript-eslint/types': 5.30.3
      eslint-visitor-keys: 3.3.0
    dev: true

  /acorn-jsx/5.3.2_acorn@8.7.1:
    resolution: {integrity: sha512-rq9s+JNhf0IChjtDXxllJ7g41oZk5SlXtp0LHwyA5cejwn7vKmKp4pPri6YEePv2PU65sAsegbXtIinmDFDXgQ==}
    peerDependencies:
      acorn: ^6.0.0 || ^7.0.0 || ^8.0.0
    dependencies:
      acorn: 8.7.1
    dev: true

  /acorn/8.7.1:
    resolution: {integrity: sha512-Xx54uLJQZ19lKygFXOWsscKUbsBZW0CPykPhVQdhIeIwrbPmJzqeASDInc8nKBnp/JT6igTs82qPXz069H8I/A==}
    engines: {node: '>=0.4.0'}
    hasBin: true
    dev: true

  /ajv/6.12.6:
    resolution: {integrity: sha512-j3fVLgvTo527anyYyJOGTYJbG+vnnQYvE0m5mmkc1TK+nxAppkCLMIL0aZ4dblVCNoGShhm+kzE4ZUykBoMg4g==}
    dependencies:
      fast-deep-equal: 3.1.3
      fast-json-stable-stringify: 2.1.0
      json-schema-traverse: 0.4.1
      uri-js: 4.4.1
    dev: true

  /ansi-regex/5.0.1:
    resolution: {integrity: sha512-quJQXlTSUGL2LH9SUXo8VwsY4soanhgo6LNSm84E1LBcE8s3O0wpdiRzyR9z/ZZJMlMWv37qOOb9pdJlMUEKFQ==}
    engines: {node: '>=8'}
    dev: true

  /ansi-styles/3.2.1:
    resolution: {integrity: sha512-VT0ZI6kZRdTh8YyJw3SMbYm/u+NqfsAxEpWO0Pf9sq8/e94WxxOpPKx9FR1FlyCtOVDNOQ+8ntlqFxiRc+r5qA==}
    engines: {node: '>=4'}
    dependencies:
      color-convert: 1.9.3
    dev: true

  /ansi-styles/4.3.0:
    resolution: {integrity: sha512-zbB9rCJAT1rbjiVDb2hqKFHNYLxgtk8NURxZ3IZwD3F6NtxbXZQCnnSi1Lkx+IDohdPlFp222wVALIheZJQSEg==}
    engines: {node: '>=8'}
    dependencies:
      color-convert: 2.0.1
    dev: true

  /anymatch/3.1.2:
    resolution: {integrity: sha512-P43ePfOAIupkguHUycrc4qJ9kz8ZiuOUijaETwX7THt0Y/GNK7v0aa8rY816xWjZ7rJdA5XdMcpVFTKMq+RvWg==}
    engines: {node: '>= 8'}
    dependencies:
      normalize-path: 3.0.0
      picomatch: 2.3.0
    dev: true

  /argparse/1.0.10:
    resolution: {integrity: sha512-o5Roy6tNG4SL/FOkCAN6RzjiakZS25RLYFrcMttJqbdd8BWrnA+fGz57iN5Pb06pvBGvl5gQ0B48dJlslXvoTg==}
    dependencies:
      sprintf-js: 1.0.3
    dev: true

  /argparse/2.0.1:
    resolution: {integrity: sha512-8+9WqebbFzpX9OR+Wa6O29asIogeRMzcGtAINdpMHHyAg10f05aSFVBbcEqGf/PXw1EjAZ+q2/bEBg3DvurK3Q==}
    dev: true

  /array-includes/3.1.5:
    resolution: {integrity: sha512-iSDYZMMyTPkiFasVqfuAQnWAYcvO/SeBSCGKePoEthjp4LEMTe4uLc7b025o4jAZpHhihh8xPo99TNWUWWkGDQ==}
    engines: {node: '>= 0.4'}
    dependencies:
      call-bind: 1.0.2
      define-properties: 1.1.4
      es-abstract: 1.20.1
      get-intrinsic: 1.1.1
      is-string: 1.0.7
    dev: true

  /array-union/2.1.0:
    resolution: {integrity: sha512-HGyxoOTYUyCM6stUe6EJgnd4EoewAI7zMdfqO+kGjnlZmBDz/cR5pf8r/cR4Wq60sL/p0IkcjUEEPwS3GFrIyw==}
    engines: {node: '>=8'}
    dev: true

  /array.prototype.flatmap/1.3.0:
    resolution: {integrity: sha512-PZC9/8TKAIxcWKdyeb77EzULHPrIX/tIZebLJUQOMR1OwYosT8yggdfWScfTBCDj5utONvOuPQQumYsU2ULbkg==}
    engines: {node: '>= 0.4'}
    dependencies:
      call-bind: 1.0.2
      define-properties: 1.1.4
      es-abstract: 1.20.1
      es-shim-unscopables: 1.0.0
    dev: true

  /balanced-match/1.0.2:
    resolution: {integrity: sha512-3oSeUO0TMV67hN1AmbXsK4yaqU7tjiHlbxRDZOpH0KW9+CeX4bRAaX0Anxt0tx2MrpRpWwQaPwIlISEJhYU5Pw==}
    dev: true

  /binary-extensions/2.2.0:
    resolution: {integrity: sha512-jDctJ/IVQbZoJykoeHbhXpOlNBqGNcwXJKJog42E5HDPUwQTSdjCHdihjj0DlnheQ7blbT6dHOafNAiS8ooQKA==}
    engines: {node: '>=8'}
    dev: true

  /brace-expansion/1.1.11:
    resolution: {integrity: sha512-iCuPHDFgrHX7H2vEI/5xpz07zSHB00TpugqhmYtVmMO6518mCuRMoOYFldEBl0g187ufozdaHgWKcYFb61qGiA==}
    dependencies:
      balanced-match: 1.0.2
      concat-map: 0.0.1
    dev: true

  /braces/3.0.2:
    resolution: {integrity: sha512-b8um+L1RzM3WDSzvhm6gIz1yfTbBt6YTlcEKAvsmqCZZFw46z626lVj9j1yEPW33H5H+lBQpZMP1k8l+78Ha0A==}
    engines: {node: '>=8'}
    dependencies:
      fill-range: 7.0.1
    dev: true

  /builtin-modules/1.1.1:
    resolution: {integrity: sha1-Jw8HbFpywC9bZaR9+Uxf46J4iS8=}
    engines: {node: '>=0.10.0'}
    dev: true

  /call-bind/1.0.2:
    resolution: {integrity: sha512-7O+FbCihrB5WGbFYesctwmTKae6rOiIzmz1icreWJ+0aA7LJfuqhEso2T9ncpcFtzMQtzXf2QGGueWJGTYsqrA==}
    dependencies:
      function-bind: 1.1.1
      get-intrinsic: 1.1.1
    dev: true

  /callsites/3.1.0:
    resolution: {integrity: sha512-P8BjAsXvZS+VIDUI11hHCQEv74YT67YUi5JJFNWIqL235sBmjX4+qx9Muvls5ivyNENctx46xQLQ3aTuE7ssaQ==}
    engines: {node: '>=6'}
    dev: true

  /chalk/2.4.2:
    resolution: {integrity: sha512-Mti+f9lpJNcwF4tWV8/OrTTtF1gZi+f8FqlyAdouralcFWFQWF2+NgCHShjkCb+IFBLq9buZwE1xckQU4peSuQ==}
    engines: {node: '>=4'}
    dependencies:
      ansi-styles: 3.2.1
      escape-string-regexp: 1.0.5
      supports-color: 5.5.0
    dev: true

  /chalk/4.1.1:
    resolution: {integrity: sha512-diHzdDKxcU+bAsUboHLPEDQiw0qEe0qd7SYUn3HgcFlWgbDcfLGswOHYeGrHKzG9z6UYf01d9VFMfZxPM1xZSg==}
    engines: {node: '>=10'}
    dependencies:
      ansi-styles: 4.3.0
      supports-color: 7.2.0
    dev: true

  /chokidar/3.4.3:
    resolution: {integrity: sha512-DtM3g7juCXQxFVSNPNByEC2+NImtBuxQQvWlHunpJIS5Ocr0lG306cC7FCi7cEA0fzmybPUIl4txBIobk1gGOQ==}
    engines: {node: '>= 8.10.0'}
    dependencies:
      anymatch: 3.1.2
      braces: 3.0.2
      glob-parent: 5.1.2
      is-binary-path: 2.1.0
      is-glob: 4.0.3
      normalize-path: 3.0.0
      readdirp: 3.5.0
    optionalDependencies:
      fsevents: 2.1.3
    dev: true

  /color-convert/1.9.3:
    resolution: {integrity: sha512-QfAUtd+vFdAtFQcC8CCyYt1fYWxSqAiK2cSD6zDB8N3cpsEBAvRxp9zOGg6G/SHHJYAT88/az/IuDGALsNVbGg==}
    dependencies:
      color-name: 1.1.3
    dev: true

  /color-convert/2.0.1:
    resolution: {integrity: sha512-RRECPsj7iu/xb5oKYcsFHSppFNnsj/52OVTRKb4zP5onXwVF3zVmmToNcOfGC+CRDpfK/U584fMg38ZHCaElKQ==}
    engines: {node: '>=7.0.0'}
    dependencies:
      color-name: 1.1.4
    dev: true

  /color-name/1.1.3:
    resolution: {integrity: sha512-72fSenhMw2HZMTVHeCA9KCmpEIbzWiQsjN+BHcBbS9vr1mtt+vJjPdksIBNUmKAW8TFUDPJK5SUU3QhE9NEXDw==}
    dev: true

  /color-name/1.1.4:
    resolution: {integrity: sha512-dOy+3AuW3a2wNbZHIuMZpTcgjGuLU/uBL/ubcZF9OXbDo8ff4O8yVp5Bf0efS8uEoYo5q4Fx7dY9OgQGXgAsQA==}
    dev: true

  /colors/1.2.5:
    resolution: {integrity: sha512-erNRLao/Y3Fv54qUa0LBB+//Uf3YwMUmdJinN20yMXm9zdKKqH9wt7R9IIVZ+K7ShzfpLV/Zg8+VyrBJYB4lpg==}
    engines: {node: '>=0.1.90'}
    dev: true

  /commander/2.20.3:
    resolution: {integrity: sha512-GpVkmM8vF2vQUkj2LvZmD35JxeJOLCwJ9cUkugyk2nuhbv3+mJvpLYYt+0+USMxE+oj+ey/lJEnhZw75x/OMcQ==}
    dev: true

  /concat-map/0.0.1:
    resolution: {integrity: sha512-/Srv4dswyQNBfohGpz9o6Yb3Gz3SrUDqBH5rTuhGR7ahtlbYKnVxw2bCFMRljaA7EXHaXZ8wsHdodFvbkhKmqg==}
    dev: true

  /cross-spawn/7.0.3:
    resolution: {integrity: sha512-iRDPJKUPVEND7dHPO8rkbOnPpyDygcDFtWjpeWNCgy8WP2rXcxXL8TskReQl6OrB2G7+UJrags1q15Fudc7G6w==}
    engines: {node: '>= 8'}
    dependencies:
      path-key: 3.1.1
      shebang-command: 2.0.0
      which: 2.0.2
    dev: true

  /debug/4.3.4:
    resolution: {integrity: sha512-PRWFHuSU3eDtQJPvnNY7Jcket1j0t5OuOsFzPPzsekD52Zl8qUfFIPEiswXqIvHWGVHOgX+7G/vCNNhehwxfkQ==}
    engines: {node: '>=6.0'}
    peerDependencies:
      supports-color: '*'
    peerDependenciesMeta:
      supports-color:
        optional: true
    dependencies:
      ms: 2.1.2
    dev: true

  /deep-is/0.1.3:
    resolution: {integrity: sha512-GtxAN4HvBachZzm4OnWqc45ESpUCMwkYcsjnsPs23FwJbsO+k4t0k9bQCgOmzIlpHO28+WPK/KRbRk0DDHuuDw==}
    dev: true

  /define-properties/1.1.4:
    resolution: {integrity: sha512-uckOqKcfaVvtBdsVkdPv3XjveQJsNQqmhXgRi8uhvWWuPYZCNlzT8qAyblUgNoXdHdjMTzAqeGjAoli8f+bzPA==}
    engines: {node: '>= 0.4'}
    dependencies:
      has-property-descriptors: 1.0.0
      object-keys: 1.1.1
    dev: true

  /diff/4.0.2:
    resolution: {integrity: sha512-58lmxKSA4BNyLz+HHMUzlOEpg09FV+ev6ZMe3vJihgdxzgcwZ8VoEEPmALCZG9LmqfVoNMMKpttIYTVG6uDY7A==}
    engines: {node: '>=0.3.1'}
    dev: true

  /dir-glob/3.0.1:
    resolution: {integrity: sha512-WkrWp9GR4KXfKGYzOLmTuGVi1UWFfws377n9cc55/tb6DuqyF6pcQ5AbiHEshaDpY9v6oaSr2XCDidGmMwdzIA==}
    engines: {node: '>=8'}
    dependencies:
      path-type: 4.0.0
    dev: true

  /doctrine/2.1.0:
    resolution: {integrity: sha512-35mSku4ZXK0vfCuHEDAwt55dg2jNajHZ1odvF+8SSr82EsZY4QmXfuWso8oEd8zRhVObSN18aM0CjSdoBX7zIw==}
    engines: {node: '>=0.10.0'}
    dependencies:
      esutils: 2.0.3
    dev: true

  /doctrine/3.0.0:
    resolution: {integrity: sha512-yS+Q5i3hBf7GBkd4KG8a7eBNNWNGLTaEwwYWUijIYM7zrlYDM0BFXHjjPWlWZ1Rg7UaddZeIDmi9jF3HmqiQ2w==}
    engines: {node: '>=6.0.0'}
    dependencies:
      esutils: 2.0.3
    dev: true

  /es-abstract/1.20.1:
    resolution: {integrity: sha512-WEm2oBhfoI2sImeM4OF2zE2V3BYdSF+KnSi9Sidz51fQHd7+JuF8Xgcj9/0o+OWeIeIS/MiuNnlruQrJf16GQA==}
    engines: {node: '>= 0.4'}
    dependencies:
      call-bind: 1.0.2
      es-to-primitive: 1.2.1
      function-bind: 1.1.1
      function.prototype.name: 1.1.5
      get-intrinsic: 1.1.1
      get-symbol-description: 1.0.0
      has: 1.0.3
      has-property-descriptors: 1.0.0
      has-symbols: 1.0.3
      internal-slot: 1.0.3
      is-callable: 1.2.4
      is-negative-zero: 2.0.2
      is-regex: 1.1.4
      is-shared-array-buffer: 1.0.2
      is-string: 1.0.7
      is-weakref: 1.0.2
      object-inspect: 1.12.2
      object-keys: 1.1.1
      object.assign: 4.1.2
      regexp.prototype.flags: 1.4.3
      string.prototype.trimend: 1.0.5
      string.prototype.trimstart: 1.0.5
      unbox-primitive: 1.0.2
    dev: true

  /es-shim-unscopables/1.0.0:
    resolution: {integrity: sha512-Jm6GPcCdC30eMLbZ2x8z2WuRwAws3zTBBKuusffYVUrNj/GVSUAZ+xKMaUpfNDR5IbyNA5LJbaecoUVbmUcB1w==}
    dependencies:
      has: 1.0.3
    dev: true

  /es-to-primitive/1.2.1:
    resolution: {integrity: sha512-QCOllgZJtaUo9miYBcLChTUaHNjJF3PYs1VidD7AwiEj1kYxKeQTctLAezAOH5ZKRH0g2IgPn6KwB4IT8iRpvA==}
    engines: {node: '>= 0.4'}
    dependencies:
      is-callable: 1.2.4
      is-date-object: 1.0.4
      is-symbol: 1.0.4
    dev: true

  /escape-string-regexp/1.0.5:
    resolution: {integrity: sha512-vbRorB5FUQWvla16U8R/qgaFIya2qGzwDrNmCZuYKrbdSUMG6I1ZCGQRefkRVhuOkIGVne7BQ35DSfo1qvJqFg==}
    engines: {node: '>=0.8.0'}
    dev: true

  /escape-string-regexp/4.0.0:
    resolution: {integrity: sha512-TtpcNJ3XAzx3Gq8sWRzJaVajRs0uVxA2YAkdb1jm2YkPz4G6egUFAyA3n5vtEIZefPk5Wa4UXbKuS5fKkJWdgA==}
    engines: {node: '>=10'}
    dev: true

  /eslint-plugin-promise/6.0.0_eslint@8.7.0:
    resolution: {integrity: sha512-7GPezalm5Bfi/E22PnQxDWH2iW9GTvAlUNTztemeHb6c1BniSyoeTrM87JkC0wYdi6aQrZX9p2qEiAno8aTcbw==}
    engines: {node: ^12.22.0 || ^14.17.0 || >=16.0.0}
    peerDependencies:
      eslint: ^7.0.0 || ^8.0.0
    dependencies:
      eslint: 8.7.0
    dev: true

  /eslint-plugin-react/7.27.1_eslint@8.7.0:
    resolution: {integrity: sha512-meyunDjMMYeWr/4EBLTV1op3iSG3mjT/pz5gti38UzfM4OPpNc2m0t2xvKCOMU5D6FSdd34BIMFOvQbW+i8GAA==}
    engines: {node: '>=4'}
    peerDependencies:
      eslint: ^3 || ^4 || ^5 || ^6 || ^7 || ^8
    dependencies:
      array-includes: 3.1.5
      array.prototype.flatmap: 1.3.0
      doctrine: 2.1.0
      eslint: 8.7.0
      estraverse: 5.3.0
      jsx-ast-utils: 2.4.1
      minimatch: 3.1.2
      object.entries: 1.1.5
      object.fromentries: 2.0.5
      object.hasown: 1.1.1
      object.values: 1.1.5
      prop-types: 15.7.2
      resolve: 2.0.0-next.3
      semver: 6.3.0
      string.prototype.matchall: 4.0.7
    dev: true

  /eslint-plugin-tsdoc/0.2.16:
    resolution: {integrity: sha512-F/RWMnyDQuGlg82vQEFHQtGyWi7++XJKdYNn0ulIbyMOFqYIjoJOUdE6olORxgwgLkpJxsCJpJbTHgxJ/ggfXw==}
    dependencies:
      '@microsoft/tsdoc': 0.14.1
      '@microsoft/tsdoc-config': 0.16.1
    dev: true

  /eslint-scope/5.1.1:
    resolution: {integrity: sha512-2NxwbF/hZ0KpepYN0cNbo+FN6XoK7GaHlQhgx/hIZl6Va0bF45RQOOwhLIy8lQDbuCiadSLCBnH2CFYquit5bw==}
    engines: {node: '>=8.0.0'}
    dependencies:
      esrecurse: 4.3.0
      estraverse: 4.3.0
    dev: true

  /eslint-scope/7.1.1:
    resolution: {integrity: sha512-QKQM/UXpIiHcLqJ5AOyIW7XZmzjkzQXYE54n1++wb0u9V/abW3l9uQnxX8Z5Xd18xyKIMTUAyQ0k1e8pz6LUrw==}
    engines: {node: ^12.22.0 || ^14.17.0 || >=16.0.0}
    dependencies:
      esrecurse: 4.3.0
      estraverse: 5.3.0
    dev: true

  /eslint-utils/3.0.0_eslint@8.7.0:
    resolution: {integrity: sha512-uuQC43IGctw68pJA1RgbQS8/NP7rch6Cwd4j3ZBtgo4/8Flj4eGE7ZYSZRN3iq5pVUv6GPdW5Z1RFleo84uLDA==}
    engines: {node: ^10.0.0 || ^12.0.0 || >= 14.0.0}
    peerDependencies:
      eslint: '>=5'
    dependencies:
      eslint: 8.7.0
      eslint-visitor-keys: 2.1.0
    dev: true

  /eslint-visitor-keys/2.1.0:
    resolution: {integrity: sha512-0rSmRBzXgDzIsD6mGdJgevzgezI534Cer5L/vyMX0kHzT/jiB43jRhd9YUlMGYLQy2zprNmoT8qasCGtY+QaKw==}
    engines: {node: '>=10'}
    dev: true

  /eslint-visitor-keys/3.3.0:
    resolution: {integrity: sha512-mQ+suqKJVyeuwGYHAdjMFqjCyfl8+Ldnxuyp3ldiMBFKkvytrXUZWaiPCEav8qDHKty44bD+qV1IP4T+w+xXRA==}
    engines: {node: ^12.22.0 || ^14.17.0 || >=16.0.0}
    dev: true

  /eslint/8.7.0:
    resolution: {integrity: sha512-ifHYzkBGrzS2iDU7KjhCAVMGCvF6M3Xfs8X8b37cgrUlDt6bWRTpRh6T/gtSXv1HJ/BUGgmjvNvOEGu85Iif7w==}
    engines: {node: ^12.22.0 || ^14.17.0 || >=16.0.0}
    hasBin: true
    dependencies:
      '@eslint/eslintrc': 1.3.0
      '@humanwhocodes/config-array': 0.9.5
      ajv: 6.12.6
      chalk: 4.1.1
      cross-spawn: 7.0.3
      debug: 4.3.4
      doctrine: 3.0.0
      escape-string-regexp: 4.0.0
      eslint-scope: 7.1.1
      eslint-utils: 3.0.0_eslint@8.7.0
      eslint-visitor-keys: 3.3.0
      espree: 9.3.2
      esquery: 1.4.0
      esutils: 2.0.3
      fast-deep-equal: 3.1.3
      file-entry-cache: 6.0.1
      functional-red-black-tree: 1.0.1
      glob-parent: 6.0.2
      globals: 13.10.0
      ignore: 5.2.0
      import-fresh: 3.3.0
      imurmurhash: 0.1.4
      is-glob: 4.0.1
      js-yaml: 4.1.0
      json-stable-stringify-without-jsonify: 1.0.1
      levn: 0.4.1
      lodash.merge: 4.6.2
      minimatch: 3.0.4
      natural-compare: 1.4.0
      optionator: 0.9.1
      regexpp: 3.2.0
      strip-ansi: 6.0.1
      strip-json-comments: 3.1.1
      text-table: 0.2.0
      v8-compile-cache: 2.3.0
    transitivePeerDependencies:
      - supports-color
    dev: true

  /espree/9.3.2:
    resolution: {integrity: sha512-D211tC7ZwouTIuY5x9XnS0E9sWNChB7IYKX/Xp5eQj3nFXhqmiUDB9q27y76oFl8jTg3pXcQx/bpxMfs3CIZbA==}
    engines: {node: ^12.22.0 || ^14.17.0 || >=16.0.0}
    dependencies:
      acorn: 8.7.1
      acorn-jsx: 5.3.2_acorn@8.7.1
      eslint-visitor-keys: 3.3.0
    dev: true

  /esprima/4.0.1:
    resolution: {integrity: sha512-eGuFFw7Upda+g4p+QHvnW0RyTX/SVeJBDM/gCtMARO0cLuT2HcEKnTPvhjV6aGeqrCB/sbNop0Kszm0jsaWU4A==}
    engines: {node: '>=4'}
    hasBin: true
    dev: true

  /esquery/1.4.0:
    resolution: {integrity: sha512-cCDispWt5vHHtwMY2YrAQ4ibFkAL8RbH5YGBnZBc90MolvvfkkQcJro/aZiAQUlQ3qgrYS6D6v8Gc5G5CQsc9w==}
    engines: {node: '>=0.10'}
    dependencies:
      estraverse: 5.3.0
    dev: true

  /esrecurse/4.3.0:
    resolution: {integrity: sha512-KmfKL3b6G+RXvP8N1vr3Tq1kL/oCFgn2NYXEtqP8/L3pKapUA4G8cFVaoF3SU323CD4XypR/ffioHmkti6/Tag==}
    engines: {node: '>=4.0'}
    dependencies:
      estraverse: 5.3.0
    dev: true

  /estraverse/4.3.0:
    resolution: {integrity: sha512-39nnKffWz8xN1BU/2c79n9nB9HDzo0niYUqx6xyqUnyoAnQyyWpOTdZEeiCch8BBu515t4wp9ZmgVfVhn9EBpw==}
    engines: {node: '>=4.0'}
    dev: true

  /estraverse/5.3.0:
    resolution: {integrity: sha512-MMdARuVEQziNTeJD8DgMqmhwR11BRQ/cBP+pLtYdSTnf3MIO8fFeiINEbX36ZdNlfU/7A9f3gUw49B3oQsvwBA==}
    engines: {node: '>=4.0'}
    dev: true

  /esutils/2.0.3:
    resolution: {integrity: sha512-kVscqXk4OCp68SZ0dkgEKVi6/8ij300KBWTJq32P/dYeWTSwK41WyTxalN1eRmA5Z9UU/LX9D7FWSmV9SAYx6g==}
    engines: {node: '>=0.10.0'}
    dev: true

  /fast-deep-equal/3.1.3:
    resolution: {integrity: sha512-f3qQ9oQy9j2AhBe/H9VC91wLmKBCCU/gDOnKNAYG5hswO7BLKj09Hc5HYNz9cGI++xlpDCIgDaitVs03ATR84Q==}
    dev: true

  /fast-glob/3.2.11:
    resolution: {integrity: sha512-xrO3+1bxSo3ZVHAnqzyuewYT6aMFHRAd4Kcs92MAonjwQZLsK9d0SF1IyQ3k5PoirxTW0Oe/RqFgMQ6TcNE5Ew==}
    engines: {node: '>=8.6.0'}
    dependencies:
      '@nodelib/fs.stat': 2.0.5
      '@nodelib/fs.walk': 1.2.7
      glob-parent: 5.1.2
      merge2: 1.4.1
      micromatch: 4.0.4
    dev: true

  /fast-json-stable-stringify/2.1.0:
    resolution: {integrity: sha512-lhd/wF+Lk98HZoTCtlVraHtfh5XYijIjalXck7saUtuanSDyLMxnHhSXEDJqHxD7msR8D0uCmqlkwjCV8xvwHw==}
    dev: true

  /fast-levenshtein/2.0.6:
    resolution: {integrity: sha512-DCXu6Ifhqcks7TZKY3Hxp3y6qphY5SJZmrWMDrKcERSOXWQdMhU9Ig/PYrzyw/ul9jOIyh0N4M0tbC5hodg8dw==}
    dev: true

  /fastq/1.11.0:
    resolution: {integrity: sha512-7Eczs8gIPDrVzT+EksYBcupqMyxSHXXrHOLRRxU2/DicV8789MRBRR8+Hc2uWzUupOs4YS4JzBmBxjjCVBxD/g==}
    dependencies:
      reusify: 1.0.4
    dev: true

  /file-entry-cache/6.0.1:
    resolution: {integrity: sha512-7Gps/XWymbLk2QLYK4NzpMOrYjMhdIxXuIvy2QBsLE6ljuodKvdkWs/cpyJJ3CVIVpH0Oi1Hvg1ovbMzLdFBBg==}
    engines: {node: ^10.12.0 || >=12.0.0}
    dependencies:
      flat-cache: 3.0.4
    dev: true

  /fill-range/7.0.1:
    resolution: {integrity: sha512-qOo9F+dMUmC2Lcb4BbVvnKJxTPjCm+RRpe4gDuGrzkL7mEVl/djYSu2OdQ2Pa302N4oqkSg9ir6jaLWJ2USVpQ==}
    engines: {node: '>=8'}
    dependencies:
      to-regex-range: 5.0.1
    dev: true

  /flat-cache/3.0.4:
    resolution: {integrity: sha512-dm9s5Pw7Jc0GvMYbshN6zchCA9RgQlzzEZX3vylR9IqFfS8XciblUXOKfW6SiuJ0e13eDYZoZV5wdrev7P3Nwg==}
    engines: {node: ^10.12.0 || >=12.0.0}
    dependencies:
      flatted: 3.2.1
      rimraf: 3.0.2
    dev: true

  /flatted/3.2.1:
    resolution: {integrity: sha512-OMQjaErSFHmHqZe+PSidH5n8j3O0F2DdnVh8JB4j4eUQ2k6KvB0qGfrKIhapvez5JerBbmWkaLYUYWISaESoXg==}
    dev: true

  /fs-extra/7.0.1:
    resolution: {integrity: sha512-YJDaCJZEnBmcbw13fvdAM9AwNOJwOzrE4pqMqBq5nFiEqXUqHwlK4B+3pUw6JNvfSPtX05xFHtYy/1ni01eGCw==}
    engines: {node: '>=6 <7 || >=8'}
    dependencies:
      graceful-fs: 4.2.6
      jsonfile: 4.0.0
      universalify: 0.1.2
    dev: true

  /fs.realpath/1.0.0:
    resolution: {integrity: sha512-OO0pH2lK6a0hZnAdau5ItzHPI6pUlvI7jMVnxUQRtw4owF2wk8lOSabtGDCTP4Ggrg2MbGnWO9X8K1t4+fGMDw==}
    dev: true

  /fsevents/2.1.3:
    resolution: {integrity: sha512-Auw9a4AxqWpa9GUfj370BMPzzyncfBABW8Mab7BGWBYDj4Isgq+cDKtx0i6u9jcX9pQDnswsaaOTgTmA5pEjuQ==}
    engines: {node: ^8.16.0 || ^10.6.0 || >=11.0.0}
    os: [darwin]
    deprecated: '"Please update to latest v2.3 or v2.2"'
    requiresBuild: true
    dev: true
    optional: true

  /function-bind/1.1.1:
    resolution: {integrity: sha512-yIovAzMX49sF8Yl58fSCWJ5svSLuaibPxXQJFLmBObTuCr0Mf1KiPopGM9NiFjiYBCbfaa2Fh6breQ6ANVTI0A==}
    dev: true

  /function.prototype.name/1.1.5:
    resolution: {integrity: sha512-uN7m/BzVKQnCUF/iW8jYea67v++2u7m5UgENbHRtdDVclOUP+FMPlCNdmk0h/ysGyo2tavMJEDqJAkJdRa1vMA==}
    engines: {node: '>= 0.4'}
    dependencies:
      call-bind: 1.0.2
      define-properties: 1.1.4
      es-abstract: 1.20.1
      functions-have-names: 1.2.3
    dev: true

  /functional-red-black-tree/1.0.1:
    resolution: {integrity: sha512-dsKNQNdj6xA3T+QlADDA7mOSlX0qiMINjn0cgr+eGHGsbSHzTabcIogz2+p/iqP1Xs6EP/sS2SbqH+brGTbq0g==}
    dev: true

  /functions-have-names/1.2.3:
    resolution: {integrity: sha512-xckBUXyTIqT97tq2x2AMb+g163b5JFysYk0x4qxNFwbfQkmNZoiRHb6sPzI9/QV33WeuvVYBUIiD4NzNIyqaRQ==}
    dev: true

  /get-intrinsic/1.1.1:
    resolution: {integrity: sha512-kWZrnVM42QCiEA2Ig1bG8zjoIMOgxWwYCEeNdwY6Tv/cOSeGpcoX4pXHfKUxNKVoArnrEr2e9srnAxxGIraS9Q==}
    dependencies:
      function-bind: 1.1.1
      has: 1.0.3
      has-symbols: 1.0.3
    dev: true

  /get-symbol-description/1.0.0:
    resolution: {integrity: sha512-2EmdH1YvIQiZpltCNgkuiUnyukzxM/R6NDJX31Ke3BG1Nq5b0S2PhX59UKi9vZpPDQVdqn+1IcaAwnzTT5vCjw==}
    engines: {node: '>= 0.4'}
    dependencies:
      call-bind: 1.0.2
      get-intrinsic: 1.1.1
    dev: true

  /glob-escape/0.0.2:
    resolution: {integrity: sha512-L/cXYz8x7qer1HAyUQ+mbjcUsJVdpRxpAf7CwqHoNBs9vTpABlGfNN4tzkDxt+u3Z7ZncVyKlCNPtzb0R/7WbA==}
    engines: {node: '>= 0.10'}
    dev: true

  /glob-parent/5.1.2:
    resolution: {integrity: sha512-AOIgSQCepiJYwP3ARnGx+5VnTu2HBYdzbGP45eLw1vr3zB3vZLeyed1sC9hnbcOc9/SrMyM5RPQrkGz4aS9Zow==}
    engines: {node: '>= 6'}
    dependencies:
      is-glob: 4.0.3
    dev: true

  /glob-parent/6.0.2:
    resolution: {integrity: sha512-XxwI8EOhVQgWp6iDL+3b0r86f4d6AX6zSU55HfB4ydCEuXLXc5FcYeOu+nnGftS4TEju/11rt4KJPTMgbfmv4A==}
    engines: {node: '>=10.13.0'}
    dependencies:
      is-glob: 4.0.3
    dev: true

  /glob/7.0.6:
    resolution: {integrity: sha512-f8c0rE8JiCxpa52kWPAOa3ZaYEnzofDzCQLCn3Vdk0Z5OVLq3BsRFJI4S4ykpeVW6QMGBUkMeUpoEgWnMTnw5Q==}
    dependencies:
      fs.realpath: 1.0.0
      inflight: 1.0.6
      inherits: 2.0.4
      minimatch: 3.1.2
      once: 1.4.0
      path-is-absolute: 1.0.1
    dev: true

  /glob/7.1.7:
    resolution: {integrity: sha512-OvD9ENzPLbegENnYP5UUfJIirTg4+XwMWGaQfQTY0JenxNvvIKP3U3/tAQSPIu/lHxXYSZmpXlUHeqAIdKzBLQ==}
    dependencies:
      fs.realpath: 1.0.0
      inflight: 1.0.6
      inherits: 2.0.4
      minimatch: 3.1.2
      once: 1.4.0
      path-is-absolute: 1.0.1
    dev: true

  /globals/13.10.0:
    resolution: {integrity: sha512-piHC3blgLGFjvOuMmWZX60f+na1lXFDhQXBf1UYp2fXPXqvEUbOhNwi6BsQ0bQishwedgnjkwv1d9zKf+MWw3g==}
    engines: {node: '>=8'}
    dependencies:
      type-fest: 0.20.2
    dev: true

  /globals/13.15.0:
    resolution: {integrity: sha512-bpzcOlgDhMG070Av0Vy5Owklpv1I6+j96GhUI7Rh7IzDCKLzboflLrrfqMu8NquDbiR4EOQk7XzJwqVJxicxog==}
    engines: {node: '>=8'}
    dependencies:
      type-fest: 0.20.2
    dev: true

  /globby/11.1.0:
    resolution: {integrity: sha512-jhIXaOzy1sb8IyocaruWSn1TjmnBVs8Ayhcy83rmxNJ8q2uWKCAj3CnJY+KpGSXCueAPc0i05kVvVKtP1t9S3g==}
    engines: {node: '>=10'}
    dependencies:
      array-union: 2.1.0
      dir-glob: 3.0.1
      fast-glob: 3.2.11
      ignore: 5.2.0
      merge2: 1.4.1
      slash: 3.0.0
    dev: true

  /graceful-fs/4.2.6:
    resolution: {integrity: sha512-nTnJ528pbqxYanhpDYsi4Rd8MAeaBA67+RZ10CM1m3bTAVFEDcd5AuA4a6W5YkGZ1iNXHzZz8T6TBKLeBuNriQ==}
    dev: true

  /has-bigints/1.0.2:
    resolution: {integrity: sha512-tSvCKtBr9lkF0Ex0aQiP9N+OpV4zi2r/Nee5VkRDbaqv35RLYMzbwQfFSZZH0kR+Rd6302UJZ2p/bJCEoR3VoQ==}
    dev: true

  /has-flag/3.0.0:
    resolution: {integrity: sha512-sKJf1+ceQBr4SMkvQnBDNDtf4TXpVhVGateu0t918bl30FnbE2m4vNLX+VWe/dpjlb+HugGYzW7uQXH98HPEYw==}
    engines: {node: '>=4'}
    dev: true

  /has-flag/4.0.0:
    resolution: {integrity: sha512-EykJT/Q1KjTWctppgIAgfSO0tKVuZUjhgMr17kqTumMl6Afv3EISleU7qZUzoXDFTAHTDC4NOoG/ZxU3EvlMPQ==}
    engines: {node: '>=8'}
    dev: true

  /has-property-descriptors/1.0.0:
    resolution: {integrity: sha512-62DVLZGoiEBDHQyqG4w9xCuZ7eJEwNmJRWw2VY84Oedb7WFcA27fiEVe8oUQx9hAUJ4ekurquucTGwsyO1XGdQ==}
    dependencies:
      get-intrinsic: 1.1.1
    dev: true

  /has-symbols/1.0.3:
    resolution: {integrity: sha512-l3LCuF6MgDNwTDKkdYGEihYjt5pRPbEg46rtlmnSPlUbgmB8LOIrKJbYYFBSbnPaJexMKtiPO8hmeRjRz2Td+A==}
    engines: {node: '>= 0.4'}
    dev: true

  /has-tostringtag/1.0.0:
    resolution: {integrity: sha512-kFjcSNhnlGV1kyoGk7OXKSawH5JOb/LzUc5w9B02hOTO0dfFRjbHQKvg1d6cf3HbeUmtU9VbbV3qzZ2Teh97WQ==}
    engines: {node: '>= 0.4'}
    dependencies:
      has-symbols: 1.0.3
    dev: true

  /has/1.0.3:
    resolution: {integrity: sha512-f2dvO0VU6Oej7RkWJGrehjbzMAjFp5/VKPp5tTpWIV4JHHZK1/BxbFRtf/siA2SWTe09caDmVtYYzWEIbBS4zw==}
    engines: {node: '>= 0.4.0'}
    dependencies:
      function-bind: 1.1.1
    dev: true

  /ignore/5.2.0:
    resolution: {integrity: sha512-CmxgYGiEPCLhfLnpPp1MoRmifwEIOgjcHXxOBjv7mY96c+eWScsOP9c112ZyLdWHi0FxHjI+4uVhKYp/gcdRmQ==}
    engines: {node: '>= 4'}
    dev: true

  /import-fresh/3.3.0:
    resolution: {integrity: sha512-veYYhQa+D1QBKznvhUHxb8faxlrwUnxseDAbAp457E0wLNio2bOSKnjYDhMj+YiAq61xrMGhQk9iXVk5FzgQMw==}
    engines: {node: '>=6'}
    dependencies:
      parent-module: 1.0.1
      resolve-from: 4.0.0
    dev: true

  /import-lazy/4.0.0:
    resolution: {integrity: sha512-rKtvo6a868b5Hu3heneU+L4yEQ4jYKLtjpnPeUdK7h0yzXGmyBTypknlkCvHFBqfX9YlorEiMM6Dnq/5atfHkw==}
    engines: {node: '>=8'}
    dev: true

  /imurmurhash/0.1.4:
    resolution: {integrity: sha512-JmXMZ6wuvDmLiHEml9ykzqO6lwFbof0GG4IkcGaENdCRDDmMVnny7s5HsIgHCbaq0w2MyPhDqkhTUgS2LU2PHA==}
    engines: {node: '>=0.8.19'}
    dev: true

  /inflight/1.0.6:
    resolution: {integrity: sha512-k92I/b08q4wvFscXCLvqfsHCrjrF7yiXsQuIVvVE7N82W3+aqpzuUdBbfhWcy/FZR3/4IgflMgKLOsvPDrGCJA==}
    dependencies:
      once: 1.4.0
      wrappy: 1.0.2
    dev: true

  /inherits/2.0.4:
    resolution: {integrity: sha512-k/vGaX4/Yla3WzyMCvTQOXYeIHvqOKtnqBduzTHpzpQZzAskKMhZ2K+EnBiSM9zGSoIFeMpXKxa4dYeZIQqewQ==}
    dev: true

  /internal-slot/1.0.3:
    resolution: {integrity: sha512-O0DB1JC/sPyZl7cIo78n5dR7eUSwwpYPiXRhTzNxZVAMUuB8vlnRFyLxdrVToks6XPLVnFfbzaVd5WLjhgg+vA==}
    engines: {node: '>= 0.4'}
    dependencies:
      get-intrinsic: 1.1.1
      has: 1.0.3
      side-channel: 1.0.4
    dev: true

  /is-bigint/1.0.2:
    resolution: {integrity: sha512-0JV5+SOCQkIdzjBK9buARcV804Ddu7A0Qet6sHi3FimE9ne6m4BGQZfRn+NZiXbBk4F4XmHfDZIipLj9pX8dSA==}
    dev: true

  /is-binary-path/2.1.0:
    resolution: {integrity: sha512-ZMERYes6pDydyuGidse7OsHxtbI7WVeUEozgR/g7rd0xUimYNlvZRE/K2MgZTjWy725IfelLeVcEM97mmtRGXw==}
    engines: {node: '>=8'}
    dependencies:
      binary-extensions: 2.2.0
    dev: true

  /is-boolean-object/1.1.1:
    resolution: {integrity: sha512-bXdQWkECBUIAcCkeH1unwJLIpZYaa5VvuygSyS/c2lf719mTKZDU5UdDRlpd01UjADgmW8RfqaP+mRaVPdr/Ng==}
    engines: {node: '>= 0.4'}
    dependencies:
      call-bind: 1.0.2
    dev: true

  /is-callable/1.2.4:
    resolution: {integrity: sha512-nsuwtxZfMX67Oryl9LCQ+upnC0Z0BgpwntpS89m1H/TLF0zNfzfLMV/9Wa/6MZsj0acpEjAO0KF1xT6ZdLl95w==}
    engines: {node: '>= 0.4'}
    dev: true

  /is-core-module/2.4.0:
    resolution: {integrity: sha512-6A2fkfq1rfeQZjxrZJGerpLCTHRNEBiSgnu0+obeJpEPZRUooHgsizvzv0ZjJwOz3iWIHdJtVWJ/tmPr3D21/A==}
    dependencies:
      has: 1.0.3
    dev: true

  /is-date-object/1.0.4:
    resolution: {integrity: sha512-/b4ZVsG7Z5XVtIxs/h9W8nvfLgSAyKYdtGWQLbqy6jA1icmgjf8WCoTKgeS4wy5tYaPePouzFMANbnj94c2Z+A==}
    engines: {node: '>= 0.4'}
    dev: true

  /is-extglob/2.1.1:
    resolution: {integrity: sha512-SbKbANkN603Vi4jEZv49LeVJMn4yGwsbzZworEoyEiutsN3nJYdbO36zfhGJ6QEDpOZIFkDtnq5JRxmvl3jsoQ==}
    engines: {node: '>=0.10.0'}
    dev: true

  /is-glob/4.0.1:
    resolution: {integrity: sha512-5G0tKtBTFImOqDnLB2hG6Bp2qcKEFduo4tZu9MT/H6NQv/ghhy30o55ufafxJ/LdH79LLs2Kfrn85TLKyA7BUg==}
    engines: {node: '>=0.10.0'}
    dependencies:
      is-extglob: 2.1.1
    dev: true

  /is-glob/4.0.3:
    resolution: {integrity: sha512-xelSayHH36ZgE7ZWhli7pW34hNbNl8Ojv5KVmkJD4hBdD3th8Tfk9vYasLM+mXWOZhFkgZfxhLSnrwRr4elSSg==}
    engines: {node: '>=0.10.0'}
    dependencies:
      is-extglob: 2.1.1
    dev: true

  /is-negative-zero/2.0.2:
    resolution: {integrity: sha512-dqJvarLawXsFbNDeJW7zAz8ItJ9cd28YufuuFzh0G8pNHjJMnY08Dv7sYX2uF5UpQOwieAeOExEYAWWfu7ZZUA==}
    engines: {node: '>= 0.4'}
    dev: true

  /is-number-object/1.0.5:
    resolution: {integrity: sha512-RU0lI/n95pMoUKu9v1BZP5MBcZuNSVJkMkAG2dJqC4z2GlkGUNeH68SuHuBKBD/XFe+LHZ+f9BKkLET60Niedw==}
    engines: {node: '>= 0.4'}
    dev: true

  /is-number/7.0.0:
    resolution: {integrity: sha512-41Cifkg6e8TylSpdtTpeLVMqvSBEVzTttHvERD741+pnZ8ANv0004MRL43QKPDlK9cGvNp6NZWZUBlbGXYxxng==}
    engines: {node: '>=0.12.0'}
    dev: true

  /is-regex/1.1.4:
    resolution: {integrity: sha512-kvRdxDsxZjhzUX07ZnLydzS1TU/TJlTUHHY4YLL87e37oUA49DfkLqgy+VjFocowy29cKvcSiu+kIv728jTTVg==}
    engines: {node: '>= 0.4'}
    dependencies:
      call-bind: 1.0.2
      has-tostringtag: 1.0.0
    dev: true

  /is-shared-array-buffer/1.0.2:
    resolution: {integrity: sha512-sqN2UDu1/0y6uvXyStCOzyhAjCSlHceFoMKJW8W9EU9cvic/QdsZ0kEU93HEy3IUEFZIiH/3w+AH/UQbPHNdhA==}
    dependencies:
      call-bind: 1.0.2
    dev: true

  /is-string/1.0.7:
    resolution: {integrity: sha512-tE2UXzivje6ofPW7l23cjDOMa09gb7xlAqG6jG5ej6uPV32TlWP3NKPigtaGeHNu9fohccRYvIiZMfOOnOYUtg==}
    engines: {node: '>= 0.4'}
    dependencies:
      has-tostringtag: 1.0.0
    dev: true

  /is-symbol/1.0.4:
    resolution: {integrity: sha512-C/CPBqKWnvdcxqIARxyOh4v1UUEOCHpgDa0WYgpKDFMszcrPcffg5uhwSgPCLD2WWxmq6isisz87tzT01tuGhg==}
    engines: {node: '>= 0.4'}
    dependencies:
      has-symbols: 1.0.3
    dev: true

  /is-weakref/1.0.2:
    resolution: {integrity: sha512-qctsuLZmIQ0+vSSMfoVvyFe2+GSEvnmZ2ezTup1SBse9+twCCeial6EEi3Nc2KFcf6+qz2FBPnjXsk8xhKSaPQ==}
    dependencies:
      call-bind: 1.0.2
    dev: true

  /isexe/2.0.0:
    resolution: {integrity: sha512-RHxMLp9lnKHGHRng9QFhRCMbYAcVpn69smSGcq3f36xjgVVWThj4qqLbTLlq7Ssj8B+fIQ1EuCEGI2lKsyQeIw==}
    dev: true

  /jju/1.4.0:
    resolution: {integrity: sha512-8wb9Yw966OSxApiCt0K3yNJL8pnNeIv+OEq2YMidz4FKP6nonSRoOXc80iXY4JaN2FC11B9qsNmDsm+ZOfMROA==}
    dev: true

  /js-tokens/4.0.0:
    resolution: {integrity: sha512-RdJUflcE3cUzKiMqQgsCu06FPu9UdIJO0beYbPhHN4k6apgJtifcoCtT9bcxOpYBtpD2kCM6Sbzg4CausW/PKQ==}
    dev: true

  /js-yaml/3.14.1:
    resolution: {integrity: sha512-okMH7OXXJ7YrN9Ok3/SXrnu4iX9yOk+25nqX4imS2npuvTYDmo/QEZoqwZkYaIDk3jVvBOTOIEgEhaLOynBS9g==}
    hasBin: true
    dependencies:
      argparse: 1.0.10
      esprima: 4.0.1
    dev: true

  /js-yaml/4.1.0:
    resolution: {integrity: sha512-wpxZs9NoxZaJESJGIZTyDEaYpl0FKSA+FB9aJiyemKhMwkxQg63h4T1KJgUGHpTqPDNRcmmYLugrRjJlBtWvRA==}
    hasBin: true
    dependencies:
      argparse: 2.0.1
    dev: true

  /json-schema-traverse/0.4.1:
    resolution: {integrity: sha512-xbbCH5dCYU5T8LcEhhuh7HJ88HXuW3qsI3Y0zOZFKfZEHcpWiHU/Jxzk629Brsab/mMiHQti9wMP+845RPe3Vg==}
    dev: true

  /json-stable-stringify-without-jsonify/1.0.1:
    resolution: {integrity: sha512-Bdboy+l7tA3OGW6FjyFHWkP5LuByj1Tk33Ljyq0axyzdk9//JSi2u3fP1QSmd1KNwq6VOKYGlAu87CisVir6Pw==}
    dev: true

  /jsonfile/4.0.0:
    resolution: {integrity: sha512-m6F1R3z8jjlf2imQHS2Qez5sjKWQzbuuhuJ/FKYFRZvPE3PuHcSMVZzfsLhGVOkfd20obL5SWEBew5ShlquNxg==}
    optionalDependencies:
      graceful-fs: 4.2.6
    dev: true

  /jsonpath-plus/4.0.0:
    resolution: {integrity: sha512-e0Jtg4KAzDJKKwzbLaUtinCn0RZseWBVRTRGihSpvFlM3wTR7ExSp+PTdeTsDrLNJUe7L7JYJe8mblHX5SCT6A==}
    engines: {node: '>=10.0'}
    dev: true

  /jsx-ast-utils/2.4.1:
    resolution: {integrity: sha512-z1xSldJ6imESSzOjd3NNkieVJKRlKYSOtMG8SFyCj2FIrvSaSuli/WjpBkEzCBoR9bYYYFgqJw61Xhu7Lcgk+w==}
    engines: {node: '>=4.0'}
    dependencies:
      array-includes: 3.1.5
      object.assign: 4.1.2
    dev: true

  /levn/0.4.1:
    resolution: {integrity: sha512-+bT2uH4E5LGE7h/n3evcS/sQlJXCpIp6ym8OWJ5eV6+67Dsql/LaaT7qJBAt2rzfoa/5QBGBhxDix1dMt2kQKQ==}
    engines: {node: '>= 0.8.0'}
    dependencies:
      prelude-ls: 1.2.1
      type-check: 0.4.0
    dev: true

  /lodash.get/4.4.2:
    resolution: {integrity: sha512-z+Uw/vLuy6gQe8cfaFWD7p0wVv8fJl3mbzXh33RS+0oW2wvUqiRXiQ69gLWSLpgB5/6sU+r6BlQR0MBILadqTQ==}
    dev: true

  /lodash.isequal/4.5.0:
    resolution: {integrity: sha512-pDo3lu8Jhfjqls6GkMgpahsF9kCyayhgykjyLMNFTKWrpVdAQtYyB4muAMWozBB4ig/dtWAmsMxLEI8wuz+DYQ==}
    dev: true

  /lodash.merge/4.6.2:
    resolution: {integrity: sha512-0KpjqXRVvrYyCsX1swR/XTK0va6VQkQM6MNo7PqW77ByjAhoARA8EfrP1N4+KlKj8YS0ZUCtRT/YUuhyYDujIQ==}
    dev: true

  /loose-envify/1.4.0:
    resolution: {integrity: sha512-lyuxPGr/Wfhrlem2CL/UcnUc1zcqKAImBDzukY7Y5F/yQiNdko6+fRLevlw1HgMySw7f611UIY408EtxRSoK3Q==}
    hasBin: true
    dependencies:
      js-tokens: 4.0.0
    dev: true

  /lru-cache/6.0.0:
    resolution: {integrity: sha512-Jo6dJ04CmSjuznwJSS3pUeWmd/H0ffTlkXXgwZi+eq1UCmqQwCh+eLsYOYCwY991i2Fah4h1BEMCx4qThGbsiA==}
    engines: {node: '>=10'}
    dependencies:
      yallist: 4.0.0
    dev: true

  /merge2/1.4.1:
    resolution: {integrity: sha512-8q7VEgMJW4J8tcfVPy8g09NcQwZdbwFEqhe/WZkoIzjn/3TGDwtOCYtXGxA3O8tPzpczCCDgv+P2P5y00ZJOOg==}
    engines: {node: '>= 8'}
    dev: true

  /micromatch/4.0.4:
    resolution: {integrity: sha512-pRmzw/XUcwXGpD9aI9q/0XOwLNygjETJ8y0ao0wdqprrzDa4YnxLcz7fQRZr8voh8V10kGhABbNcHVk5wHgWwg==}
    engines: {node: '>=8.6'}
    dependencies:
      braces: 3.0.2
      picomatch: 2.3.0
    dev: true

  /minimatch/3.0.4:
    resolution: {integrity: sha512-yJHVQEhyqPLUTgt9B83PXu6W3rx4MvvHvSUvToogpwoGDOUQ+yDrR0HRot+yOCdCO7u4hX3pWft6kWBBcqh0UA==}
    dependencies:
      brace-expansion: 1.1.11
    dev: true

  /minimatch/3.1.2:
    resolution: {integrity: sha512-J7p63hRiAjw1NDEww1W7i37+ByIrOWO5XQQAzZ3VOcL0PNybwpfmV/N05zFAzwQ9USyEcX6t3UO+K5aqBQOIHw==}
    dependencies:
      brace-expansion: 1.1.11
    dev: true

  /minimist/1.2.5:
    resolution: {integrity: sha512-FM9nNUYrRBAELZQT3xeZQ7fmMOBg6nWNmJKTcgsJeaLstP/UODVpGsr5OhXhhXg6f+qtJ8uiZ+PUxkDWcgIXLw==}
    dev: true

  /mkdirp/0.5.5:
    resolution: {integrity: sha512-NKmAlESf6jMGym1++R0Ra7wvhV+wFW63FaSOFPwRahvea0gMUcGUhVeAg/0BC0wiv9ih5NYPB1Wn1UEI1/L+xQ==}
    hasBin: true
    dependencies:
      minimist: 1.2.5
    dev: true

  /ms/2.1.2:
    resolution: {integrity: sha512-sGkPx+VjMtmA6MX27oA4FBFELFCZZ4S4XqeGOXCv68tT+jb3vk/RyaKWP0PTKyWtmLSM0b+adUTEvbs1PEaH2w==}
    dev: true

  /natural-compare/1.4.0:
    resolution: {integrity: sha512-OWND8ei3VtNC9h7V60qff3SVobHr996CTwgxubgyQYEpg290h9J0buyECNNJexkFm5sOajh5G116RYA1c8ZMSw==}
    dev: true

  /normalize-path/3.0.0:
    resolution: {integrity: sha512-6eZs5Ls3WtCisHWp9S2GUy8dqkpGi4BVSz3GaqiE6ezub0512ESztXUwUB6C6IKbQkY2Pnb/mD4WYojCRwcwLA==}
    engines: {node: '>=0.10.0'}
    dev: true

  /object-assign/4.1.1:
    resolution: {integrity: sha512-rJgTQnkUnH1sFw8yT6VSU3zD3sWmu6sZhIseY8VX+GRu3P6F7Fu+JNDoXfklElbLJSnc3FUQHVe4cU5hj+BcUg==}
    engines: {node: '>=0.10.0'}
    dev: true

  /object-inspect/1.12.2:
    resolution: {integrity: sha512-z+cPxW0QGUp0mcqcsgQyLVRDoXFQbXOwBaqyF7VIgI4TWNQsDHrBpUQslRmIfAoYWdYzs6UlKJtB2XJpTaNSpQ==}
    dev: true

  /object-keys/1.1.1:
    resolution: {integrity: sha512-NuAESUOUMrlIXOfHKzD6bpPu3tYt3xvjNdRIQ+FeT0lNb4K8WR70CaDxhuNguS2XG+GjkyMwOzsN5ZktImfhLA==}
    engines: {node: '>= 0.4'}
    dev: true

  /object.assign/4.1.2:
    resolution: {integrity: sha512-ixT2L5THXsApyiUPYKmW+2EHpXXe5Ii3M+f4e+aJFAHao5amFRW6J0OO6c/LU8Be47utCx2GL89hxGB6XSmKuQ==}
    engines: {node: '>= 0.4'}
    dependencies:
      call-bind: 1.0.2
      define-properties: 1.1.4
      has-symbols: 1.0.3
      object-keys: 1.1.1
    dev: true

  /object.entries/1.1.5:
    resolution: {integrity: sha512-TyxmjUoZggd4OrrU1W66FMDG6CuqJxsFvymeyXI51+vQLN67zYfZseptRge703kKQdo4uccgAKebXFcRCzk4+g==}
    engines: {node: '>= 0.4'}
    dependencies:
      call-bind: 1.0.2
      define-properties: 1.1.4
      es-abstract: 1.20.1
    dev: true

  /object.fromentries/2.0.5:
    resolution: {integrity: sha512-CAyG5mWQRRiBU57Re4FKoTBjXfDoNwdFVH2Y1tS9PqCsfUTymAohOkEMSG3aRNKmv4lV3O7p1et7c187q6bynw==}
    engines: {node: '>= 0.4'}
    dependencies:
      call-bind: 1.0.2
      define-properties: 1.1.4
      es-abstract: 1.20.1
    dev: true

  /object.hasown/1.1.1:
    resolution: {integrity: sha512-LYLe4tivNQzq4JdaWW6WO3HMZZJWzkkH8fnI6EebWl0VZth2wL2Lovm74ep2/gZzlaTdV62JZHEqHQ2yVn8Q/A==}
    dependencies:
      define-properties: 1.1.4
      es-abstract: 1.20.1
    dev: true

  /object.values/1.1.5:
    resolution: {integrity: sha512-QUZRW0ilQ3PnPpbNtgdNV1PDbEqLIiSFB3l+EnGtBQ/8SUTLj1PZwtQHABZtLgwpJZTSZhuGLOGk57Drx2IvYg==}
    engines: {node: '>= 0.4'}
    dependencies:
      call-bind: 1.0.2
      define-properties: 1.1.4
      es-abstract: 1.20.1
    dev: true

  /once/1.4.0:
    resolution: {integrity: sha512-lNaJgI+2Q5URQBkccEKHTQOPaXdUxnZZElQTZY0MFUAuaEqe1E+Nyvgdz/aIyNi6Z9MzO5dv1H8n58/GELp3+w==}
    dependencies:
      wrappy: 1.0.2
    dev: true

  /optionator/0.9.1:
    resolution: {integrity: sha512-74RlY5FCnhq4jRxVUPKDaRwrVNXMqsGsiW6AJw4XK8hmtm10wC0ypZBLw5IIp85NZMr91+qd1RvvENwg7jjRFw==}
    engines: {node: '>= 0.8.0'}
    dependencies:
      deep-is: 0.1.3
      fast-levenshtein: 2.0.6
      levn: 0.4.1
      prelude-ls: 1.2.1
      type-check: 0.4.0
      word-wrap: 1.2.3
    dev: true

  /parent-module/1.0.1:
    resolution: {integrity: sha512-GQ2EWRpQV8/o+Aw8YqtfZZPfNRWZYkbidE9k5rpl/hC3vtHHBfGm2Ifi6qWV+coDGkrUKZAxE3Lot5kcsRlh+g==}
    engines: {node: '>=6'}
    dependencies:
      callsites: 3.1.0
    dev: true

  /path-is-absolute/1.0.1:
    resolution: {integrity: sha512-AVbw3UJ2e9bq64vSaS9Am0fje1Pa8pbGqTTsmXfaIiMpnr5DlDhfJOuLj9Sf95ZPVDAUerDfEk88MPmPe7UCQg==}
    engines: {node: '>=0.10.0'}
    dev: true

  /path-key/3.1.1:
    resolution: {integrity: sha512-ojmeN0qd+y0jszEtoY48r0Peq5dwMEkIlCOu6Q5f41lfkswXuKtYrhgoTpLnyIcHm24Uhqx+5Tqm2InSwLhE6Q==}
    engines: {node: '>=8'}
    dev: true

  /path-parse/1.0.7:
    resolution: {integrity: sha512-LDJzPVEEEPR+y48z93A0Ed0yXb8pAByGWo/k5YYdYgpY2/2EsOsksJrq7lOHxryrVOn1ejG6oAp8ahvOIQD8sw==}
    dev: true

  /path-type/4.0.0:
    resolution: {integrity: sha512-gDKb8aZMDeD/tZWs9P6+q0J9Mwkdl6xMV8TjnGP3qJVJ06bdMgkbBlLU8IdfOsIsFz2BW1rNVT3XuNEl8zPAvw==}
    engines: {node: '>=8'}
    dev: true

  /picomatch/2.3.0:
    resolution: {integrity: sha512-lY1Q/PiJGC2zOv/z391WOTD+Z02bCgsFfvxoXXf6h7kv9o+WmsmzYqrAwY63sNgOxE4xEdq0WyUnXfKeBrSvYw==}
    engines: {node: '>=8.6'}
    dev: true

  /prelude-ls/1.2.1:
    resolution: {integrity: sha512-vkcDPrRZo1QZLbn5RLGPpg/WmIQ65qoWWhcGKf/b5eplkkarX0m9z8ppCat4mlOqUsWpyNuYgO3VRyrYHSzX5g==}
    engines: {node: '>= 0.8.0'}
    dev: true

  /prettier/2.3.1:
    resolution: {integrity: sha512-p+vNbgpLjif/+D+DwAZAbndtRrR0md0MwfmOVN9N+2RgyACMT+7tfaRnT+WDPkqnuVwleyuBIG2XBxKDme3hPA==}
    engines: {node: '>=10.13.0'}
    hasBin: true
    dev: true

  /prop-types/15.7.2:
    resolution: {integrity: sha512-8QQikdH7//R2vurIJSutZ1smHYTcLpRWEOlHnzcWHmBYrOGUysKwSsrC89BCiFj3CbrfJ/nXFdJepOVrY1GCHQ==}
    dependencies:
      loose-envify: 1.4.0
      object-assign: 4.1.1
      react-is: 16.13.1
    dev: true

  /punycode/2.1.1:
    resolution: {integrity: sha512-XRsRjdf+j5ml+y/6GKHPZbrF/8p2Yga0JPtdqTIY2Xe5ohJPD9saDJJLPvp9+NSBprVvevdXZybnj2cv8OEd0A==}
    engines: {node: '>=6'}
    dev: true

  /queue-microtask/1.2.3:
    resolution: {integrity: sha512-NuaNSa6flKT5JaSYQzJok04JzTL1CA6aGhv5rfLW3PgqA+M2ChpZQnAC8h8i4ZFkBS8X5RqkDBHA7r4hej3K9A==}
    dev: true

  /react-is/16.13.1:
    resolution: {integrity: sha512-24e6ynE2H+OKt4kqsOvNd8kBpV65zoxbA4BVsEOB3ARVWQki/DHzaUoC5KuON/BiccDaCCTZBuOcfZs70kR8bQ==}
    dev: true

  /readdirp/3.5.0:
    resolution: {integrity: sha512-cMhu7c/8rdhkHXWsY+osBhfSy0JikwpHK/5+imo+LpeasTF8ouErHrlYkwT0++njiyuDvc7OFY5T3ukvZ8qmFQ==}
    engines: {node: '>=8.10.0'}
    dependencies:
      picomatch: 2.3.0
    dev: true

  /regexp.prototype.flags/1.4.3:
    resolution: {integrity: sha512-fjggEOO3slI6Wvgjwflkc4NFRCTZAu5CnNfBd5qOMYhWdn67nJBBu34/TkD++eeFmd8C9r9jfXJ27+nSiRkSUA==}
    engines: {node: '>= 0.4'}
    dependencies:
      call-bind: 1.0.2
      define-properties: 1.1.4
      functions-have-names: 1.2.3
    dev: true

  /regexpp/3.2.0:
    resolution: {integrity: sha512-pq2bWo9mVD43nbts2wGv17XLiNLya+GklZ8kaDLV2Z08gDCsGpnKn9BFMepvWuHCbyVvY7J5o5+BVvoQbmlJLg==}
    engines: {node: '>=8'}
    dev: true

  /resolve-from/4.0.0:
    resolution: {integrity: sha512-pb/MYmXstAkysRFx8piNI1tGFNQIFA3vkE3Gq4EuA1dF6gHp/+vgZqsCGJapvy8N3Q+4o7FwvquPJcnZ7RYy4g==}
    engines: {node: '>=4'}
    dev: true

  /resolve/1.17.0:
    resolution: {integrity: sha512-ic+7JYiV8Vi2yzQGFWOkiZD5Z9z7O2Zhm9XMaTxdJExKasieFCr+yXZ/WmXsckHiKl12ar0y6XiXDx3m4RHn1w==}
    dependencies:
      path-parse: 1.0.7
    dev: true

  /resolve/1.19.0:
    resolution: {integrity: sha512-rArEXAgsBG4UgRGcynxWIWKFvh/XZCcS8UJdHhwy91zwAvCZIbcs+vAbflgBnNjYMs/i/i+/Ux6IZhML1yPvxg==}
    dependencies:
      is-core-module: 2.4.0
      path-parse: 1.0.7
    dev: true

  /resolve/1.20.0:
    resolution: {integrity: sha512-wENBPt4ySzg4ybFQW2TT1zMQucPK95HSh/nq2CFTZVOGut2+pQvSsgtda4d26YrYcr067wjbmzOG8byDPBX63A==}
    dependencies:
      is-core-module: 2.4.0
      path-parse: 1.0.7
    dev: true

  /resolve/2.0.0-next.3:
    resolution: {integrity: sha512-W8LucSynKUIDu9ylraa7ueVZ7hc0uAgJBxVsQSKOXOyle8a93qXhcz+XAXZ8bIq2d6i4Ehddn6Evt+0/UwKk6Q==}
    dependencies:
      is-core-module: 2.4.0
      path-parse: 1.0.7
    dev: true

  /reusify/1.0.4:
    resolution: {integrity: sha512-U9nH88a3fc/ekCF1l0/UP1IosiuIjyTh7hBvXVMHYgVcfGvt897Xguj2UOLDeI5BG2m7/uwyaLVT6fbtCwTyzw==}
    engines: {iojs: '>=1.0.0', node: '>=0.10.0'}
    dev: true

  /rimraf/3.0.2:
    resolution: {integrity: sha512-JZkJMZkAGFFPP2YqXZXPbMlMBgsxzE8ILs4lMIX/2o0L9UBw9O/Y3o6wFw/i9YLapcUJWwqbi3kdxIPdC62TIA==}
    hasBin: true
    dependencies:
      glob: 7.1.7
    dev: true

  /run-parallel/1.2.0:
    resolution: {integrity: sha512-5l4VyZR86LZ/lDxZTR6jqL8AFE2S0IFLMP26AbjsLVADxHdhB/c0GUsH+y39UfCi3dzz8OlQuPmnaJOMoDHQBA==}
    dependencies:
      queue-microtask: 1.2.3
    dev: true

  /semver/5.7.1:
    resolution: {integrity: sha512-sauaDf/PZdVgrLTNYHRtpXa1iRiKcaebiKQ1BJdpQlWH2lCvexQdX55snPFyK7QzpudqbCI0qXFfOasHdyNDGQ==}
    hasBin: true
    dev: true

  /semver/6.3.0:
    resolution: {integrity: sha512-b39TBaTSfV6yBrapU89p5fKekE2m/NwnDocOVruQFS1/veMgdzuPcnOM34M6CwxW8jH/lxEa5rBoDeUwu5HHTw==}
    hasBin: true
    dev: true

  /semver/7.3.7:
    resolution: {integrity: sha512-QlYTucUYOews+WeEujDoEGziz4K6c47V/Bd+LjSSYcA94p+DmINdf7ncaUinThfvZyu13lN9OY1XDxt8C0Tw0g==}
    engines: {node: '>=10'}
    hasBin: true
    dependencies:
      lru-cache: 6.0.0
    dev: true

  /shebang-command/2.0.0:
    resolution: {integrity: sha512-kHxr2zZpYtdmrN1qDjrrX/Z1rR1kG8Dx+gkpK1G4eXmvXswmcE1hTWBWYUzlraYw1/yZp6YuDY77YtvbN0dmDA==}
    engines: {node: '>=8'}
    dependencies:
      shebang-regex: 3.0.0
    dev: true

  /shebang-regex/3.0.0:
    resolution: {integrity: sha512-7++dFhtcx3353uBaq8DDR4NuxBetBzC7ZQOhmTQInHEd6bSrXdiEyzCvG07Z44UYdLShWUyXt5M/yhz8ekcb1A==}
    engines: {node: '>=8'}
    dev: true

  /side-channel/1.0.4:
    resolution: {integrity: sha512-q5XPytqFEIKHkGdiMIrY10mvLRvnQh42/+GoBlFW3b2LXLE2xxJpZFdm94we0BaoV3RwJyGqg5wS7epxTv0Zvw==}
    dependencies:
      call-bind: 1.0.2
      get-intrinsic: 1.1.1
      object-inspect: 1.12.2
    dev: true

  /slash/3.0.0:
    resolution: {integrity: sha512-g9Q1haeby36OSStwb4ntCGGGaKsaVSjQ68fBxoQcutl5fS1vuY18H3wSt3jFyFtrkx+Kz0V1G85A4MyAdDMi2Q==}
    engines: {node: '>=8'}
    dev: true

  /sprintf-js/1.0.3:
    resolution: {integrity: sha512-D9cPgkvLlV3t3IzL0D0YLvGA9Ahk4PcvVwUbN0dSGr1aP0Nrt4AEnTUbuGvquEC0mA64Gqt1fzirlRs5ibXx8g==}
    dev: true

  /string-argv/0.3.1:
    resolution: {integrity: sha512-a1uQGz7IyVy9YwhqjZIZu1c8JO8dNIe20xBmSS6qu9kv++k3JGzCVmprbNN5Kn+BgzD5E7YYwg1CcjuJMRNsvg==}
    engines: {node: '>=0.6.19'}
    dev: true

  /string.prototype.matchall/4.0.7:
    resolution: {integrity: sha512-f48okCX7JiwVi1NXCVWcFnZgADDC/n2vePlQ/KUCNqCikLLilQvwjMO8+BHVKvgzH0JB0J9LEPgxOGT02RoETg==}
    dependencies:
      call-bind: 1.0.2
      define-properties: 1.1.4
      es-abstract: 1.20.1
      get-intrinsic: 1.1.1
      has-symbols: 1.0.3
      internal-slot: 1.0.3
      regexp.prototype.flags: 1.4.3
      side-channel: 1.0.4
    dev: true

  /string.prototype.trimend/1.0.5:
    resolution: {integrity: sha512-I7RGvmjV4pJ7O3kdf+LXFpVfdNOxtCW/2C8f6jNiW4+PQchwxkCDzlk1/7p+Wl4bqFIZeF47qAHXLuHHWKAxog==}
    dependencies:
      call-bind: 1.0.2
      define-properties: 1.1.4
      es-abstract: 1.20.1
    dev: true

  /string.prototype.trimstart/1.0.5:
    resolution: {integrity: sha512-THx16TJCGlsN0o6dl2o6ncWUsdgnLRSA23rRE5pyGBw/mLr3Ej/R2LaqCtgP8VNMGZsvMWnf9ooZPyY2bHvUFg==}
    dependencies:
      call-bind: 1.0.2
      define-properties: 1.1.4
      es-abstract: 1.20.1
    dev: true

  /strip-ansi/6.0.1:
    resolution: {integrity: sha512-Y38VPSHcqkFrCpFnQ9vuSXmquuv5oXOKpGeT6aGrr3o3Gc9AlVa6JBfUSOCnbxGGZF+/0ooI7KrPuUSztUdU5A==}
    engines: {node: '>=8'}
    dependencies:
      ansi-regex: 5.0.1
    dev: true

  /strip-json-comments/3.1.1:
    resolution: {integrity: sha512-6fPc+R4ihwqP6N/aIv2f1gMH8lOVtWQHoqC4yK6oSDVVocumAsfCqjkXnqiYMhmMwS/mEHLp7Vehlt3ql6lEig==}
    engines: {node: '>=8'}
    dev: true

  /supports-color/5.5.0:
    resolution: {integrity: sha512-QjVjwdXIt408MIiAqCX4oUKsgU2EqAGzs2Ppkm4aQYbjm+ZEWEcW4SfFNTr4uMNZma0ey4f5lgLrkB0aX0QMow==}
    engines: {node: '>=4'}
    dependencies:
      has-flag: 3.0.0
    dev: true

  /supports-color/7.2.0:
    resolution: {integrity: sha512-qpCAvRl9stuOHveKsn7HncJRvv501qIacKzQlO/+Lwxc9+0q2wLyv4Dfvt80/DPn2pqOBsJdDiogXGR9+OvwRw==}
    engines: {node: '>=8'}
    dependencies:
      has-flag: 4.0.0
    dev: true

  /tapable/1.1.3:
    resolution: {integrity: sha512-4WK/bYZmj8xLr+HUCODHGF1ZFzsYffasLUgEiMBY4fgtltdO6B4WJtlSbPaDTLpYTcGVwM2qLnFTICEcNxs3kA==}
    engines: {node: '>=6'}
    dev: true

  /text-table/0.2.0:
    resolution: {integrity: sha512-N+8UisAXDGk8PFXP4HAzVR9nbfmVJ3zYLAWiTIoqC5v5isinhr+r5uaO8+7r3BMfuNIufIsA7RdpVgacC2cSpw==}
    dev: true

  /to-regex-range/5.0.1:
    resolution: {integrity: sha512-65P7iz6X5yEr1cwcgvQxbbIw7Uk3gOy5dIdtZ4rDveLqhrdJP+Li/Hx6tyK0NEb+2GCyneCMJiGqrADCSNk8sQ==}
    engines: {node: '>=8.0'}
    dependencies:
      is-number: 7.0.0
    dev: true

  /true-case-path/2.2.1:
    resolution: {integrity: sha512-0z3j8R7MCjy10kc/g+qg7Ln3alJTodw9aDuVWZa3uiWqfuBMKeAeP2ocWcxoyM3D73yz3Jt/Pu4qPr4wHSdB/Q==}
    dev: true

  /tslib/1.14.1:
    resolution: {integrity: sha512-Xni35NKzjgMrwevysHTCArtLDpPvye8zV/0E4EyYn43P7/7qvQwPh9BGkHewbMulVntbigmcT7rdX3BNo9wRJg==}
    dev: true

  /tslint/5.20.1_typescript@4.7.4:
    resolution: {integrity: sha512-EcMxhzCFt8k+/UP5r8waCf/lzmeSyVlqxqMEDQE7rWYiQky8KpIBz1JAoYXfROHrPZ1XXd43q8yQnULOLiBRQg==}
    engines: {node: '>=4.8.0'}
    hasBin: true
    peerDependencies:
      typescript: '>=2.3.0-dev || >=2.4.0-dev || >=2.5.0-dev || >=2.6.0-dev || >=2.7.0-dev || >=2.8.0-dev || >=2.9.0-dev || >=3.0.0-dev || >= 3.1.0-dev || >= 3.2.0-dev'
    dependencies:
      '@babel/code-frame': 7.12.13
      builtin-modules: 1.1.1
      chalk: 2.4.2
      commander: 2.20.3
      diff: 4.0.2
      glob: 7.1.7
      js-yaml: 3.14.1
      minimatch: 3.0.4
      mkdirp: 0.5.5
      resolve: 1.20.0
      semver: 5.7.1
      tslib: 1.14.1
      tsutils: 2.29.0_typescript@4.7.4
      typescript: 4.7.4
    dev: true

  /tsutils/2.29.0_typescript@4.7.4:
    resolution: {integrity: sha512-g5JVHCIJwzfISaXpXE1qvNalca5Jwob6FjI4AoPlqMusJ6ftFE7IkkFoMhVLRgK+4Kx3gkzb8UZK5t5yTTvEmA==}
    peerDependencies:
      typescript: '>=2.1.0 || >=2.1.0-dev || >=2.2.0-dev || >=2.3.0-dev || >=2.4.0-dev || >=2.5.0-dev || >=2.6.0-dev || >=2.7.0-dev || >=2.8.0-dev || >=2.9.0-dev || >= 3.0.0-dev || >= 3.1.0-dev'
    dependencies:
      tslib: 1.14.1
      typescript: 4.7.4
    dev: true

  /tsutils/3.21.0_typescript@4.7.4:
    resolution: {integrity: sha512-mHKK3iUXL+3UF6xL5k0PEhKRUBKPBCv/+RkEOpjRWxxx27KKRBmmA60A9pgOUvMi8GKhRMPEmjBRPzs2W7O1OA==}
    engines: {node: '>= 6'}
    peerDependencies:
      typescript: '>=2.8.0 || >= 3.2.0-dev || >= 3.3.0-dev || >= 3.4.0-dev || >= 3.5.0-dev || >= 3.6.0-dev || >= 3.6.0-beta || >= 3.7.0-dev || >= 3.7.0-beta'
    dependencies:
      tslib: 1.14.1
      typescript: 4.7.4
    dev: true

  /type-check/0.4.0:
    resolution: {integrity: sha512-XleUoc9uwGXqjWwXaUTZAmzMcFZ5858QA2vvx1Ur5xIcixXIP+8LnFDgRplU30us6teqdlskFfu+ae4K79Ooew==}
    engines: {node: '>= 0.8.0'}
    dependencies:
      prelude-ls: 1.2.1
    dev: true

  /type-fest/0.20.2:
    resolution: {integrity: sha512-Ne+eE4r0/iWnpAxD852z3A+N0Bt5RN//NjJwRd2VFHEmrywxf5vsZlh4R6lixl6B+wz/8d+maTSAkN1FIkI3LQ==}
    engines: {node: '>=10'}
    dev: true

  /typescript/4.7.4:
    resolution: {integrity: sha1-GohZbRz0fVlQehvN+1ud/k1IgjU=}
    engines: {node: '>=4.2.0'}
    hasBin: true
    dev: true

  /unbox-primitive/1.0.2:
    resolution: {integrity: sha512-61pPlCD9h51VoreyJ0BReideM3MDKMKnh6+V9L08331ipq6Q8OFXZYiqP6n/tbHx4s5I9uRhcye6BrbkizkBDw==}
    dependencies:
      call-bind: 1.0.2
      has-bigints: 1.0.2
      has-symbols: 1.0.3
      which-boxed-primitive: 1.0.2
    dev: true

  /universalify/0.1.2:
    resolution: {integrity: sha512-rBJeI5CXAlmy1pV+617WB9J63U6XcazHHF2f2dbJix4XzpUF0RS3Zbj0FGIOCAva5P/d/GBOYaACQ1w+0azUkg==}
    engines: {node: '>= 4.0.0'}
    dev: true

  /uri-js/4.4.1:
    resolution: {integrity: sha512-7rKUyy33Q1yc98pQ1DAmLtwX109F7TIfWlW1Ydo8Wl1ii1SeHieeh0HHfPeL2fMXK6z0s8ecKs9frCuLJvndBg==}
    dependencies:
      punycode: 2.1.1
    dev: true

  /v8-compile-cache/2.3.0:
    resolution: {integrity: sha512-l8lCEmLcLYZh4nbunNZvQCJc5pv7+RCwa8q/LdUx8u7lsWvPDKmpodJAJNwkAhJC//dFY48KuIEmjtd4RViDrA==}
    dev: true

  /validator/13.7.0:
    resolution: {integrity: sha512-nYXQLCBkpJ8X6ltALua9dRrZDHVYxjJ1wgskNt1lH9fzGjs3tgojGSCBjmEPwkWS1y29+DrizMTW19Pr9uB2nw==}
    engines: {node: '>= 0.10'}
    dev: true

  /which-boxed-primitive/1.0.2:
    resolution: {integrity: sha512-bwZdv0AKLpplFY2KZRX6TvyuN7ojjr7lwkg6ml0roIy9YeuSr7JS372qlNW18UQYzgYK9ziGcerWqZOmEn9VNg==}
    dependencies:
      is-bigint: 1.0.2
      is-boolean-object: 1.1.1
      is-number-object: 1.0.5
      is-string: 1.0.7
      is-symbol: 1.0.4
    dev: true

  /which/2.0.2:
    resolution: {integrity: sha512-BLI3Tl1TW3Pvl70l3yq3Y64i+awpwXqsGBYWkkqMtnbXgrMD+yj7rhW0kuEDxzJaYXGjEW5ogapKNMEKNMjibA==}
    engines: {node: '>= 8'}
    hasBin: true
    dependencies:
      isexe: 2.0.0
    dev: true

  /word-wrap/1.2.3:
    resolution: {integrity: sha512-Hz/mrNwitNRh/HUAtM/VT/5VH+ygD6DV7mYKZAtHOrbs8U7lvPS6xf7EJKMF0uW1KJCl0H701g3ZGus+muE5vQ==}
    engines: {node: '>=0.10.0'}
    dev: true

  /wrappy/1.0.2:
    resolution: {integrity: sha512-l4Sp/DRseor9wL6EvV2+TuQn63dMkPjZ/sp9XkghTEbV9KlPS1xUsZ3u7/IQO4wxtcFB4bgpQPRcR3QCvezPcQ==}
    dev: true

  /yallist/4.0.0:
    resolution: {integrity: sha512-3wdGidZyq5PB084XLES5TpOSRA3wjXAlIWMhum2kRcv/41Sn2emQ0dycQW4uZXLejwKvg6EsvbdlVL+FYEct7A==}
    dev: true

  /z-schema/5.0.3:
    resolution: {integrity: sha512-sGvEcBOTNum68x9jCpCVGPFJ6mWnkD0YxOcddDlJHRx3tKdB2q8pCHExMVZo/AV/6geuVJXG7hljDaWG8+5GDw==}
    engines: {node: '>=8.0.0'}
    hasBin: true
    dependencies:
      lodash.get: 4.4.2
      lodash.isequal: 4.5.0
      validator: 13.7.0
    optionalDependencies:
      commander: 2.20.3
    dev: true

  file:../temp/tarballs/rushstack-eslint-config-3.0.0.tgz_valmiib6gbzc7jhcbpocdsabay:
    resolution: {tarball: file:../temp/tarballs/rushstack-eslint-config-3.0.0.tgz}
    id: file:../temp/tarballs/rushstack-eslint-config-3.0.0.tgz
    name: '@rushstack/eslint-config'
    version: 3.0.0
    peerDependencies:
      eslint: ^6.0.0 || ^7.0.0 || ^8.0.0
      typescript: '>=4.7.0'
    dependencies:
      '@rushstack/eslint-patch': file:../temp/tarballs/rushstack-eslint-patch-1.1.4.tgz
      '@rushstack/eslint-plugin': file:../temp/tarballs/rushstack-eslint-plugin-0.10.0.tgz_valmiib6gbzc7jhcbpocdsabay
      '@rushstack/eslint-plugin-packlets': file:../temp/tarballs/rushstack-eslint-plugin-packlets-0.5.0.tgz_valmiib6gbzc7jhcbpocdsabay
      '@rushstack/eslint-plugin-security': file:../temp/tarballs/rushstack-eslint-plugin-security-0.4.0.tgz_valmiib6gbzc7jhcbpocdsabay
      '@typescript-eslint/eslint-plugin': 5.30.3_exlp6dxqua5sxvf2mpdocyqr3m
      '@typescript-eslint/experimental-utils': 5.30.3_valmiib6gbzc7jhcbpocdsabay
      '@typescript-eslint/parser': 5.30.3_valmiib6gbzc7jhcbpocdsabay
      '@typescript-eslint/typescript-estree': 5.30.3_typescript@4.7.4
      eslint: 8.7.0
      eslint-plugin-promise: 6.0.0_eslint@8.7.0
      eslint-plugin-react: 7.27.1_eslint@8.7.0
      eslint-plugin-tsdoc: 0.2.16
      typescript: 4.7.4
    transitivePeerDependencies:
      - supports-color
    dev: true

  file:../temp/tarballs/rushstack-eslint-patch-1.1.4.tgz:
    resolution: {tarball: file:../temp/tarballs/rushstack-eslint-patch-1.1.4.tgz}
    name: '@rushstack/eslint-patch'
    version: 1.1.4
    dev: true

  file:../temp/tarballs/rushstack-eslint-plugin-0.10.0.tgz_valmiib6gbzc7jhcbpocdsabay:
    resolution: {tarball: file:../temp/tarballs/rushstack-eslint-plugin-0.10.0.tgz}
    id: file:../temp/tarballs/rushstack-eslint-plugin-0.10.0.tgz
    name: '@rushstack/eslint-plugin'
    version: 0.10.0
    peerDependencies:
      eslint: ^6.0.0 || ^7.0.0 || ^8.0.0
    dependencies:
      '@rushstack/tree-pattern': file:../temp/tarballs/rushstack-tree-pattern-0.2.4.tgz
      '@typescript-eslint/experimental-utils': 5.30.3_valmiib6gbzc7jhcbpocdsabay
      eslint: 8.7.0
    transitivePeerDependencies:
      - supports-color
      - typescript
    dev: true

  file:../temp/tarballs/rushstack-eslint-plugin-packlets-0.5.0.tgz_valmiib6gbzc7jhcbpocdsabay:
    resolution: {tarball: file:../temp/tarballs/rushstack-eslint-plugin-packlets-0.5.0.tgz}
    id: file:../temp/tarballs/rushstack-eslint-plugin-packlets-0.5.0.tgz
    name: '@rushstack/eslint-plugin-packlets'
    version: 0.5.0
    peerDependencies:
      eslint: ^6.0.0 || ^7.0.0 || ^8.0.0
    dependencies:
      '@rushstack/tree-pattern': file:../temp/tarballs/rushstack-tree-pattern-0.2.4.tgz
      '@typescript-eslint/experimental-utils': 5.30.3_valmiib6gbzc7jhcbpocdsabay
      eslint: 8.7.0
    transitivePeerDependencies:
      - supports-color
      - typescript
    dev: true

  file:../temp/tarballs/rushstack-eslint-plugin-security-0.4.0.tgz_valmiib6gbzc7jhcbpocdsabay:
    resolution: {tarball: file:../temp/tarballs/rushstack-eslint-plugin-security-0.4.0.tgz}
    id: file:../temp/tarballs/rushstack-eslint-plugin-security-0.4.0.tgz
    name: '@rushstack/eslint-plugin-security'
    version: 0.4.0
    peerDependencies:
      eslint: ^6.0.0 || ^7.0.0 || ^8.0.0
    dependencies:
      '@rushstack/tree-pattern': file:../temp/tarballs/rushstack-tree-pattern-0.2.4.tgz
      '@typescript-eslint/experimental-utils': 5.30.3_valmiib6gbzc7jhcbpocdsabay
      eslint: 8.7.0
    transitivePeerDependencies:
      - supports-color
      - typescript
    dev: true

<<<<<<< HEAD
  file:../temp/tarballs/rushstack-heft-0.47.2.tgz:
    resolution: {tarball: file:../temp/tarballs/rushstack-heft-0.47.2.tgz}
    name: '@rushstack/heft'
    version: 0.47.2
=======
  file:../temp/tarballs/rushstack-heft-0.47.5.tgz:
    resolution: {tarball: file:../temp/tarballs/rushstack-heft-0.47.5.tgz}
    name: '@rushstack/heft'
    version: 0.47.5
>>>>>>> e4340092
    engines: {node: '>=10.13.0'}
    hasBin: true
    dependencies:
      '@rushstack/heft-config-file': file:../temp/tarballs/rushstack-heft-config-file-0.9.5.tgz
      '@rushstack/node-core-library': file:../temp/tarballs/rushstack-node-core-library-3.51.1.tgz
      '@rushstack/rig-package': file:../temp/tarballs/rushstack-rig-package-0.3.14.tgz
      '@rushstack/ts-command-line': file:../temp/tarballs/rushstack-ts-command-line-4.12.2.tgz
      '@types/tapable': 1.0.6
      argparse: 1.0.10
      chokidar: 3.4.3
      fast-glob: 3.2.11
      glob: 7.0.6
      glob-escape: 0.0.2
      prettier: 2.3.1
      semver: 7.3.7
      tapable: 1.1.3
      true-case-path: 2.2.1
    dev: true

  file:../temp/tarballs/rushstack-heft-config-file-0.9.5.tgz:
    resolution: {tarball: file:../temp/tarballs/rushstack-heft-config-file-0.9.5.tgz}
    name: '@rushstack/heft-config-file'
    version: 0.9.5
    engines: {node: '>=10.13.0'}
    dependencies:
      '@rushstack/node-core-library': file:../temp/tarballs/rushstack-node-core-library-3.51.1.tgz
      '@rushstack/rig-package': file:../temp/tarballs/rushstack-rig-package-0.3.14.tgz
      jsonpath-plus: 4.0.0
    dev: true

  file:../temp/tarballs/rushstack-node-core-library-3.51.1.tgz:
    resolution: {tarball: file:../temp/tarballs/rushstack-node-core-library-3.51.1.tgz}
    name: '@rushstack/node-core-library'
    version: 3.51.1
    dependencies:
      '@types/node': 12.20.24
      colors: 1.2.5
      fs-extra: 7.0.1
      import-lazy: 4.0.0
      jju: 1.4.0
      resolve: 1.17.0
      semver: 7.3.7
      z-schema: 5.0.3
    dev: true

  file:../temp/tarballs/rushstack-rig-package-0.3.14.tgz:
    resolution: {tarball: file:../temp/tarballs/rushstack-rig-package-0.3.14.tgz}
    name: '@rushstack/rig-package'
    version: 0.3.14
    dependencies:
      resolve: 1.17.0
      strip-json-comments: 3.1.1
    dev: true

  file:../temp/tarballs/rushstack-tree-pattern-0.2.4.tgz:
    resolution: {tarball: file:../temp/tarballs/rushstack-tree-pattern-0.2.4.tgz}
    name: '@rushstack/tree-pattern'
    version: 0.2.4
    dev: true

  file:../temp/tarballs/rushstack-ts-command-line-4.12.2.tgz:
    resolution: {tarball: file:../temp/tarballs/rushstack-ts-command-line-4.12.2.tgz}
    name: '@rushstack/ts-command-line'
    version: 4.12.2
    dependencies:
      '@types/argparse': 1.0.38
      argparse: 1.0.10
      colors: 1.2.5
      string-argv: 0.3.1
    dev: true<|MERGE_RESOLUTION|>--- conflicted
+++ resolved
@@ -5,22 +5,13 @@
   typescript-newest-test:
     specifiers:
       '@rushstack/eslint-config': file:rushstack-eslint-config-3.0.0.tgz
-<<<<<<< HEAD
-      '@rushstack/heft': file:rushstack-heft-0.47.2.tgz
-=======
       '@rushstack/heft': file:rushstack-heft-0.47.5.tgz
->>>>>>> e4340092
       eslint: ~8.7.0
       tslint: ~5.20.1
       typescript: ~4.7.4
     devDependencies:
-<<<<<<< HEAD
-      '@rushstack/eslint-config': file:../temp/tarballs/rushstack-eslint-config-3.0.0.tgz_eslint@8.7.0+typescript@4.7.4
-      '@rushstack/heft': file:../temp/tarballs/rushstack-heft-0.47.2.tgz
-=======
       '@rushstack/eslint-config': file:../temp/tarballs/rushstack-eslint-config-3.0.0.tgz_valmiib6gbzc7jhcbpocdsabay
       '@rushstack/heft': file:../temp/tarballs/rushstack-heft-0.47.5.tgz
->>>>>>> e4340092
       eslint: 8.7.0
       tslint: 5.20.1_typescript@4.7.4
       typescript: 4.7.4
@@ -28,22 +19,13 @@
   typescript-v3-test:
     specifiers:
       '@rushstack/eslint-config': file:rushstack-eslint-config-3.0.0.tgz
-<<<<<<< HEAD
-      '@rushstack/heft': file:rushstack-heft-0.47.2.tgz
-=======
       '@rushstack/heft': file:rushstack-heft-0.47.5.tgz
->>>>>>> e4340092
       eslint: ~8.7.0
       tslint: ~5.20.1
       typescript: ~4.7.4
     devDependencies:
-<<<<<<< HEAD
-      '@rushstack/eslint-config': file:../temp/tarballs/rushstack-eslint-config-3.0.0.tgz_eslint@8.7.0+typescript@4.7.4
-      '@rushstack/heft': file:../temp/tarballs/rushstack-heft-0.47.2.tgz
-=======
       '@rushstack/eslint-config': file:../temp/tarballs/rushstack-eslint-config-3.0.0.tgz_valmiib6gbzc7jhcbpocdsabay
       '@rushstack/heft': file:../temp/tarballs/rushstack-heft-0.47.5.tgz
->>>>>>> e4340092
       eslint: 8.7.0
       tslint: 5.20.1_typescript@4.7.4
       typescript: 4.7.4
@@ -346,7 +328,7 @@
     dev: true
 
   /argparse/2.0.1:
-    resolution: {integrity: sha512-8+9WqebbFzpX9OR+Wa6O29asIogeRMzcGtAINdpMHHyAg10f05aSFVBbcEqGf/PXw1EjAZ+q2/bEBg3DvurK3Q==}
+    resolution: {integrity: sha1-JG9Q88p4oyQPbJl+ipvR6sSeSzg=}
     dev: true
 
   /array-includes/3.1.5:
@@ -478,7 +460,7 @@
     dev: true
 
   /concat-map/0.0.1:
-    resolution: {integrity: sha512-/Srv4dswyQNBfohGpz9o6Yb3Gz3SrUDqBH5rTuhGR7ahtlbYKnVxw2bCFMRljaA7EXHaXZ8wsHdodFvbkhKmqg==}
+    resolution: {integrity: sha1-2Klr13/Wjfd5OnMDajug1UBdR3s=}
     dev: true
 
   /cross-spawn/7.0.3:
@@ -1817,17 +1799,10 @@
       - typescript
     dev: true
 
-<<<<<<< HEAD
-  file:../temp/tarballs/rushstack-heft-0.47.2.tgz:
-    resolution: {tarball: file:../temp/tarballs/rushstack-heft-0.47.2.tgz}
-    name: '@rushstack/heft'
-    version: 0.47.2
-=======
   file:../temp/tarballs/rushstack-heft-0.47.5.tgz:
     resolution: {tarball: file:../temp/tarballs/rushstack-heft-0.47.5.tgz}
     name: '@rushstack/heft'
     version: 0.47.5
->>>>>>> e4340092
     engines: {node: '>=10.13.0'}
     hasBin: true
     dependencies:
