parameters:
  - name: BuildParameters
    type: string
    default: ''

steps:
  - script: 'git config --local user.email rushbot@users.noreply.github.com'
    displayName: 'git config email'

  - script: 'git config --local user.name Rushbot'
    displayName: 'git config name'

  - script: 'node common/scripts/install-run-rush.js change --verify'
    displayName: 'Verify Change Logs'

  - script: 'node common/scripts/install-run-rush.js install'
    displayName: 'Rush Install'

  # - bash: |
  #     /usr/bin/Xvfb :99 -screen 0 1024x768x24 > /dev/null 2>&1 &
  #     echo ">>> Started xvfb"
  #   displayName: Start xvfb
  #   condition: and(succeeded(), eq(variables['Agent.OS'], 'Linux'))

  - script: 'node common/scripts/install-run-rush.js retest --verbose --production ${{ parameters.BuildParameters }}'
<<<<<<< HEAD
    displayName: 'Rush retest (install-run-rush)'

  - ${{ if eq(parameters.PerformValidation, true) }}:
      - script: 'node apps/rush/lib/start-dev.js install'
        displayName: 'Rush install (rush-lib)'

      - script: 'node apps/rush/lib/start-dev.js test --verbose --production --timeline ${{ parameters.BuildParameters }}'
        displayName: 'Rush test (rush-lib)'

      - script: 'node repo-scripts/repo-toolbox/lib/start.js readme --verify'
        displayName: 'Ensure repo README is up-to-date'

=======
    displayName: 'Rush retest (install-run-rush)'

>>>>>>> bf1791d0
<|MERGE_RESOLUTION|>--- conflicted
+++ resolved
@@ -1,42 +1,27 @@
-parameters:
-  - name: BuildParameters
-    type: string
-    default: ''
-
-steps:
-  - script: 'git config --local user.email rushbot@users.noreply.github.com'
-    displayName: 'git config email'
-
-  - script: 'git config --local user.name Rushbot'
-    displayName: 'git config name'
-
-  - script: 'node common/scripts/install-run-rush.js change --verify'
-    displayName: 'Verify Change Logs'
-
-  - script: 'node common/scripts/install-run-rush.js install'
-    displayName: 'Rush Install'
-
-  # - bash: |
-  #     /usr/bin/Xvfb :99 -screen 0 1024x768x24 > /dev/null 2>&1 &
-  #     echo ">>> Started xvfb"
-  #   displayName: Start xvfb
-  #   condition: and(succeeded(), eq(variables['Agent.OS'], 'Linux'))
-
-  - script: 'node common/scripts/install-run-rush.js retest --verbose --production ${{ parameters.BuildParameters }}'
-<<<<<<< HEAD
-    displayName: 'Rush retest (install-run-rush)'
-
-  - ${{ if eq(parameters.PerformValidation, true) }}:
-      - script: 'node apps/rush/lib/start-dev.js install'
-        displayName: 'Rush install (rush-lib)'
-
-      - script: 'node apps/rush/lib/start-dev.js test --verbose --production --timeline ${{ parameters.BuildParameters }}'
-        displayName: 'Rush test (rush-lib)'
-
-      - script: 'node repo-scripts/repo-toolbox/lib/start.js readme --verify'
-        displayName: 'Ensure repo README is up-to-date'
-
-=======
-    displayName: 'Rush retest (install-run-rush)'
-
->>>>>>> bf1791d0
+parameters:
+  - name: BuildParameters
+    type: string
+    default: ''
+
+steps:
+  - script: 'git config --local user.email rushbot@users.noreply.github.com'
+    displayName: 'git config email'
+
+  - script: 'git config --local user.name Rushbot'
+    displayName: 'git config name'
+
+  - script: 'node common/scripts/install-run-rush.js change --verify'
+    displayName: 'Verify Change Logs'
+
+  - script: 'node common/scripts/install-run-rush.js install'
+    displayName: 'Rush Install'
+
+  # - bash: |
+  #     /usr/bin/Xvfb :99 -screen 0 1024x768x24 > /dev/null 2>&1 &
+  #     echo ">>> Started xvfb"
+  #   displayName: Start xvfb
+  #   condition: and(succeeded(), eq(variables['Agent.OS'], 'Linux'))
+
+  - script: 'node common/scripts/install-run-rush.js retest --verbose --production ${{ parameters.BuildParameters }}'
+    displayName: 'Rush retest (install-run-rush)'
+    