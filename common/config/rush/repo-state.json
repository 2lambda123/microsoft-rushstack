// DO NOT MODIFY THIS FILE MANUALLY BUT DO COMMIT IT. It is generated and used by Rush.
{
<<<<<<< HEAD
  "pnpmShrinkwrapHash": "dde9ba2ec3b0461c7ff58ed438b4fd176f91f6ad",
=======
  "pnpmShrinkwrapHash": "f1b5560754a56b0869694a51e1c98b1885312bd3",
>>>>>>> 3eae2197
  "preferredVersionsHash": "5222ca779ae69ebfd201e39c17f48ce9eaf8c3c2"
}<|MERGE_RESOLUTION|>--- conflicted
+++ resolved
@@ -1,9 +1,5 @@
 // DO NOT MODIFY THIS FILE MANUALLY BUT DO COMMIT IT. It is generated and used by Rush.
 {
-<<<<<<< HEAD
-  "pnpmShrinkwrapHash": "dde9ba2ec3b0461c7ff58ed438b4fd176f91f6ad",
-=======
   "pnpmShrinkwrapHash": "f1b5560754a56b0869694a51e1c98b1885312bd3",
->>>>>>> 3eae2197
   "preferredVersionsHash": "5222ca779ae69ebfd201e39c17f48ce9eaf8c3c2"
 }