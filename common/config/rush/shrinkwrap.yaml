--- conflicted
+++ resolved
@@ -1,7 +1,6 @@
 dependencies:
   '@microsoft/node-library-build': 5.0.6
   '@microsoft/rush-stack-compiler': 0.1.3
-  '@microsoft/tsdoc': 0.8.0
   '@pnpm/link-bins': 1.0.3
   '@pnpm/logger': 1.0.2
   '@rush-temp/api-documenter': 'file:projects/api-documenter.tgz'
@@ -350,10 +349,6 @@
     dev: false
     resolution:
       integrity: sha512-ciuIkbW/qKvn+MuktrtsSQweSR0wCM7GoqqgnaFv90KROz8lrWPmmZweZ9fdWH5tJXcudWiyOCkv0lQOg4IIcQ==
-  /@microsoft/tsdoc/0.8.0:
-    dev: false
-    resolution:
-      integrity: sha512-XMxOflIaP5LS3dgoNwqNh7SK6E3zRbHe+FmNEMQkrTA0QHI6Y7TUDnT3femXUuEfAEM8SCu8tzUjbENrsFnvtA==
   /@pnpm/link-bins/1.0.3:
     dependencies:
       '@pnpm/package-bins': 1.0.0
@@ -10124,7 +10119,6 @@
     dependencies:
       '@microsoft/node-library-build': 5.0.6
       '@microsoft/rush-stack-compiler': 0.1.3
-      '@microsoft/tsdoc': 0.8.0
       '@types/jest': 21.1.10
       '@types/lodash': 4.14.116
       '@types/node': 8.5.8
@@ -10139,11 +10133,7 @@
     dev: false
     name: '@rush-temp/api-extractor'
     resolution:
-<<<<<<< HEAD
-      integrity: sha512-K5Y+N3ITkgNgnr7Cmxp912XtsvLflQdW136f1h4LWLk5UA6nrKPDNxpEjQuyiakiVPIJmeL+hj2kv7NkDL6sIw==
-=======
       integrity: sha512-S1xQbp5GM9pTW2/Pwf4+AER8vY/Z+lzoNpqGsvyI4bMs61wkn3UrwqS9fYGnSi0RHq8NItSMUzs2tdnoZMQLTQ==
->>>>>>> 1e81bf2c
       tarball: 'file:projects/api-extractor.tgz'
     version: 0.0.0
   'file:projects/gulp-core-build-karma.tgz':
@@ -10231,11 +10221,7 @@
     dev: false
     name: '@rush-temp/gulp-core-build-sass'
     resolution:
-<<<<<<< HEAD
-      integrity: sha512-O+H2hjHuNa0BVs7AB0CFHWtxW3v7qco96wpCTDtZgYvBLH1/AOOzG5D1IZkxyVfPXY9xB7e7OFFtBHx0N/3IPQ==
-=======
       integrity: sha512-2QMs4RbzDgxOe4BKgiO/KP+rZ0uiJDIp4t/yBKdUJkXdFTkRgu+Eq7hOemSXspL1ycKYth4EEDFjKY+nt8nEzg==
->>>>>>> 1e81bf2c
       tarball: 'file:projects/gulp-core-build-sass.tgz'
     version: 0.0.0
   'file:projects/gulp-core-build-serve.tgz':
@@ -10666,7 +10652,6 @@
 specifiers:
   '@microsoft/node-library-build': 5.0.6
   '@microsoft/rush-stack-compiler': 0.1.3
-  '@microsoft/tsdoc': 0.8.0
   '@pnpm/link-bins': ~1.0.1
   '@pnpm/logger': ~1.0.1
   '@rush-temp/api-documenter': 'file:./projects/api-documenter.tgz'
