--- conflicted
+++ resolved
@@ -146,22 +146,12 @@
   constructor(versionPolicyJson: ILockStepVersionJson);
   // WARNING: The type "ILockStepVersionJson" needs to be exported by the package (e.g. added to index.ts)
   // @internal
-<<<<<<< HEAD
-  public readonly _json: ILockStepVersionJson;
-  public bump(bumpType?: BumpType, identifier?: string): void;
-  public ensure(project: IPackageJson): IPackageJson | undefined;
-  public readonly mainProject: string | undefined;
-  public readonly nextBump: BumpType;
-  public validate(versionString: string, packageName: string): void;
-  public readonly version: semver.SemVer;
-=======
   readonly _json: ILockStepVersionJson;
   bump(bumpType?: BumpType, identifier?: string): void;
   ensure(project: IPackageJson): IPackageJson | undefined;
   readonly nextBump: BumpType;
   validate(versionString: string, packageName: string): void;
   readonly version: semver.SemVer;
->>>>>>> d00b6549
 }
 
 // @public
@@ -241,23 +231,6 @@
 class RushConfigurationProject {
   // WARNING: The type "IRushConfigurationProjectJson" needs to be exported by the package (e.g. added to index.ts)
   // @internal
-<<<<<<< HEAD
-  constructor(projectJson: IRushConfigurationProjectJson,
-                rushConfiguration: RushConfiguration,
-                tempProjectName: string);
-  public readonly cyclicDependencyProjects: Set<string>;
-  public readonly downstreamDependencyProjects: string[];
-  // @beta
-  public readonly isMainProject: boolean;
-  public readonly packageJson: IPackageJson;
-  public readonly packageName: string;
-  public readonly projectFolder: string;
-  public readonly projectRelativeFolder: string;
-  public readonly reviewCategory: string;
-  public readonly shouldPublish: boolean;
-  public readonly tempProjectName: string;
-  public readonly unscopedTempProjectName: string;
-=======
   constructor(projectJson: IRushConfigurationProjectJson, rushConfiguration: RushConfiguration, tempProjectName: string);
   readonly cyclicDependencyProjects: Set<string>;
   readonly downstreamDependencyProjects: string[];
@@ -269,7 +242,6 @@
   readonly shouldPublish: boolean;
   readonly tempProjectName: string;
   readonly unscopedTempProjectName: string;
->>>>>>> d00b6549
   // @beta
   readonly versionPolicy: VersionPolicy | undefined;
   // @beta
@@ -283,18 +255,10 @@
   constructor(versionPolicyJson: IVersionPolicyJson);
   // WARNING: The type "IVersionPolicyJson" needs to be exported by the package (e.g. added to index.ts)
   // @internal
-<<<<<<< HEAD
-  public readonly _json: IVersionPolicyJson;
-  public abstract bump(bumpType?: BumpType, identifier?: string): void;
-  public readonly definitionName: VersionPolicyDefinitionName;
-  public abstract ensure(project: IPackageJson): IPackageJson | undefined;
-  public readonly isLockstepped: boolean;
-=======
   readonly _json: IVersionPolicyJson;
   abstract bump(bumpType?: BumpType, identifier?: string): void;
   readonly definitionName: VersionPolicyDefinitionName;
   abstract ensure(project: IPackageJson): IPackageJson | undefined;
->>>>>>> d00b6549
   // WARNING: Because this definition is explicitly marked as @internal, an underscore prefix ("_") should be added to its name
   // WARNING: The type "IVersionPolicyJson" needs to be exported by the package (e.g. added to index.ts)
   // @internal
@@ -306,21 +270,10 @@
 // @beta (undocumented)
 class VersionPolicyConfiguration {
   // @internal
-<<<<<<< HEAD
-  public constructor(private _jsonFileName: string);
-  public bump(versionPolicyName?: string,
-      bumpType?: BumpType,
-      identifier?: string,
-      shouldCommit?: boolean): void;
-  public getVersionPolicy(policyName: string): VersionPolicy;
-  public validate(projectsByName: Map<string, RushConfigurationProject>): void;
-  public readonly versionPolicies: Map<string, VersionPolicy>;
-=======
   constructor(_jsonFileName: string);
   bump(versionPolicyName?: string, bumpType?: BumpType, identifier?: string, shouldCommit?: boolean): void;
   getVersionPolicy(policyName: string): VersionPolicy;
   readonly versionPolicies: Map<string, VersionPolicy>;
->>>>>>> d00b6549
 }
 
 // @beta
