{
  "name": "npmx-common",
  "version": "0.0.0",
  "dependencies": {
    "@microsoft/gulp-core-build": {
      "version": "0.10.1",
      "from": "@microsoft/gulp-core-build@>=0.10.0 <0.11.0",
      "resolved": "https://registry.npmjs.org/@microsoft/gulp-core-build/-/gulp-core-build-0.10.1.tgz"
    },
    "@microsoft/gulp-core-build-mocha": {
      "version": "0.4.2",
      "from": "@microsoft/gulp-core-build-mocha@>=0.4.0 <0.5.0",
      "resolved": "https://registry.npmjs.org/@microsoft/gulp-core-build-mocha/-/gulp-core-build-mocha-0.4.2.tgz",
      "dependencies": {
        "@microsoft/gulp-core-build": {
          "version": "0.11.1",
          "from": "@microsoft/gulp-core-build@>=0.11.0 <1.0.0",
          "resolved": "https://registry.npmjs.org/@microsoft/gulp-core-build/-/gulp-core-build-0.11.1.tgz"
        }
      }
    },
    "@microsoft/gulp-core-build-typescript": {
      "version": "0.6.1",
      "from": "@microsoft/gulp-core-build-typescript@>=0.6.0 <0.7.0",
      "resolved": "https://registry.npmjs.org/@microsoft/gulp-core-build-typescript/-/gulp-core-build-typescript-0.6.1.tgz",
      "dependencies": {
        "@microsoft/gulp-core-build": {
          "version": "0.11.1",
          "from": "@microsoft/gulp-core-build@>=0.11.0 <1.0.0",
          "resolved": "https://registry.npmjs.org/@microsoft/gulp-core-build/-/gulp-core-build-0.11.1.tgz"
        },
        "lodash": {
          "version": "4.15.0",
          "from": "lodash@>=4.15.0 <4.16.0",
          "resolved": "https://registry.npmjs.org/lodash/-/lodash-4.15.0.tgz"
        },
        "typescript": {
          "version": "1.8.10",
          "from": "typescript@>=1.8.10 <1.9.0",
          "resolved": "https://registry.npmjs.org/typescript/-/typescript-1.8.10.tgz"
        }
      }
    },
    "@microsoft/load-themed-styles": {
      "version": "1.2.2",
      "from": "@microsoft/load-themed-styles@>=1.2.2 <2.0.0",
      "resolved": "https://registry.npmjs.org/@microsoft/load-themed-styles/-/load-themed-styles-1.2.2.tgz"
    },
    "@microsoft/node-library-build": {
      "version": "0.4.0",
      "from": "@microsoft/node-library-build@>=0.3.0 <1.0.0",
      "resolved": "https://registry.npmjs.org/@microsoft/node-library-build/-/node-library-build-0.4.0.tgz"
    },
    "@types/assertion-error": {
      "version": "1.0.30",
      "from": "@types/assertion-error@>=1.0.30 <2.0.0",
      "resolved": "https://registry.npmjs.org/@types/assertion-error/-/assertion-error-1.0.30.tgz"
    },
    "@types/bluebird": {
      "version": "3.0.35",
      "from": "@types/bluebird@*",
      "resolved": "https://registry.npmjs.org/@types/bluebird/-/bluebird-3.0.35.tgz"
    },
    "@types/chai": {
      "version": "3.4.34",
      "from": "@types/chai@>=3.4.34 <4.0.0",
      "resolved": "https://registry.npmjs.org/@types/chai/-/chai-3.4.34.tgz"
    },
    "@types/chalk": {
      "version": "0.4.31",
      "from": "@types/chalk@>=0.4.31 <0.5.0",
      "resolved": "https://registry.npmjs.org/@types/chalk/-/chalk-0.4.31.tgz"
    },
    "@types/es6-promise": {
      "version": "0.0.32",
      "from": "@types/es6-promise@0.0.32",
      "resolved": "https://registry.npmjs.org/@types/es6-promise/-/es6-promise-0.0.32.tgz"
    },
    "@types/express": {
      "version": "4.0.33",
      "from": "@types/express@*",
      "resolved": "https://registry.npmjs.org/@types/express/-/express-4.0.33.tgz"
    },
    "@types/express-serve-static-core": {
      "version": "4.0.38",
      "from": "@types/express-serve-static-core@*",
      "resolved": "https://registry.npmjs.org/@types/express-serve-static-core/-/express-serve-static-core-4.0.38.tgz"
    },
    "@types/gulp": {
      "version": "3.8.32",
      "from": "@types/gulp@>=3.8.32 <4.0.0",
      "resolved": "https://registry.npmjs.org/@types/gulp/-/gulp-3.8.32.tgz"
    },
    "@types/gulp-istanbul": {
      "version": "0.9.30",
      "from": "@types/gulp-istanbul@>=0.9.30 <0.10.0",
      "resolved": "https://registry.npmjs.org/@types/gulp-istanbul/-/gulp-istanbul-0.9.30.tgz"
    },
    "@types/gulp-mocha": {
      "version": "0.0.29",
      "from": "@types/gulp-mocha@0.0.29",
      "resolved": "https://registry.npmjs.org/@types/gulp-mocha/-/gulp-mocha-0.0.29.tgz"
    },
    "@types/gulp-util": {
      "version": "3.0.29",
      "from": "@types/gulp-util@>=3.0.29 <4.0.0",
      "resolved": "https://registry.npmjs.org/@types/gulp-util/-/gulp-util-3.0.29.tgz"
    },
    "@types/karma": {
      "version": "0.13.33",
      "from": "@types/karma@>=0.13.33 <0.14.0",
      "resolved": "https://registry.npmjs.org/@types/karma/-/karma-0.13.33.tgz"
    },
    "@types/log4js": {
      "version": "0.0.32",
      "from": "@types/log4js@*",
      "resolved": "https://registry.npmjs.org/@types/log4js/-/log4js-0.0.32.tgz"
    },
    "@types/mime": {
      "version": "0.0.29",
      "from": "@types/mime@*",
      "resolved": "https://registry.npmjs.org/@types/mime/-/mime-0.0.29.tgz"
    },
    "@types/mocha": {
      "version": "2.2.32",
      "from": "@types/mocha@>=2.2.32 <3.0.0",
      "resolved": "https://registry.npmjs.org/@types/mocha/-/mocha-2.2.32.tgz"
    },
    "@types/node": {
      "version": "6.0.46",
      "from": "@types/node@>=6.0.46 <7.0.0",
      "resolved": "https://registry.npmjs.org/@types/node/-/node-6.0.46.tgz"
    },
    "@types/node-forge": {
      "version": "0.6.4",
      "from": "@types/node-forge@>=0.6.4 <0.7.0",
      "resolved": "https://registry.npmjs.org/@types/node-forge/-/node-forge-0.6.4.tgz"
    },
    "@types/orchestrator": {
      "version": "0.0.30",
      "from": "@types/orchestrator@0.0.30",
      "resolved": "https://registry.npmjs.org/@types/orchestrator/-/orchestrator-0.0.30.tgz"
    },
    "@types/q": {
      "version": "0.0.32",
      "from": "@types/q@0.0.32",
      "resolved": "https://registry.npmjs.org/@types/q/-/q-0.0.32.tgz"
    },
    "@types/rimraf": {
      "version": "0.0.28",
      "from": "@types/rimraf@0.0.28",
      "resolved": "https://registry.npmjs.org/@types/rimraf/-/rimraf-0.0.28.tgz"
    },
    "@types/semver": {
      "version": "5.3.30",
      "from": "@types/semver@>=5.3.30 <6.0.0",
      "resolved": "https://registry.npmjs.org/@types/semver/-/semver-5.3.30.tgz"
    },
    "@types/serve-static": {
      "version": "1.7.31",
      "from": "@types/serve-static@*",
      "resolved": "https://registry.npmjs.org/@types/serve-static/-/serve-static-1.7.31.tgz"
    },
    "@types/source-map": {
      "version": "0.1.28",
      "from": "@types/source-map@>=0.1.28 <0.2.0",
      "resolved": "https://registry.npmjs.org/@types/source-map/-/source-map-0.1.28.tgz"
    },
    "@types/through2": {
      "version": "2.0.31",
      "from": "@types/through2@>=2.0.31 <3.0.0",
      "resolved": "https://registry.npmjs.org/@types/through2/-/through2-2.0.31.tgz"
    },
    "@types/uglify-js": {
      "version": "2.6.28",
      "from": "@types/uglify-js@>=2.6.28 <3.0.0",
      "resolved": "https://registry.npmjs.org/@types/uglify-js/-/uglify-js-2.6.28.tgz"
    },
    "@types/vinyl": {
      "version": "1.2.30",
      "from": "@types/vinyl@>=1.2.30 <2.0.0",
      "resolved": "https://registry.npmjs.org/@types/vinyl/-/vinyl-1.2.30.tgz"
    },
    "@types/webpack": {
      "version": "1.12.35",
      "from": "@types/webpack@>=1.12.35 <2.0.0",
      "resolved": "https://registry.npmjs.org/@types/webpack/-/webpack-1.12.35.tgz"
    },
    "@types/yargs": {
      "version": "0.0.34",
      "from": "@types/yargs@0.0.34",
      "resolved": "https://registry.npmjs.org/@types/yargs/-/yargs-0.0.34.tgz"
    },
    "abbrev": {
      "version": "1.0.9",
      "from": "abbrev@>=1.0.0 <1.1.0",
      "resolved": "https://registry.npmjs.org/abbrev/-/abbrev-1.0.9.tgz"
    },
    "accepts": {
      "version": "1.3.3",
      "from": "accepts@1.3.3",
      "resolved": "https://registry.npmjs.org/accepts/-/accepts-1.3.3.tgz"
    },
    "acorn": {
      "version": "3.3.0",
      "from": "acorn@>=3.0.0 <4.0.0",
      "resolved": "https://registry.npmjs.org/acorn/-/acorn-3.3.0.tgz"
    },
    "after": {
      "version": "0.8.1",
      "from": "after@0.8.1",
      "resolved": "https://registry.npmjs.org/after/-/after-0.8.1.tgz"
    },
    "align-text": {
      "version": "0.1.4",
      "from": "align-text@>=0.1.3 <0.2.0",
      "resolved": "https://registry.npmjs.org/align-text/-/align-text-0.1.4.tgz"
    },
    "amdefine": {
      "version": "1.0.0",
      "from": "amdefine@>=0.0.4",
      "resolved": "https://registry.npmjs.org/amdefine/-/amdefine-1.0.0.tgz"
    },
    "ansi-regex": {
      "version": "2.0.0",
      "from": "ansi-regex@>=2.0.0 <3.0.0",
      "resolved": "https://registry.npmjs.org/ansi-regex/-/ansi-regex-2.0.0.tgz"
    },
    "ansi-styles": {
      "version": "2.2.1",
      "from": "ansi-styles@>=2.2.1 <3.0.0",
      "resolved": "https://registry.npmjs.org/ansi-styles/-/ansi-styles-2.2.1.tgz"
    },
    "ansicolors": {
      "version": "0.2.1",
      "from": "ansicolors@>=0.2.1 <0.3.0",
      "resolved": "https://registry.npmjs.org/ansicolors/-/ansicolors-0.2.1.tgz"
    },
    "anymatch": {
      "version": "1.3.0",
      "from": "anymatch@>=1.3.0 <2.0.0",
      "resolved": "https://registry.npmjs.org/anymatch/-/anymatch-1.3.0.tgz"
    },
    "aproba": {
      "version": "1.0.4",
      "from": "aproba@>=1.0.3 <2.0.0",
      "resolved": "https://registry.npmjs.org/aproba/-/aproba-1.0.4.tgz"
    },
    "archy": {
      "version": "1.0.0",
      "from": "archy@>=1.0.0 <2.0.0",
      "resolved": "https://registry.npmjs.org/archy/-/archy-1.0.0.tgz"
    },
    "are-we-there-yet": {
      "version": "1.1.2",
      "from": "are-we-there-yet@>=1.1.2 <1.2.0",
      "resolved": "https://registry.npmjs.org/are-we-there-yet/-/are-we-there-yet-1.1.2.tgz"
    },
    "argparse": {
      "version": "1.0.9",
      "from": "argparse@>=1.0.7 <2.0.0",
      "resolved": "https://registry.npmjs.org/argparse/-/argparse-1.0.9.tgz"
    },
    "arr-diff": {
      "version": "2.0.0",
      "from": "arr-diff@>=2.0.0 <3.0.0",
      "resolved": "https://registry.npmjs.org/arr-diff/-/arr-diff-2.0.0.tgz"
    },
    "arr-flatten": {
      "version": "1.0.1",
      "from": "arr-flatten@>=1.0.1 <2.0.0",
      "resolved": "https://registry.npmjs.org/arr-flatten/-/arr-flatten-1.0.1.tgz"
    },
    "array-differ": {
      "version": "1.0.0",
      "from": "array-differ@>=1.0.0 <2.0.0",
      "resolved": "https://registry.npmjs.org/array-differ/-/array-differ-1.0.0.tgz"
    },
    "array-find-index": {
      "version": "1.0.2",
      "from": "array-find-index@>=1.0.1 <2.0.0",
      "resolved": "https://registry.npmjs.org/array-find-index/-/array-find-index-1.0.2.tgz"
    },
    "array-flatten": {
      "version": "1.1.1",
      "from": "array-flatten@1.1.1",
      "resolved": "https://registry.npmjs.org/array-flatten/-/array-flatten-1.1.1.tgz"
    },
    "array-index": {
      "version": "1.0.0",
      "from": "array-index@>=1.0.0 <2.0.0",
      "resolved": "https://registry.npmjs.org/array-index/-/array-index-1.0.0.tgz"
    },
    "array-slice": {
      "version": "0.2.3",
      "from": "array-slice@>=0.2.3 <0.3.0",
      "resolved": "https://registry.npmjs.org/array-slice/-/array-slice-0.2.3.tgz"
    },
    "array-union": {
      "version": "1.0.2",
      "from": "array-union@>=1.0.1 <2.0.0",
      "resolved": "https://registry.npmjs.org/array-union/-/array-union-1.0.2.tgz"
    },
    "array-uniq": {
      "version": "1.0.3",
      "from": "array-uniq@>=1.0.1 <2.0.0",
      "resolved": "https://registry.npmjs.org/array-uniq/-/array-uniq-1.0.3.tgz"
    },
    "array-unique": {
      "version": "0.2.1",
      "from": "array-unique@>=0.2.1 <0.3.0",
      "resolved": "https://registry.npmjs.org/array-unique/-/array-unique-0.2.1.tgz"
    },
    "arraybuffer.slice": {
      "version": "0.0.6",
      "from": "arraybuffer.slice@0.0.6",
      "resolved": "https://registry.npmjs.org/arraybuffer.slice/-/arraybuffer.slice-0.0.6.tgz"
    },
    "arrify": {
      "version": "1.0.1",
      "from": "arrify@>=1.0.0 <2.0.0",
      "resolved": "https://registry.npmjs.org/arrify/-/arrify-1.0.1.tgz"
    },
    "asn1": {
      "version": "0.2.3",
      "from": "asn1@>=0.2.3 <0.3.0",
      "resolved": "https://registry.npmjs.org/asn1/-/asn1-0.2.3.tgz"
    },
    "assert": {
      "version": "1.4.1",
      "from": "assert@>=1.1.1 <2.0.0",
      "resolved": "https://registry.npmjs.org/assert/-/assert-1.4.1.tgz"
    },
    "assert-plus": {
      "version": "0.2.0",
      "from": "assert-plus@>=0.2.0 <0.3.0",
      "resolved": "https://registry.npmjs.org/assert-plus/-/assert-plus-0.2.0.tgz"
    },
    "assertion-error": {
      "version": "1.0.2",
      "from": "assertion-error@>=1.0.1 <2.0.0",
      "resolved": "https://registry.npmjs.org/assertion-error/-/assertion-error-1.0.2.tgz"
    },
    "async": {
      "version": "1.5.2",
      "from": "async@>=1.0.0 <2.0.0",
      "resolved": "https://registry.npmjs.org/async/-/async-1.5.2.tgz"
    },
    "async-each": {
      "version": "1.0.1",
      "from": "async-each@>=1.0.0 <2.0.0",
      "resolved": "https://registry.npmjs.org/async-each/-/async-each-1.0.1.tgz"
    },
    "async-foreach": {
      "version": "0.1.3",
      "from": "async-foreach@>=0.1.3 <0.2.0",
      "resolved": "https://registry.npmjs.org/async-foreach/-/async-foreach-0.1.3.tgz"
    },
    "autoprefixer": {
      "version": "6.3.7",
      "from": "autoprefixer@6.3.7",
      "resolved": "https://registry.npmjs.org/autoprefixer/-/autoprefixer-6.3.7.tgz"
    },
    "aws-sign2": {
      "version": "0.6.0",
      "from": "aws-sign2@>=0.6.0 <0.7.0",
      "resolved": "https://registry.npmjs.org/aws-sign2/-/aws-sign2-0.6.0.tgz"
    },
    "aws4": {
      "version": "1.5.0",
      "from": "aws4@>=1.2.1 <2.0.0",
      "resolved": "https://registry.npmjs.org/aws4/-/aws4-1.5.0.tgz"
    },
    "backo2": {
      "version": "1.0.2",
      "from": "backo2@1.0.2",
      "resolved": "https://registry.npmjs.org/backo2/-/backo2-1.0.2.tgz"
    },
    "balanced-match": {
      "version": "0.4.2",
      "from": "balanced-match@>=0.4.1 <0.5.0",
      "resolved": "https://registry.npmjs.org/balanced-match/-/balanced-match-0.4.2.tgz"
    },
    "Base64": {
      "version": "0.2.1",
      "from": "Base64@>=0.2.0 <0.3.0",
      "resolved": "https://registry.npmjs.org/Base64/-/Base64-0.2.1.tgz"
    },
    "base64-arraybuffer": {
      "version": "0.1.5",
      "from": "base64-arraybuffer@0.1.5",
      "resolved": "https://registry.npmjs.org/base64-arraybuffer/-/base64-arraybuffer-0.1.5.tgz"
    },
    "base64-js": {
      "version": "1.2.0",
      "from": "base64-js@>=1.0.2 <2.0.0",
      "resolved": "https://registry.npmjs.org/base64-js/-/base64-js-1.2.0.tgz"
    },
    "base64-url": {
      "version": "1.2.2",
      "from": "base64-url@1.2.2",
      "resolved": "https://registry.npmjs.org/base64-url/-/base64-url-1.2.2.tgz"
    },
    "base64id": {
      "version": "0.1.0",
      "from": "base64id@0.1.0",
      "resolved": "https://registry.npmjs.org/base64id/-/base64id-0.1.0.tgz"
    },
    "basic-auth": {
      "version": "1.0.4",
      "from": "basic-auth@>=1.0.3 <1.1.0",
      "resolved": "https://registry.npmjs.org/basic-auth/-/basic-auth-1.0.4.tgz"
    },
    "basic-auth-connect": {
      "version": "1.0.0",
      "from": "basic-auth-connect@1.0.0",
      "resolved": "https://registry.npmjs.org/basic-auth-connect/-/basic-auth-connect-1.0.0.tgz"
    },
    "batch": {
      "version": "0.5.3",
      "from": "batch@>=0.5.3 <0.6.0",
      "resolved": "https://registry.npmjs.org/batch/-/batch-0.5.3.tgz"
    },
    "bcrypt-pbkdf": {
      "version": "1.0.0",
      "from": "bcrypt-pbkdf@>=1.0.0 <2.0.0",
      "resolved": "https://registry.npmjs.org/bcrypt-pbkdf/-/bcrypt-pbkdf-1.0.0.tgz",
      "optional": true
    },
    "beeper": {
      "version": "1.1.0",
      "from": "beeper@>=1.0.0 <2.0.0",
      "resolved": "https://registry.npmjs.org/beeper/-/beeper-1.1.0.tgz"
    },
    "benchmark": {
      "version": "1.0.0",
      "from": "benchmark@1.0.0",
      "resolved": "https://registry.npmjs.org/benchmark/-/benchmark-1.0.0.tgz"
    },
    "better-assert": {
      "version": "1.0.2",
      "from": "better-assert@>=1.0.0 <1.1.0",
      "resolved": "https://registry.npmjs.org/better-assert/-/better-assert-1.0.2.tgz"
    },
    "big.js": {
      "version": "3.1.3",
      "from": "big.js@>=3.1.3 <4.0.0",
      "resolved": "https://registry.npmjs.org/big.js/-/big.js-3.1.3.tgz"
    },
    "binary-extensions": {
      "version": "1.7.0",
      "from": "binary-extensions@>=1.0.0 <2.0.0",
      "resolved": "https://registry.npmjs.org/binary-extensions/-/binary-extensions-1.7.0.tgz"
    },
    "binaryextensions": {
      "version": "1.0.1",
      "from": "binaryextensions@>=1.0.0 <1.1.0",
      "resolved": "https://registry.npmjs.org/binaryextensions/-/binaryextensions-1.0.1.tgz"
    },
    "bindings": {
      "version": "1.2.1",
      "from": "bindings@>=1.2.1 <1.3.0",
      "resolved": "https://registry.npmjs.org/bindings/-/bindings-1.2.1.tgz"
    },
    "bl": {
      "version": "1.1.2",
      "from": "bl@>=1.1.2 <1.2.0",
      "resolved": "https://registry.npmjs.org/bl/-/bl-1.1.2.tgz",
      "dependencies": {
        "isarray": {
          "version": "1.0.0",
          "from": "isarray@>=1.0.0 <1.1.0",
          "resolved": "https://registry.npmjs.org/isarray/-/isarray-1.0.0.tgz"
        },
        "readable-stream": {
          "version": "2.0.6",
          "from": "readable-stream@>=2.0.5 <2.1.0",
          "resolved": "https://registry.npmjs.org/readable-stream/-/readable-stream-2.0.6.tgz"
        }
      }
    },
    "blob": {
      "version": "0.0.4",
      "from": "blob@0.0.4",
      "resolved": "https://registry.npmjs.org/blob/-/blob-0.0.4.tgz"
    },
    "block-stream": {
      "version": "0.0.9",
      "from": "block-stream@*",
      "resolved": "https://registry.npmjs.org/block-stream/-/block-stream-0.0.9.tgz"
    },
    "bluebird": {
      "version": "3.4.6",
      "from": "bluebird@>=3.0.5 <4.0.0",
      "resolved": "https://registry.npmjs.org/bluebird/-/bluebird-3.4.6.tgz"
    },
    "body-parser": {
      "version": "1.15.2",
      "from": "body-parser@>=1.12.4 <2.0.0",
      "resolved": "https://registry.npmjs.org/body-parser/-/body-parser-1.15.2.tgz"
    },
    "boom": {
      "version": "2.10.1",
      "from": "boom@>=2.0.0 <3.0.0",
      "resolved": "https://registry.npmjs.org/boom/-/boom-2.10.1.tgz"
    },
    "brace-expansion": {
      "version": "1.1.6",
      "from": "brace-expansion@>=1.0.0 <2.0.0",
      "resolved": "https://registry.npmjs.org/brace-expansion/-/brace-expansion-1.1.6.tgz"
    },
    "braces": {
      "version": "1.8.5",
      "from": "braces@>=1.8.2 <2.0.0",
      "resolved": "https://registry.npmjs.org/braces/-/braces-1.8.5.tgz"
    },
    "browserify-zlib": {
      "version": "0.1.4",
      "from": "browserify-zlib@>=0.1.4 <0.2.0",
      "resolved": "https://registry.npmjs.org/browserify-zlib/-/browserify-zlib-0.1.4.tgz"
    },
    "browserslist": {
      "version": "1.3.6",
      "from": "browserslist@>=1.3.4 <1.4.0",
      "resolved": "https://registry.npmjs.org/browserslist/-/browserslist-1.3.6.tgz"
    },
    "buffer": {
      "version": "4.9.1",
      "from": "buffer@>=4.9.0 <5.0.0",
      "resolved": "https://registry.npmjs.org/buffer/-/buffer-4.9.1.tgz",
      "dependencies": {
        "isarray": {
          "version": "1.0.0",
          "from": "isarray@>=1.0.0 <2.0.0",
          "resolved": "https://registry.npmjs.org/isarray/-/isarray-1.0.0.tgz"
        }
      }
    },
    "buffer-shims": {
      "version": "1.0.0",
      "from": "buffer-shims@>=1.0.0 <2.0.0",
      "resolved": "https://registry.npmjs.org/buffer-shims/-/buffer-shims-1.0.0.tgz"
    },
    "bufferstreams": {
      "version": "1.0.1",
      "from": "bufferstreams@1.0.1",
      "resolved": "https://registry.npmjs.org/bufferstreams/-/bufferstreams-1.0.1.tgz"
    },
    "builtin-modules": {
      "version": "1.1.1",
      "from": "builtin-modules@>=1.0.0 <2.0.0",
      "resolved": "https://registry.npmjs.org/builtin-modules/-/builtin-modules-1.1.1.tgz"
    },
    "bytes": {
      "version": "2.4.0",
      "from": "bytes@2.4.0",
      "resolved": "https://registry.npmjs.org/bytes/-/bytes-2.4.0.tgz"
    },
    "cache-swap": {
      "version": "0.2.3",
      "from": "cache-swap@>=0.2.3 <0.3.0",
      "resolved": "https://registry.npmjs.org/cache-swap/-/cache-swap-0.2.3.tgz"
    },
    "callsite": {
      "version": "1.0.0",
      "from": "callsite@1.0.0",
      "resolved": "https://registry.npmjs.org/callsite/-/callsite-1.0.0.tgz"
    },
    "camelcase": {
      "version": "2.1.1",
      "from": "camelcase@>=2.0.0 <3.0.0",
      "resolved": "https://registry.npmjs.org/camelcase/-/camelcase-2.1.1.tgz"
    },
    "camelcase-keys": {
      "version": "2.1.0",
      "from": "camelcase-keys@>=2.0.0 <3.0.0",
      "resolved": "https://registry.npmjs.org/camelcase-keys/-/camelcase-keys-2.1.0.tgz"
    },
    "caniuse-db": {
<<<<<<< HEAD
      "version": "1.0.30000568",
      "from": "caniuse-db@>=1.0.30000488 <2.0.0",
      "resolved": "https://registry.npmjs.org/caniuse-db/-/caniuse-db-1.0.30000568.tgz"
=======
      "version": "1.0.30000570",
      "from": "caniuse-db@>=1.0.30000488 <2.0.0",
      "resolved": "https://registry.npmjs.org/caniuse-db/-/caniuse-db-1.0.30000570.tgz"
>>>>>>> 470fcf7a
    },
    "cardinal": {
      "version": "1.0.0",
      "from": "cardinal@>=1.0.0 <2.0.0",
      "resolved": "https://registry.npmjs.org/cardinal/-/cardinal-1.0.0.tgz"
    },
    "caseless": {
      "version": "0.11.0",
      "from": "caseless@>=0.11.0 <0.12.0",
      "resolved": "https://registry.npmjs.org/caseless/-/caseless-0.11.0.tgz"
    },
    "center-align": {
      "version": "0.1.3",
      "from": "center-align@>=0.1.1 <0.2.0",
      "resolved": "https://registry.npmjs.org/center-align/-/center-align-0.1.3.tgz"
    },
    "chai": {
      "version": "3.5.0",
      "from": "chai@>=3.5.0 <3.6.0",
      "resolved": "https://registry.npmjs.org/chai/-/chai-3.5.0.tgz"
    },
    "chalk": {
      "version": "1.1.3",
      "from": "chalk@>=1.0.0 <2.0.0",
      "resolved": "https://registry.npmjs.org/chalk/-/chalk-1.1.3.tgz"
    },
    "charenc": {
      "version": "0.0.1",
      "from": "charenc@>=0.0.1 <0.1.0",
      "resolved": "https://registry.npmjs.org/charenc/-/charenc-0.0.1.tgz"
    },
    "chokidar": {
      "version": "1.6.1",
      "from": "chokidar@>=1.4.1 <2.0.0",
      "resolved": "https://registry.npmjs.org/chokidar/-/chokidar-1.6.1.tgz"
    },
    "clean-css": {
      "version": "3.4.20",
      "from": "clean-css@>=3.4.20 <4.0.0",
      "resolved": "https://registry.npmjs.org/clean-css/-/clean-css-3.4.20.tgz",
      "dependencies": {
        "commander": {
          "version": "2.8.1",
          "from": "commander@>=2.8.0 <2.9.0",
          "resolved": "https://registry.npmjs.org/commander/-/commander-2.8.1.tgz"
        },
        "source-map": {
          "version": "0.4.4",
          "from": "source-map@>=0.4.0 <0.5.0",
          "resolved": "https://registry.npmjs.org/source-map/-/source-map-0.4.4.tgz"
        }
      }
    },
    "cli-table": {
      "version": "0.3.1",
      "from": "cli-table@>=0.3.1 <0.4.0",
      "resolved": "https://registry.npmjs.org/cli-table/-/cli-table-0.3.1.tgz"
    },
    "cli-usage": {
      "version": "0.1.4",
      "from": "cli-usage@>=0.1.1 <0.2.0",
      "resolved": "https://registry.npmjs.org/cli-usage/-/cli-usage-0.1.4.tgz"
    },
    "cliui": {
      "version": "3.2.0",
      "from": "cliui@>=3.2.0 <4.0.0",
      "resolved": "https://registry.npmjs.org/cliui/-/cliui-3.2.0.tgz"
    },
    "clone": {
      "version": "1.0.2",
      "from": "clone@>=1.0.0 <2.0.0",
      "resolved": "https://registry.npmjs.org/clone/-/clone-1.0.2.tgz"
    },
    "clone-stats": {
      "version": "0.0.1",
      "from": "clone-stats@>=0.0.1 <0.0.2",
      "resolved": "https://registry.npmjs.org/clone-stats/-/clone-stats-0.0.1.tgz"
    },
    "code-point-at": {
      "version": "1.0.1",
      "from": "code-point-at@>=1.0.0 <2.0.0",
      "resolved": "https://registry.npmjs.org/code-point-at/-/code-point-at-1.0.1.tgz"
    },
    "colors": {
      "version": "1.0.3",
      "from": "colors@1.0.3",
      "resolved": "https://registry.npmjs.org/colors/-/colors-1.0.3.tgz"
    },
    "combined-stream": {
      "version": "1.0.5",
      "from": "combined-stream@>=1.0.5 <1.1.0",
      "resolved": "https://registry.npmjs.org/combined-stream/-/combined-stream-1.0.5.tgz"
    },
    "commander": {
      "version": "2.3.0",
      "from": "commander@2.3.0",
      "resolved": "https://registry.npmjs.org/commander/-/commander-2.3.0.tgz"
    },
    "component-bind": {
      "version": "1.0.0",
      "from": "component-bind@1.0.0",
      "resolved": "https://registry.npmjs.org/component-bind/-/component-bind-1.0.0.tgz"
    },
    "component-emitter": {
      "version": "1.1.2",
      "from": "component-emitter@1.1.2",
      "resolved": "https://registry.npmjs.org/component-emitter/-/component-emitter-1.1.2.tgz"
    },
    "component-inherit": {
      "version": "0.0.3",
      "from": "component-inherit@0.0.3",
      "resolved": "https://registry.npmjs.org/component-inherit/-/component-inherit-0.0.3.tgz"
    },
    "compressible": {
      "version": "2.0.8",
      "from": "compressible@>=2.0.5 <2.1.0",
      "resolved": "https://registry.npmjs.org/compressible/-/compressible-2.0.8.tgz"
    },
    "compression": {
      "version": "1.5.2",
      "from": "compression@>=1.5.2 <1.6.0",
      "resolved": "https://registry.npmjs.org/compression/-/compression-1.5.2.tgz",
      "dependencies": {
        "accepts": {
          "version": "1.2.13",
          "from": "accepts@>=1.2.12 <1.3.0",
          "resolved": "https://registry.npmjs.org/accepts/-/accepts-1.2.13.tgz"
        },
        "bytes": {
          "version": "2.1.0",
          "from": "bytes@2.1.0",
          "resolved": "https://registry.npmjs.org/bytes/-/bytes-2.1.0.tgz"
        },
        "negotiator": {
          "version": "0.5.3",
          "from": "negotiator@0.5.3",
          "resolved": "https://registry.npmjs.org/negotiator/-/negotiator-0.5.3.tgz"
        },
        "vary": {
          "version": "1.0.1",
          "from": "vary@>=1.0.1 <1.1.0",
          "resolved": "https://registry.npmjs.org/vary/-/vary-1.0.1.tgz"
        }
      }
    },
    "concat-map": {
      "version": "0.0.1",
      "from": "concat-map@0.0.1",
      "resolved": "https://registry.npmjs.org/concat-map/-/concat-map-0.0.1.tgz"
    },
    "concat-stream": {
      "version": "1.5.0",
      "from": "concat-stream@1.5.0",
      "resolved": "https://registry.npmjs.org/concat-stream/-/concat-stream-1.5.0.tgz",
      "dependencies": {
        "isarray": {
          "version": "1.0.0",
          "from": "isarray@>=1.0.0 <1.1.0",
          "resolved": "https://registry.npmjs.org/isarray/-/isarray-1.0.0.tgz"
        },
        "readable-stream": {
          "version": "2.0.6",
          "from": "readable-stream@>=2.0.0 <2.1.0",
          "resolved": "https://registry.npmjs.org/readable-stream/-/readable-stream-2.0.6.tgz"
        }
      }
    },
    "connect": {
      "version": "3.5.0",
      "from": "connect@>=3.3.5 <4.0.0",
      "resolved": "https://registry.npmjs.org/connect/-/connect-3.5.0.tgz"
    },
    "connect-livereload": {
      "version": "0.5.4",
      "from": "connect-livereload@>=0.5.4 <0.6.0",
      "resolved": "https://registry.npmjs.org/connect-livereload/-/connect-livereload-0.5.4.tgz"
    },
    "connect-timeout": {
      "version": "1.6.2",
      "from": "connect-timeout@>=1.6.2 <1.7.0",
      "resolved": "https://registry.npmjs.org/connect-timeout/-/connect-timeout-1.6.2.tgz",
      "dependencies": {
        "http-errors": {
          "version": "1.3.1",
          "from": "http-errors@>=1.3.1 <1.4.0",
          "resolved": "https://registry.npmjs.org/http-errors/-/http-errors-1.3.1.tgz"
        }
      }
    },
    "console-browserify": {
      "version": "1.1.0",
      "from": "console-browserify@>=1.1.0 <2.0.0",
      "resolved": "https://registry.npmjs.org/console-browserify/-/console-browserify-1.1.0.tgz"
    },
    "console-control-strings": {
      "version": "1.1.0",
      "from": "console-control-strings@>=1.1.0 <1.2.0",
      "resolved": "https://registry.npmjs.org/console-control-strings/-/console-control-strings-1.1.0.tgz"
    },
    "constants-browserify": {
      "version": "0.0.1",
      "from": "constants-browserify@0.0.1",
      "resolved": "https://registry.npmjs.org/constants-browserify/-/constants-browserify-0.0.1.tgz"
    },
    "content-disposition": {
      "version": "0.5.1",
      "from": "content-disposition@0.5.1",
      "resolved": "https://registry.npmjs.org/content-disposition/-/content-disposition-0.5.1.tgz"
    },
    "content-type": {
      "version": "1.0.2",
      "from": "content-type@>=1.0.2 <1.1.0",
      "resolved": "https://registry.npmjs.org/content-type/-/content-type-1.0.2.tgz"
    },
    "convert-source-map": {
      "version": "1.3.0",
      "from": "convert-source-map@>=1.1.1 <2.0.0",
      "resolved": "https://registry.npmjs.org/convert-source-map/-/convert-source-map-1.3.0.tgz"
    },
    "cookie": {
      "version": "0.3.1",
      "from": "cookie@0.3.1",
      "resolved": "https://registry.npmjs.org/cookie/-/cookie-0.3.1.tgz"
    },
    "cookie-parser": {
      "version": "1.3.5",
      "from": "cookie-parser@>=1.3.5 <1.4.0",
      "resolved": "https://registry.npmjs.org/cookie-parser/-/cookie-parser-1.3.5.tgz",
      "dependencies": {
        "cookie": {
          "version": "0.1.3",
          "from": "cookie@0.1.3",
          "resolved": "https://registry.npmjs.org/cookie/-/cookie-0.1.3.tgz"
        }
      }
    },
    "cookie-signature": {
      "version": "1.0.6",
      "from": "cookie-signature@1.0.6",
      "resolved": "https://registry.npmjs.org/cookie-signature/-/cookie-signature-1.0.6.tgz"
    },
    "core-js": {
      "version": "2.4.1",
      "from": "core-js@>=2.1.0 <3.0.0",
      "resolved": "https://registry.npmjs.org/core-js/-/core-js-2.4.1.tgz"
    },
    "core-util-is": {
      "version": "1.0.2",
      "from": "core-util-is@>=1.0.0 <1.1.0",
      "resolved": "https://registry.npmjs.org/core-util-is/-/core-util-is-1.0.2.tgz"
    },
    "crc": {
      "version": "3.3.0",
      "from": "crc@3.3.0",
      "resolved": "https://registry.npmjs.org/crc/-/crc-3.3.0.tgz"
    },
    "cross-spawn": {
      "version": "3.0.1",
      "from": "cross-spawn@>=3.0.0 <4.0.0",
      "resolved": "https://registry.npmjs.org/cross-spawn/-/cross-spawn-3.0.1.tgz",
      "dependencies": {
        "lru-cache": {
          "version": "4.0.1",
          "from": "lru-cache@>=4.0.1 <5.0.0",
          "resolved": "https://registry.npmjs.org/lru-cache/-/lru-cache-4.0.1.tgz"
        }
      }
    },
    "crypt": {
      "version": "0.0.1",
      "from": "crypt@>=0.0.1 <0.1.0",
      "resolved": "https://registry.npmjs.org/crypt/-/crypt-0.0.1.tgz"
    },
    "cryptiles": {
      "version": "2.0.5",
      "from": "cryptiles@>=2.0.0 <3.0.0",
      "resolved": "https://registry.npmjs.org/cryptiles/-/cryptiles-2.0.5.tgz"
    },
    "crypto-browserify": {
      "version": "3.2.8",
      "from": "crypto-browserify@>=3.2.6 <3.3.0",
      "resolved": "https://registry.npmjs.org/crypto-browserify/-/crypto-browserify-3.2.8.tgz"
    },
    "csrf": {
      "version": "3.0.3",
      "from": "csrf@>=3.0.0 <3.1.0",
      "resolved": "https://registry.npmjs.org/csrf/-/csrf-3.0.3.tgz"
    },
    "css-modules-loader-core": {
      "version": "1.0.1",
      "from": "css-modules-loader-core@>=1.0.1 <2.0.0",
      "resolved": "https://registry.npmjs.org/css-modules-loader-core/-/css-modules-loader-core-1.0.1.tgz",
      "dependencies": {
        "postcss": {
          "version": "5.1.2",
          "from": "postcss@5.1.2",
          "resolved": "https://registry.npmjs.org/postcss/-/postcss-5.1.2.tgz"
        },
        "source-map": {
          "version": "0.5.6",
          "from": "source-map@>=0.5.6 <0.6.0",
          "resolved": "https://registry.npmjs.org/source-map/-/source-map-0.5.6.tgz"
        },
        "supports-color": {
          "version": "3.1.2",
          "from": "supports-color@>=3.1.2 <4.0.0",
          "resolved": "https://registry.npmjs.org/supports-color/-/supports-color-3.1.2.tgz"
        }
      }
    },
    "css-selector-tokenizer": {
      "version": "0.6.0",
      "from": "css-selector-tokenizer@>=0.6.0 <0.7.0",
      "resolved": "https://registry.npmjs.org/css-selector-tokenizer/-/css-selector-tokenizer-0.6.0.tgz"
    },
    "cssesc": {
      "version": "0.1.0",
      "from": "cssesc@>=0.1.0 <0.2.0",
      "resolved": "https://registry.npmjs.org/cssesc/-/cssesc-0.1.0.tgz"
    },
    "csurf": {
      "version": "1.8.3",
      "from": "csurf@>=1.8.3 <1.9.0",
      "resolved": "https://registry.npmjs.org/csurf/-/csurf-1.8.3.tgz",
      "dependencies": {
        "cookie": {
          "version": "0.1.3",
          "from": "cookie@0.1.3",
          "resolved": "https://registry.npmjs.org/cookie/-/cookie-0.1.3.tgz"
        },
        "http-errors": {
          "version": "1.3.1",
          "from": "http-errors@>=1.3.1 <1.4.0",
          "resolved": "https://registry.npmjs.org/http-errors/-/http-errors-1.3.1.tgz"
        }
      }
    },
    "currently-unhandled": {
      "version": "0.4.1",
      "from": "currently-unhandled@>=0.4.1 <0.5.0",
      "resolved": "https://registry.npmjs.org/currently-unhandled/-/currently-unhandled-0.4.1.tgz"
    },
    "custom-event": {
      "version": "1.0.1",
      "from": "custom-event@>=1.0.0 <1.1.0",
      "resolved": "https://registry.npmjs.org/custom-event/-/custom-event-1.0.1.tgz"
    },
    "d": {
      "version": "0.1.1",
      "from": "d@>=0.1.1 <0.2.0",
      "resolved": "https://registry.npmjs.org/d/-/d-0.1.1.tgz"
    },
    "dashdash": {
      "version": "1.14.0",
      "from": "dashdash@>=1.12.0 <2.0.0",
      "resolved": "https://registry.npmjs.org/dashdash/-/dashdash-1.14.0.tgz",
      "dependencies": {
        "assert-plus": {
          "version": "1.0.0",
          "from": "assert-plus@>=1.0.0 <2.0.0",
          "resolved": "https://registry.npmjs.org/assert-plus/-/assert-plus-1.0.0.tgz"
        }
      }
    },
    "date-now": {
      "version": "0.1.4",
      "from": "date-now@>=0.1.4 <0.2.0",
      "resolved": "https://registry.npmjs.org/date-now/-/date-now-0.1.4.tgz"
    },
    "dateformat": {
      "version": "1.0.12",
      "from": "dateformat@>=1.0.11 <2.0.0",
      "resolved": "https://registry.npmjs.org/dateformat/-/dateformat-1.0.12.tgz"
    },
    "deasync": {
      "version": "0.1.9",
      "from": "deasync@>=0.1.7 <0.2.0",
      "resolved": "https://registry.npmjs.org/deasync/-/deasync-0.1.9.tgz"
    },
    "debug": {
      "version": "2.2.0",
      "from": "debug@2.2.0",
      "resolved": "https://registry.npmjs.org/debug/-/debug-2.2.0.tgz"
    },
    "decamelize": {
      "version": "1.2.0",
      "from": "decamelize@>=1.1.2 <2.0.0",
      "resolved": "https://registry.npmjs.org/decamelize/-/decamelize-1.2.0.tgz"
    },
    "deep-eql": {
      "version": "0.1.3",
      "from": "deep-eql@>=0.1.3 <0.2.0",
      "resolved": "https://registry.npmjs.org/deep-eql/-/deep-eql-0.1.3.tgz",
      "dependencies": {
        "type-detect": {
          "version": "0.1.1",
          "from": "type-detect@0.1.1",
          "resolved": "https://registry.npmjs.org/type-detect/-/type-detect-0.1.1.tgz"
        }
      }
    },
    "deep-is": {
      "version": "0.1.3",
      "from": "deep-is@>=0.1.3 <0.2.0",
      "resolved": "https://registry.npmjs.org/deep-is/-/deep-is-0.1.3.tgz"
    },
    "defaults": {
      "version": "1.0.3",
      "from": "defaults@>=1.0.0 <2.0.0",
      "resolved": "https://registry.npmjs.org/defaults/-/defaults-1.0.3.tgz"
    },
    "del": {
      "version": "2.2.2",
      "from": "del@>=2.2.0 <2.3.0",
      "resolved": "https://registry.npmjs.org/del/-/del-2.2.2.tgz"
    },
    "delayed-stream": {
      "version": "1.0.0",
      "from": "delayed-stream@>=1.0.0 <1.1.0",
      "resolved": "https://registry.npmjs.org/delayed-stream/-/delayed-stream-1.0.0.tgz"
    },
    "delegates": {
      "version": "1.0.0",
      "from": "delegates@>=1.0.0 <2.0.0",
      "resolved": "https://registry.npmjs.org/delegates/-/delegates-1.0.0.tgz"
    },
    "depd": {
      "version": "1.1.0",
      "from": "depd@>=1.1.0 <1.2.0",
      "resolved": "https://registry.npmjs.org/depd/-/depd-1.1.0.tgz"
    },
    "deprecated": {
      "version": "0.0.1",
      "from": "deprecated@>=0.0.1 <0.0.2",
      "resolved": "https://registry.npmjs.org/deprecated/-/deprecated-0.0.1.tgz"
    },
    "destroy": {
      "version": "1.0.4",
      "from": "destroy@>=1.0.4 <1.1.0",
      "resolved": "https://registry.npmjs.org/destroy/-/destroy-1.0.4.tgz"
    },
    "detect-file": {
      "version": "0.1.0",
      "from": "detect-file@>=0.1.0 <0.2.0",
      "resolved": "https://registry.npmjs.org/detect-file/-/detect-file-0.1.0.tgz"
    },
    "di": {
      "version": "0.0.1",
      "from": "di@>=0.0.1 <0.0.2",
      "resolved": "https://registry.npmjs.org/di/-/di-0.0.1.tgz"
    },
    "diff": {
      "version": "1.4.0",
      "from": "diff@1.4.0",
      "resolved": "https://registry.npmjs.org/diff/-/diff-1.4.0.tgz"
    },
    "dom-serialize": {
      "version": "2.2.1",
      "from": "dom-serialize@>=2.2.0 <3.0.0",
      "resolved": "https://registry.npmjs.org/dom-serialize/-/dom-serialize-2.2.1.tgz"
    },
    "domain-browser": {
      "version": "1.1.7",
      "from": "domain-browser@>=1.1.1 <2.0.0",
      "resolved": "https://registry.npmjs.org/domain-browser/-/domain-browser-1.1.7.tgz"
    },
    "duplexer": {
      "version": "0.1.1",
      "from": "duplexer@>=0.1.1 <0.2.0",
      "resolved": "https://registry.npmjs.org/duplexer/-/duplexer-0.1.1.tgz"
    },
    "duplexer2": {
      "version": "0.0.2",
      "from": "duplexer2@0.0.2",
      "resolved": "https://registry.npmjs.org/duplexer2/-/duplexer2-0.0.2.tgz"
    },
    "duplexify": {
      "version": "3.5.0",
      "from": "duplexify@>=3.4.2 <4.0.0",
      "resolved": "https://registry.npmjs.org/duplexify/-/duplexify-3.5.0.tgz",
      "dependencies": {
        "end-of-stream": {
          "version": "1.0.0",
          "from": "end-of-stream@1.0.0",
          "resolved": "https://registry.npmjs.org/end-of-stream/-/end-of-stream-1.0.0.tgz"
        },
        "isarray": {
          "version": "1.0.0",
          "from": "isarray@>=1.0.0 <1.1.0",
          "resolved": "https://registry.npmjs.org/isarray/-/isarray-1.0.0.tgz"
        },
        "once": {
          "version": "1.3.3",
          "from": "once@>=1.3.0 <1.4.0",
          "resolved": "https://registry.npmjs.org/once/-/once-1.3.3.tgz"
        },
        "readable-stream": {
          "version": "2.1.5",
          "from": "readable-stream@>=2.0.0 <3.0.0",
          "resolved": "https://registry.npmjs.org/readable-stream/-/readable-stream-2.1.5.tgz"
        }
      }
    },
    "ecc-jsbn": {
      "version": "0.1.1",
      "from": "ecc-jsbn@>=0.1.1 <0.2.0",
      "resolved": "https://registry.npmjs.org/ecc-jsbn/-/ecc-jsbn-0.1.1.tgz",
      "optional": true
    },
    "ee-first": {
      "version": "1.1.1",
      "from": "ee-first@1.1.1",
      "resolved": "https://registry.npmjs.org/ee-first/-/ee-first-1.1.1.tgz"
    },
    "emojis-list": {
      "version": "2.1.0",
      "from": "emojis-list@>=2.0.0 <3.0.0",
      "resolved": "https://registry.npmjs.org/emojis-list/-/emojis-list-2.1.0.tgz"
    },
    "encodeurl": {
      "version": "1.0.1",
      "from": "encodeurl@>=1.0.1 <1.1.0",
      "resolved": "https://registry.npmjs.org/encodeurl/-/encodeurl-1.0.1.tgz"
    },
    "end-of-stream": {
      "version": "1.1.0",
      "from": "end-of-stream@>=1.1.0 <1.2.0",
      "resolved": "https://registry.npmjs.org/end-of-stream/-/end-of-stream-1.1.0.tgz",
      "dependencies": {
        "once": {
          "version": "1.3.3",
          "from": "once@>=1.3.0 <1.4.0",
          "resolved": "https://registry.npmjs.org/once/-/once-1.3.3.tgz"
        }
      }
    },
    "engine.io": {
      "version": "1.7.2",
      "from": "engine.io@1.7.2",
      "resolved": "https://registry.npmjs.org/engine.io/-/engine.io-1.7.2.tgz"
    },
    "engine.io-client": {
      "version": "1.7.2",
      "from": "engine.io-client@1.7.2",
      "resolved": "https://registry.npmjs.org/engine.io-client/-/engine.io-client-1.7.2.tgz"
    },
    "engine.io-parser": {
      "version": "1.3.1",
      "from": "engine.io-parser@1.3.1",
      "resolved": "https://registry.npmjs.org/engine.io-parser/-/engine.io-parser-1.3.1.tgz",
      "dependencies": {
        "has-binary": {
          "version": "0.1.6",
          "from": "has-binary@0.1.6",
          "resolved": "https://registry.npmjs.org/has-binary/-/has-binary-0.1.6.tgz"
        }
      }
    },
    "enhanced-resolve": {
      "version": "0.9.1",
      "from": "enhanced-resolve@>=0.9.0 <0.10.0",
      "resolved": "https://registry.npmjs.org/enhanced-resolve/-/enhanced-resolve-0.9.1.tgz",
      "dependencies": {
        "memory-fs": {
          "version": "0.2.0",
          "from": "memory-fs@>=0.2.0 <0.3.0",
          "resolved": "https://registry.npmjs.org/memory-fs/-/memory-fs-0.2.0.tgz"
        }
      }
    },
    "ent": {
      "version": "2.2.0",
      "from": "ent@>=2.2.0 <2.3.0",
      "resolved": "https://registry.npmjs.org/ent/-/ent-2.2.0.tgz"
    },
    "errno": {
      "version": "0.1.4",
      "from": "errno@>=0.1.3 <0.2.0",
      "resolved": "https://registry.npmjs.org/errno/-/errno-0.1.4.tgz"
    },
    "error-ex": {
      "version": "1.3.0",
      "from": "error-ex@>=1.2.0 <2.0.0",
      "resolved": "https://registry.npmjs.org/error-ex/-/error-ex-1.3.0.tgz"
    },
    "errorhandler": {
      "version": "1.4.3",
      "from": "errorhandler@>=1.4.2 <1.5.0",
      "resolved": "https://registry.npmjs.org/errorhandler/-/errorhandler-1.4.3.tgz"
    },
    "es5-ext": {
      "version": "0.10.12",
      "from": "es5-ext@>=0.10.11 <0.11.0",
      "resolved": "https://registry.npmjs.org/es5-ext/-/es5-ext-0.10.12.tgz"
    },
    "es6-iterator": {
      "version": "2.0.0",
      "from": "es6-iterator@>=2.0.0 <3.0.0",
      "resolved": "https://registry.npmjs.org/es6-iterator/-/es6-iterator-2.0.0.tgz"
    },
    "es6-promise": {
      "version": "3.1.2",
      "from": "es6-promise@>=3.1.2 <3.2.0",
      "resolved": "https://registry.npmjs.org/es6-promise/-/es6-promise-3.1.2.tgz"
    },
    "es6-symbol": {
      "version": "3.1.0",
      "from": "es6-symbol@>=3.0.2 <4.0.0",
      "resolved": "https://registry.npmjs.org/es6-symbol/-/es6-symbol-3.1.0.tgz"
    },
    "escape-html": {
      "version": "1.0.3",
      "from": "escape-html@>=1.0.3 <1.1.0",
      "resolved": "https://registry.npmjs.org/escape-html/-/escape-html-1.0.3.tgz"
    },
    "escape-string-regexp": {
      "version": "1.0.5",
      "from": "escape-string-regexp@>=1.0.2 <2.0.0",
      "resolved": "https://registry.npmjs.org/escape-string-regexp/-/escape-string-regexp-1.0.5.tgz"
    },
    "escodegen": {
      "version": "1.8.1",
      "from": "escodegen@>=1.8.0 <1.9.0",
      "resolved": "https://registry.npmjs.org/escodegen/-/escodegen-1.8.1.tgz",
      "dependencies": {
        "esprima": {
          "version": "2.7.3",
          "from": "esprima@>=2.7.1 <3.0.0",
          "resolved": "https://registry.npmjs.org/esprima/-/esprima-2.7.3.tgz"
        }
      }
    },
    "esprima": {
      "version": "3.0.0",
      "from": "esprima@>=3.0.0 <3.1.0",
      "resolved": "https://registry.npmjs.org/esprima/-/esprima-3.0.0.tgz"
    },
    "estraverse": {
      "version": "1.9.3",
      "from": "estraverse@>=1.9.1 <2.0.0",
      "resolved": "https://registry.npmjs.org/estraverse/-/estraverse-1.9.3.tgz"
    },
    "esutils": {
      "version": "2.0.2",
      "from": "esutils@>=2.0.2 <3.0.0",
      "resolved": "https://registry.npmjs.org/esutils/-/esutils-2.0.2.tgz"
    },
    "etag": {
      "version": "1.7.0",
      "from": "etag@>=1.7.0 <1.8.0",
      "resolved": "https://registry.npmjs.org/etag/-/etag-1.7.0.tgz"
    },
    "event-stream": {
      "version": "3.0.20",
      "from": "event-stream@>=3.0.20 <3.1.0",
      "resolved": "https://registry.npmjs.org/event-stream/-/event-stream-3.0.20.tgz"
    },
    "eventemitter3": {
      "version": "1.2.0",
      "from": "eventemitter3@>=1.0.0 <2.0.0",
      "resolved": "https://registry.npmjs.org/eventemitter3/-/eventemitter3-1.2.0.tgz"
    },
    "events": {
      "version": "1.1.1",
      "from": "events@>=1.0.0 <2.0.0",
      "resolved": "https://registry.npmjs.org/events/-/events-1.1.1.tgz"
    },
    "expand-braces": {
      "version": "0.1.2",
      "from": "expand-braces@>=0.1.1 <0.2.0",
      "resolved": "https://registry.npmjs.org/expand-braces/-/expand-braces-0.1.2.tgz",
      "dependencies": {
        "braces": {
          "version": "0.1.5",
          "from": "braces@>=0.1.2 <0.2.0",
          "resolved": "https://registry.npmjs.org/braces/-/braces-0.1.5.tgz"
        },
        "expand-range": {
          "version": "0.1.1",
          "from": "expand-range@>=0.1.0 <0.2.0",
          "resolved": "https://registry.npmjs.org/expand-range/-/expand-range-0.1.1.tgz"
        },
        "is-number": {
          "version": "0.1.1",
          "from": "is-number@>=0.1.1 <0.2.0",
          "resolved": "https://registry.npmjs.org/is-number/-/is-number-0.1.1.tgz"
        },
        "repeat-string": {
          "version": "0.2.2",
          "from": "repeat-string@>=0.2.2 <0.3.0",
          "resolved": "https://registry.npmjs.org/repeat-string/-/repeat-string-0.2.2.tgz"
        }
      }
    },
    "expand-brackets": {
      "version": "0.1.5",
      "from": "expand-brackets@>=0.1.4 <0.2.0",
      "resolved": "https://registry.npmjs.org/expand-brackets/-/expand-brackets-0.1.5.tgz"
    },
    "expand-range": {
      "version": "1.8.2",
      "from": "expand-range@>=1.8.1 <2.0.0",
      "resolved": "https://registry.npmjs.org/expand-range/-/expand-range-1.8.2.tgz"
    },
    "expand-tilde": {
      "version": "1.2.2",
      "from": "expand-tilde@>=1.2.2 <2.0.0",
      "resolved": "https://registry.npmjs.org/expand-tilde/-/expand-tilde-1.2.2.tgz"
    },
    "express": {
      "version": "4.14.0",
      "from": "express@>=4.14.0 <4.15.0",
      "resolved": "https://registry.npmjs.org/express/-/express-4.14.0.tgz"
    },
    "express-session": {
      "version": "1.11.3",
      "from": "express-session@>=1.11.3 <1.12.0",
      "resolved": "https://registry.npmjs.org/express-session/-/express-session-1.11.3.tgz",
      "dependencies": {
        "base64-url": {
          "version": "1.2.1",
          "from": "base64-url@1.2.1",
          "resolved": "https://registry.npmjs.org/base64-url/-/base64-url-1.2.1.tgz"
        },
        "cookie": {
          "version": "0.1.3",
          "from": "cookie@0.1.3",
          "resolved": "https://registry.npmjs.org/cookie/-/cookie-0.1.3.tgz"
        },
        "depd": {
          "version": "1.0.1",
          "from": "depd@>=1.0.1 <1.1.0",
          "resolved": "https://registry.npmjs.org/depd/-/depd-1.0.1.tgz"
        },
        "uid-safe": {
          "version": "2.0.0",
          "from": "uid-safe@>=2.0.0 <2.1.0",
          "resolved": "https://registry.npmjs.org/uid-safe/-/uid-safe-2.0.0.tgz"
        }
      }
    },
    "extend": {
      "version": "3.0.0",
      "from": "extend@>=3.0.0 <4.0.0",
      "resolved": "https://registry.npmjs.org/extend/-/extend-3.0.0.tgz"
    },
    "extend-shallow": {
      "version": "2.0.1",
      "from": "extend-shallow@>=2.0.1 <3.0.0",
      "resolved": "https://registry.npmjs.org/extend-shallow/-/extend-shallow-2.0.1.tgz"
    },
    "extglob": {
      "version": "0.3.2",
      "from": "extglob@>=0.3.1 <0.4.0",
      "resolved": "https://registry.npmjs.org/extglob/-/extglob-0.3.2.tgz"
    },
    "extract-zip": {
      "version": "1.5.0",
      "from": "extract-zip@>=1.5.0 <1.6.0",
      "resolved": "https://registry.npmjs.org/extract-zip/-/extract-zip-1.5.0.tgz",
      "dependencies": {
        "debug": {
          "version": "0.7.4",
          "from": "debug@0.7.4",
          "resolved": "https://registry.npmjs.org/debug/-/debug-0.7.4.tgz"
        },
        "minimist": {
          "version": "0.0.8",
          "from": "minimist@0.0.8",
          "resolved": "https://registry.npmjs.org/minimist/-/minimist-0.0.8.tgz"
        },
        "mkdirp": {
          "version": "0.5.0",
          "from": "mkdirp@0.5.0",
          "resolved": "https://registry.npmjs.org/mkdirp/-/mkdirp-0.5.0.tgz"
        }
      }
    },
    "extsprintf": {
      "version": "1.0.2",
      "from": "extsprintf@1.0.2",
      "resolved": "https://registry.npmjs.org/extsprintf/-/extsprintf-1.0.2.tgz"
    },
    "fancy-log": {
      "version": "1.2.0",
      "from": "fancy-log@>=1.1.0 <2.0.0",
      "resolved": "https://registry.npmjs.org/fancy-log/-/fancy-log-1.2.0.tgz"
    },
    "fast-levenshtein": {
      "version": "2.0.5",
      "from": "fast-levenshtein@>=2.0.4 <2.1.0",
      "resolved": "https://registry.npmjs.org/fast-levenshtein/-/fast-levenshtein-2.0.5.tgz"
    },
    "fastparse": {
      "version": "1.1.1",
      "from": "fastparse@>=1.1.1 <2.0.0",
      "resolved": "https://registry.npmjs.org/fastparse/-/fastparse-1.1.1.tgz"
    },
    "faye-websocket": {
      "version": "0.10.0",
      "from": "faye-websocket@>=0.10.0 <0.11.0",
      "resolved": "https://registry.npmjs.org/faye-websocket/-/faye-websocket-0.10.0.tgz"
    },
    "fd-slicer": {
      "version": "1.0.1",
      "from": "fd-slicer@>=1.0.1 <1.1.0",
      "resolved": "https://registry.npmjs.org/fd-slicer/-/fd-slicer-1.0.1.tgz"
    },
    "filename-regex": {
      "version": "2.0.0",
      "from": "filename-regex@>=2.0.0 <3.0.0",
      "resolved": "https://registry.npmjs.org/filename-regex/-/filename-regex-2.0.0.tgz"
    },
    "fileset": {
      "version": "0.2.1",
      "from": "fileset@>=0.2.0 <0.3.0",
      "resolved": "https://registry.npmjs.org/fileset/-/fileset-0.2.1.tgz",
      "dependencies": {
        "glob": {
          "version": "5.0.15",
          "from": "glob@>=5.0.0 <6.0.0",
          "resolved": "https://registry.npmjs.org/glob/-/glob-5.0.15.tgz"
        },
        "minimatch": {
          "version": "2.0.10",
          "from": "minimatch@>=2.0.0 <3.0.0",
          "resolved": "https://registry.npmjs.org/minimatch/-/minimatch-2.0.10.tgz"
        }
      }
    },
    "fill-range": {
      "version": "2.2.3",
      "from": "fill-range@>=2.1.0 <3.0.0",
      "resolved": "https://registry.npmjs.org/fill-range/-/fill-range-2.2.3.tgz"
    },
    "finalhandler": {
      "version": "0.5.0",
      "from": "finalhandler@0.5.0",
      "resolved": "https://registry.npmjs.org/finalhandler/-/finalhandler-0.5.0.tgz"
    },
    "find-index": {
      "version": "0.1.1",
      "from": "find-index@>=0.1.1 <0.2.0",
      "resolved": "https://registry.npmjs.org/find-index/-/find-index-0.1.1.tgz"
    },
    "find-up": {
      "version": "1.1.2",
      "from": "find-up@>=1.0.0 <2.0.0",
      "resolved": "https://registry.npmjs.org/find-up/-/find-up-1.1.2.tgz"
    },
    "findup-sync": {
      "version": "0.4.3",
      "from": "findup-sync@>=0.4.2 <0.5.0",
      "resolved": "https://registry.npmjs.org/findup-sync/-/findup-sync-0.4.3.tgz"
    },
    "fined": {
      "version": "1.0.2",
      "from": "fined@>=1.0.1 <2.0.0",
      "resolved": "https://registry.npmjs.org/fined/-/fined-1.0.2.tgz"
    },
    "first-chunk-stream": {
      "version": "1.0.0",
      "from": "first-chunk-stream@>=1.0.0 <2.0.0",
      "resolved": "https://registry.npmjs.org/first-chunk-stream/-/first-chunk-stream-1.0.0.tgz"
    },
    "flagged-respawn": {
      "version": "0.3.2",
      "from": "flagged-respawn@>=0.3.2 <0.4.0",
      "resolved": "https://registry.npmjs.org/flagged-respawn/-/flagged-respawn-0.3.2.tgz"
    },
    "for-in": {
      "version": "0.1.6",
      "from": "for-in@>=0.1.5 <0.2.0",
      "resolved": "https://registry.npmjs.org/for-in/-/for-in-0.1.6.tgz"
    },
    "for-own": {
      "version": "0.1.4",
      "from": "for-own@>=0.1.4 <0.2.0",
      "resolved": "https://registry.npmjs.org/for-own/-/for-own-0.1.4.tgz"
    },
    "forever-agent": {
      "version": "0.6.1",
      "from": "forever-agent@>=0.6.1 <0.7.0",
      "resolved": "https://registry.npmjs.org/forever-agent/-/forever-agent-0.6.1.tgz"
    },
    "fork-stream": {
      "version": "0.0.4",
      "from": "fork-stream@>=0.0.4 <0.0.5",
      "resolved": "https://registry.npmjs.org/fork-stream/-/fork-stream-0.0.4.tgz"
    },
    "form-data": {
      "version": "1.0.1",
      "from": "form-data@>=1.0.0-rc4 <1.1.0",
      "resolved": "https://registry.npmjs.org/form-data/-/form-data-1.0.1.tgz",
      "dependencies": {
        "async": {
          "version": "2.1.2",
          "from": "async@>=2.0.1 <3.0.0",
          "resolved": "https://registry.npmjs.org/async/-/async-2.1.2.tgz"
        },
        "lodash": {
          "version": "4.16.4",
          "from": "lodash@>=4.14.0 <5.0.0",
          "resolved": "https://registry.npmjs.org/lodash/-/lodash-4.16.4.tgz"
        }
      }
    },
    "formatio": {
      "version": "1.1.1",
      "from": "formatio@1.1.1",
      "resolved": "https://registry.npmjs.org/formatio/-/formatio-1.1.1.tgz"
    },
    "forwarded": {
      "version": "0.1.0",
      "from": "forwarded@>=0.1.0 <0.2.0",
      "resolved": "https://registry.npmjs.org/forwarded/-/forwarded-0.1.0.tgz"
    },
    "fresh": {
      "version": "0.3.0",
      "from": "fresh@0.3.0",
      "resolved": "https://registry.npmjs.org/fresh/-/fresh-0.3.0.tgz"
    },
    "from": {
      "version": "0.1.3",
      "from": "from@>=0.0.0 <1.0.0",
      "resolved": "https://registry.npmjs.org/from/-/from-0.1.3.tgz"
    },
    "fs-exists-sync": {
      "version": "0.1.0",
      "from": "fs-exists-sync@>=0.1.0 <0.2.0",
      "resolved": "https://registry.npmjs.org/fs-exists-sync/-/fs-exists-sync-0.1.0.tgz"
    },
    "fs-extra": {
      "version": "0.26.7",
      "from": "fs-extra@>=0.26.7 <0.27.0",
      "resolved": "https://registry.npmjs.org/fs-extra/-/fs-extra-0.26.7.tgz"
    },
    "fs.realpath": {
      "version": "1.0.0",
      "from": "fs.realpath@>=1.0.0 <2.0.0",
      "resolved": "https://registry.npmjs.org/fs.realpath/-/fs.realpath-1.0.0.tgz"
    },
    "fsevents": {
      "version": "1.0.14",
      "from": "fsevents@>=1.0.0 <2.0.0",
      "resolved": "https://registry.npmjs.org/fsevents/-/fsevents-1.0.14.tgz",
      "optional": true,
      "dependencies": {
        "abbrev": {
          "version": "1.0.9",
          "from": "abbrev@>=1.0.0 <2.0.0",
          "resolved": "https://registry.npmjs.org/abbrev/-/abbrev-1.0.9.tgz",
          "optional": true
        },
        "ansi-regex": {
          "version": "2.0.0",
          "from": "ansi-regex@>=2.0.0 <3.0.0",
          "resolved": "https://registry.npmjs.org/ansi-regex/-/ansi-regex-2.0.0.tgz"
        },
        "ansi-styles": {
          "version": "2.2.1",
          "from": "ansi-styles@>=2.2.1 <3.0.0",
          "resolved": "https://registry.npmjs.org/ansi-styles/-/ansi-styles-2.2.1.tgz",
          "optional": true
        },
        "aproba": {
          "version": "1.0.4",
          "from": "aproba@>=1.0.3 <2.0.0",
          "resolved": "https://registry.npmjs.org/aproba/-/aproba-1.0.4.tgz",
          "optional": true
        },
        "are-we-there-yet": {
          "version": "1.1.2",
          "from": "are-we-there-yet@>=1.1.2 <1.2.0",
          "resolved": "https://registry.npmjs.org/are-we-there-yet/-/are-we-there-yet-1.1.2.tgz",
          "optional": true
        },
        "asn1": {
          "version": "0.2.3",
          "from": "asn1@>=0.2.3 <0.3.0",
          "resolved": "https://registry.npmjs.org/asn1/-/asn1-0.2.3.tgz",
          "optional": true
        },
        "assert-plus": {
          "version": "0.2.0",
          "from": "assert-plus@>=0.2.0 <0.3.0",
          "resolved": "https://registry.npmjs.org/assert-plus/-/assert-plus-0.2.0.tgz",
          "optional": true
        },
        "async": {
          "version": "1.5.2",
          "from": "async@>=1.5.2 <2.0.0",
          "resolved": "https://registry.npmjs.org/async/-/async-1.5.2.tgz",
          "optional": true
        },
        "aws-sign2": {
          "version": "0.6.0",
          "from": "aws-sign2@>=0.6.0 <0.7.0",
          "resolved": "https://registry.npmjs.org/aws-sign2/-/aws-sign2-0.6.0.tgz",
          "optional": true
        },
        "aws4": {
          "version": "1.4.1",
          "from": "aws4@>=1.2.1 <2.0.0",
          "resolved": "https://registry.npmjs.org/aws4/-/aws4-1.4.1.tgz",
          "optional": true
        },
        "balanced-match": {
          "version": "0.4.2",
          "from": "balanced-match@>=0.4.1 <0.5.0",
          "resolved": "https://registry.npmjs.org/balanced-match/-/balanced-match-0.4.2.tgz"
        },
        "bl": {
          "version": "1.1.2",
          "from": "bl@>=1.1.2 <1.2.0",
          "resolved": "https://registry.npmjs.org/bl/-/bl-1.1.2.tgz",
          "optional": true,
          "dependencies": {
            "readable-stream": {
              "version": "2.0.6",
              "from": "readable-stream@>=2.0.5 <2.1.0",
              "resolved": "https://registry.npmjs.org/readable-stream/-/readable-stream-2.0.6.tgz",
              "optional": true
            }
          }
        },
        "block-stream": {
          "version": "0.0.9",
          "from": "block-stream@*",
          "resolved": "https://registry.npmjs.org/block-stream/-/block-stream-0.0.9.tgz"
        },
        "boom": {
          "version": "2.10.1",
          "from": "boom@>=2.0.0 <3.0.0",
          "resolved": "https://registry.npmjs.org/boom/-/boom-2.10.1.tgz"
        },
        "brace-expansion": {
          "version": "1.1.5",
          "from": "brace-expansion@>=1.0.0 <2.0.0",
          "resolved": "https://registry.npmjs.org/brace-expansion/-/brace-expansion-1.1.5.tgz"
        },
        "buffer-shims": {
          "version": "1.0.0",
          "from": "buffer-shims@>=1.0.0 <2.0.0",
          "resolved": "https://registry.npmjs.org/buffer-shims/-/buffer-shims-1.0.0.tgz"
        },
        "caseless": {
          "version": "0.11.0",
          "from": "caseless@>=0.11.0 <0.12.0",
          "resolved": "https://registry.npmjs.org/caseless/-/caseless-0.11.0.tgz",
          "optional": true
        },
        "chalk": {
          "version": "1.1.3",
          "from": "chalk@>=1.1.1 <2.0.0",
          "resolved": "https://registry.npmjs.org/chalk/-/chalk-1.1.3.tgz",
          "optional": true
        },
        "code-point-at": {
          "version": "1.0.0",
          "from": "code-point-at@>=1.0.0 <2.0.0",
          "resolved": "https://registry.npmjs.org/code-point-at/-/code-point-at-1.0.0.tgz"
        },
        "combined-stream": {
          "version": "1.0.5",
          "from": "combined-stream@>=1.0.5 <1.1.0",
          "resolved": "https://registry.npmjs.org/combined-stream/-/combined-stream-1.0.5.tgz"
        },
        "commander": {
          "version": "2.9.0",
          "from": "commander@>=2.9.0 <3.0.0",
          "resolved": "https://registry.npmjs.org/commander/-/commander-2.9.0.tgz",
          "optional": true
        },
        "concat-map": {
          "version": "0.0.1",
          "from": "concat-map@0.0.1",
          "resolved": "https://registry.npmjs.org/concat-map/-/concat-map-0.0.1.tgz"
        },
        "console-control-strings": {
          "version": "1.1.0",
          "from": "console-control-strings@>=1.1.0 <1.2.0",
          "resolved": "https://registry.npmjs.org/console-control-strings/-/console-control-strings-1.1.0.tgz"
        },
        "core-util-is": {
          "version": "1.0.2",
          "from": "core-util-is@>=1.0.0 <1.1.0",
          "resolved": "https://registry.npmjs.org/core-util-is/-/core-util-is-1.0.2.tgz"
        },
        "cryptiles": {
          "version": "2.0.5",
          "from": "cryptiles@>=2.0.0 <3.0.0",
          "resolved": "https://registry.npmjs.org/cryptiles/-/cryptiles-2.0.5.tgz",
          "optional": true
        },
        "dashdash": {
          "version": "1.14.0",
          "from": "dashdash@>=1.12.0 <2.0.0",
          "resolved": "https://registry.npmjs.org/dashdash/-/dashdash-1.14.0.tgz",
          "optional": true,
          "dependencies": {
            "assert-plus": {
              "version": "1.0.0",
              "from": "assert-plus@>=1.0.0 <2.0.0",
              "resolved": "https://registry.npmjs.org/assert-plus/-/assert-plus-1.0.0.tgz",
              "optional": true
            }
          }
        },
        "debug": {
          "version": "2.2.0",
          "from": "debug@>=2.2.0 <2.3.0",
          "resolved": "https://registry.npmjs.org/debug/-/debug-2.2.0.tgz",
          "optional": true
        },
        "deep-extend": {
          "version": "0.4.1",
          "from": "deep-extend@>=0.4.0 <0.5.0",
          "resolved": "https://registry.npmjs.org/deep-extend/-/deep-extend-0.4.1.tgz",
          "optional": true
        },
        "delayed-stream": {
          "version": "1.0.0",
          "from": "delayed-stream@>=1.0.0 <1.1.0",
          "resolved": "https://registry.npmjs.org/delayed-stream/-/delayed-stream-1.0.0.tgz"
        },
        "delegates": {
          "version": "1.0.0",
          "from": "delegates@>=1.0.0 <2.0.0",
          "resolved": "https://registry.npmjs.org/delegates/-/delegates-1.0.0.tgz",
          "optional": true
        },
        "ecc-jsbn": {
          "version": "0.1.1",
          "from": "ecc-jsbn@>=0.1.1 <0.2.0",
          "resolved": "https://registry.npmjs.org/ecc-jsbn/-/ecc-jsbn-0.1.1.tgz",
          "optional": true
        },
        "escape-string-regexp": {
          "version": "1.0.5",
          "from": "escape-string-regexp@>=1.0.2 <2.0.0",
          "resolved": "https://registry.npmjs.org/escape-string-regexp/-/escape-string-regexp-1.0.5.tgz",
          "optional": true
        },
        "extend": {
          "version": "3.0.0",
          "from": "extend@>=3.0.0 <3.1.0",
          "resolved": "https://registry.npmjs.org/extend/-/extend-3.0.0.tgz",
          "optional": true
        },
        "extsprintf": {
          "version": "1.0.2",
          "from": "extsprintf@1.0.2",
          "resolved": "https://registry.npmjs.org/extsprintf/-/extsprintf-1.0.2.tgz"
        },
        "forever-agent": {
          "version": "0.6.1",
          "from": "forever-agent@>=0.6.1 <0.7.0",
          "resolved": "https://registry.npmjs.org/forever-agent/-/forever-agent-0.6.1.tgz",
          "optional": true
        },
        "form-data": {
          "version": "1.0.0-rc4",
          "from": "form-data@>=1.0.0-rc4 <1.1.0",
          "resolved": "https://registry.npmjs.org/form-data/-/form-data-1.0.0-rc4.tgz",
          "optional": true
        },
        "fs.realpath": {
          "version": "1.0.0",
          "from": "fs.realpath@>=1.0.0 <2.0.0",
          "resolved": "https://registry.npmjs.org/fs.realpath/-/fs.realpath-1.0.0.tgz"
        },
        "fstream": {
          "version": "1.0.10",
          "from": "fstream@>=1.0.2 <2.0.0",
          "resolved": "https://registry.npmjs.org/fstream/-/fstream-1.0.10.tgz"
        },
        "fstream-ignore": {
          "version": "1.0.5",
          "from": "fstream-ignore@>=1.0.5 <1.1.0",
          "resolved": "https://registry.npmjs.org/fstream-ignore/-/fstream-ignore-1.0.5.tgz",
          "optional": true
        },
        "gauge": {
          "version": "2.6.0",
          "from": "gauge@>=2.6.0 <2.7.0",
          "resolved": "https://registry.npmjs.org/gauge/-/gauge-2.6.0.tgz",
          "optional": true
        },
        "generate-function": {
          "version": "2.0.0",
          "from": "generate-function@>=2.0.0 <3.0.0",
          "resolved": "https://registry.npmjs.org/generate-function/-/generate-function-2.0.0.tgz",
          "optional": true
        },
        "generate-object-property": {
          "version": "1.2.0",
          "from": "generate-object-property@>=1.1.0 <2.0.0",
          "resolved": "https://registry.npmjs.org/generate-object-property/-/generate-object-property-1.2.0.tgz",
          "optional": true
        },
        "getpass": {
          "version": "0.1.6",
          "from": "getpass@>=0.1.1 <0.2.0",
          "resolved": "https://registry.npmjs.org/getpass/-/getpass-0.1.6.tgz",
          "optional": true,
          "dependencies": {
            "assert-plus": {
              "version": "1.0.0",
              "from": "assert-plus@>=1.0.0 <2.0.0",
              "resolved": "https://registry.npmjs.org/assert-plus/-/assert-plus-1.0.0.tgz",
              "optional": true
            }
          }
        },
        "glob": {
          "version": "7.0.5",
          "from": "glob@>=7.0.5 <8.0.0",
          "resolved": "https://registry.npmjs.org/glob/-/glob-7.0.5.tgz"
        },
        "graceful-fs": {
          "version": "4.1.4",
          "from": "graceful-fs@>=4.1.2 <5.0.0",
          "resolved": "https://registry.npmjs.org/graceful-fs/-/graceful-fs-4.1.4.tgz"
        },
        "graceful-readlink": {
          "version": "1.0.1",
          "from": "graceful-readlink@>=1.0.0",
          "resolved": "https://registry.npmjs.org/graceful-readlink/-/graceful-readlink-1.0.1.tgz",
          "optional": true
        },
        "har-validator": {
          "version": "2.0.6",
          "from": "har-validator@>=2.0.6 <2.1.0",
          "resolved": "https://registry.npmjs.org/har-validator/-/har-validator-2.0.6.tgz",
          "optional": true
        },
        "has-ansi": {
          "version": "2.0.0",
          "from": "has-ansi@>=2.0.0 <3.0.0",
          "resolved": "https://registry.npmjs.org/has-ansi/-/has-ansi-2.0.0.tgz",
          "optional": true
        },
        "has-color": {
          "version": "0.1.7",
          "from": "has-color@>=0.1.7 <0.2.0",
          "resolved": "https://registry.npmjs.org/has-color/-/has-color-0.1.7.tgz",
          "optional": true
        },
        "has-unicode": {
          "version": "2.0.1",
          "from": "has-unicode@>=2.0.0 <3.0.0",
          "resolved": "https://registry.npmjs.org/has-unicode/-/has-unicode-2.0.1.tgz",
          "optional": true
        },
        "hawk": {
          "version": "3.1.3",
          "from": "hawk@>=3.1.3 <3.2.0",
          "resolved": "https://registry.npmjs.org/hawk/-/hawk-3.1.3.tgz",
          "optional": true
        },
        "hoek": {
          "version": "2.16.3",
          "from": "hoek@>=2.0.0 <3.0.0",
          "resolved": "https://registry.npmjs.org/hoek/-/hoek-2.16.3.tgz"
        },
        "http-signature": {
          "version": "1.1.1",
          "from": "http-signature@>=1.1.0 <1.2.0",
          "resolved": "https://registry.npmjs.org/http-signature/-/http-signature-1.1.1.tgz",
          "optional": true
        },
        "inflight": {
          "version": "1.0.5",
          "from": "inflight@>=1.0.4 <2.0.0",
          "resolved": "https://registry.npmjs.org/inflight/-/inflight-1.0.5.tgz"
        },
        "inherits": {
          "version": "2.0.1",
          "from": "inherits@>=2.0.1 <2.1.0",
          "resolved": "https://registry.npmjs.org/inherits/-/inherits-2.0.1.tgz"
        },
        "ini": {
          "version": "1.3.4",
          "from": "ini@>=1.3.0 <1.4.0",
          "resolved": "https://registry.npmjs.org/ini/-/ini-1.3.4.tgz",
          "optional": true
        },
        "is-fullwidth-code-point": {
          "version": "1.0.0",
          "from": "is-fullwidth-code-point@>=1.0.0 <2.0.0",
          "resolved": "https://registry.npmjs.org/is-fullwidth-code-point/-/is-fullwidth-code-point-1.0.0.tgz"
        },
        "is-my-json-valid": {
          "version": "2.13.1",
          "from": "is-my-json-valid@>=2.12.4 <3.0.0",
          "resolved": "https://registry.npmjs.org/is-my-json-valid/-/is-my-json-valid-2.13.1.tgz",
          "optional": true
        },
        "is-property": {
          "version": "1.0.2",
          "from": "is-property@>=1.0.0 <2.0.0",
          "resolved": "https://registry.npmjs.org/is-property/-/is-property-1.0.2.tgz",
          "optional": true
        },
        "is-typedarray": {
          "version": "1.0.0",
          "from": "is-typedarray@>=1.0.0 <1.1.0",
          "resolved": "https://registry.npmjs.org/is-typedarray/-/is-typedarray-1.0.0.tgz",
          "optional": true
        },
        "isarray": {
          "version": "1.0.0",
          "from": "isarray@>=1.0.0 <1.1.0",
          "resolved": "https://registry.npmjs.org/isarray/-/isarray-1.0.0.tgz"
        },
        "isstream": {
          "version": "0.1.2",
          "from": "isstream@>=0.1.2 <0.2.0",
          "resolved": "https://registry.npmjs.org/isstream/-/isstream-0.1.2.tgz",
          "optional": true
        },
        "jodid25519": {
          "version": "1.0.2",
          "from": "jodid25519@>=1.0.0 <2.0.0",
          "resolved": "https://registry.npmjs.org/jodid25519/-/jodid25519-1.0.2.tgz",
          "optional": true
        },
        "jsbn": {
          "version": "0.1.0",
          "from": "jsbn@>=0.1.0 <0.2.0",
          "resolved": "https://registry.npmjs.org/jsbn/-/jsbn-0.1.0.tgz",
          "optional": true
        },
        "json-schema": {
          "version": "0.2.2",
          "from": "json-schema@0.2.2",
          "resolved": "https://registry.npmjs.org/json-schema/-/json-schema-0.2.2.tgz",
          "optional": true
        },
        "json-stringify-safe": {
          "version": "5.0.1",
          "from": "json-stringify-safe@>=5.0.1 <5.1.0",
          "resolved": "https://registry.npmjs.org/json-stringify-safe/-/json-stringify-safe-5.0.1.tgz",
          "optional": true
        },
        "jsonpointer": {
          "version": "2.0.0",
          "from": "jsonpointer@2.0.0",
          "resolved": "https://registry.npmjs.org/jsonpointer/-/jsonpointer-2.0.0.tgz",
          "optional": true
        },
        "jsprim": {
          "version": "1.3.0",
          "from": "jsprim@>=1.2.2 <2.0.0",
          "resolved": "https://registry.npmjs.org/jsprim/-/jsprim-1.3.0.tgz",
          "optional": true
        },
        "mime-db": {
          "version": "1.23.0",
          "from": "mime-db@>=1.23.0 <1.24.0",
          "resolved": "https://registry.npmjs.org/mime-db/-/mime-db-1.23.0.tgz"
        },
        "mime-types": {
          "version": "2.1.11",
          "from": "mime-types@>=2.1.7 <2.2.0",
          "resolved": "https://registry.npmjs.org/mime-types/-/mime-types-2.1.11.tgz"
        },
        "minimatch": {
          "version": "3.0.2",
          "from": "minimatch@>=3.0.2 <4.0.0",
          "resolved": "https://registry.npmjs.org/minimatch/-/minimatch-3.0.2.tgz"
        },
        "minimist": {
          "version": "0.0.8",
          "from": "minimist@0.0.8",
          "resolved": "https://registry.npmjs.org/minimist/-/minimist-0.0.8.tgz"
        },
        "mkdirp": {
          "version": "0.5.1",
          "from": "mkdirp@>=0.5.0 <0.6.0",
          "resolved": "https://registry.npmjs.org/mkdirp/-/mkdirp-0.5.1.tgz"
        },
        "ms": {
          "version": "0.7.1",
          "from": "ms@0.7.1",
          "resolved": "https://registry.npmjs.org/ms/-/ms-0.7.1.tgz",
          "optional": true
        },
        "node-pre-gyp": {
          "version": "0.6.29",
          "from": "node-pre-gyp@>=0.6.29 <0.7.0",
          "resolved": "https://registry.npmjs.org/node-pre-gyp/-/node-pre-gyp-0.6.29.tgz",
          "optional": true
        },
        "node-uuid": {
          "version": "1.4.7",
          "from": "node-uuid@>=1.4.7 <1.5.0",
          "resolved": "https://registry.npmjs.org/node-uuid/-/node-uuid-1.4.7.tgz",
          "optional": true
        },
        "nopt": {
          "version": "3.0.6",
          "from": "nopt@>=3.0.1 <3.1.0",
          "resolved": "https://registry.npmjs.org/nopt/-/nopt-3.0.6.tgz",
          "optional": true
        },
        "npmlog": {
          "version": "3.1.2",
          "from": "npmlog@>=3.1.2 <3.2.0",
          "resolved": "https://registry.npmjs.org/npmlog/-/npmlog-3.1.2.tgz",
          "optional": true
        },
        "number-is-nan": {
          "version": "1.0.0",
          "from": "number-is-nan@>=1.0.0 <2.0.0",
          "resolved": "https://registry.npmjs.org/number-is-nan/-/number-is-nan-1.0.0.tgz"
        },
        "oauth-sign": {
          "version": "0.8.2",
          "from": "oauth-sign@>=0.8.1 <0.9.0",
          "resolved": "https://registry.npmjs.org/oauth-sign/-/oauth-sign-0.8.2.tgz",
          "optional": true
        },
        "object-assign": {
          "version": "4.1.0",
          "from": "object-assign@>=4.1.0 <5.0.0",
          "resolved": "https://registry.npmjs.org/object-assign/-/object-assign-4.1.0.tgz",
          "optional": true
        },
        "once": {
          "version": "1.3.3",
          "from": "once@>=1.3.0 <2.0.0",
          "resolved": "https://registry.npmjs.org/once/-/once-1.3.3.tgz"
        },
        "path-is-absolute": {
          "version": "1.0.0",
          "from": "path-is-absolute@>=1.0.0 <2.0.0",
          "resolved": "https://registry.npmjs.org/path-is-absolute/-/path-is-absolute-1.0.0.tgz"
        },
        "pinkie": {
          "version": "2.0.4",
          "from": "pinkie@>=2.0.0 <3.0.0",
          "resolved": "https://registry.npmjs.org/pinkie/-/pinkie-2.0.4.tgz",
          "optional": true
        },
        "pinkie-promise": {
          "version": "2.0.1",
          "from": "pinkie-promise@>=2.0.0 <3.0.0",
          "resolved": "https://registry.npmjs.org/pinkie-promise/-/pinkie-promise-2.0.1.tgz",
          "optional": true
        },
        "process-nextick-args": {
          "version": "1.0.7",
          "from": "process-nextick-args@>=1.0.6 <1.1.0",
          "resolved": "https://registry.npmjs.org/process-nextick-args/-/process-nextick-args-1.0.7.tgz"
        },
        "qs": {
          "version": "6.2.0",
          "from": "qs@>=6.2.0 <6.3.0",
          "resolved": "https://registry.npmjs.org/qs/-/qs-6.2.0.tgz",
          "optional": true
        },
        "rc": {
          "version": "1.1.6",
          "from": "rc@>=1.1.0 <1.2.0",
          "resolved": "https://registry.npmjs.org/rc/-/rc-1.1.6.tgz",
          "optional": true,
          "dependencies": {
            "minimist": {
              "version": "1.2.0",
              "from": "minimist@>=1.2.0 <2.0.0",
              "resolved": "https://registry.npmjs.org/minimist/-/minimist-1.2.0.tgz",
              "optional": true
            }
          }
        },
        "readable-stream": {
          "version": "2.1.4",
          "from": "readable-stream@>=2.0.0 <3.0.0||>=1.1.13 <2.0.0",
          "resolved": "https://registry.npmjs.org/readable-stream/-/readable-stream-2.1.4.tgz"
        },
        "request": {
          "version": "2.73.0",
          "from": "request@>=2.0.0 <3.0.0",
          "resolved": "https://registry.npmjs.org/request/-/request-2.73.0.tgz",
          "optional": true
        },
        "rimraf": {
          "version": "2.5.3",
          "from": "rimraf@>=2.5.0 <2.6.0",
          "resolved": "https://registry.npmjs.org/rimraf/-/rimraf-2.5.3.tgz"
        },
        "semver": {
          "version": "5.2.0",
          "from": "semver@>=5.2.0 <5.3.0",
          "resolved": "https://registry.npmjs.org/semver/-/semver-5.2.0.tgz",
          "optional": true
        },
        "set-blocking": {
          "version": "2.0.0",
          "from": "set-blocking@>=2.0.0 <2.1.0",
          "resolved": "https://registry.npmjs.org/set-blocking/-/set-blocking-2.0.0.tgz",
          "optional": true
        },
        "signal-exit": {
          "version": "3.0.0",
          "from": "signal-exit@>=3.0.0 <4.0.0",
          "resolved": "https://registry.npmjs.org/signal-exit/-/signal-exit-3.0.0.tgz",
          "optional": true
        },
        "sntp": {
          "version": "1.0.9",
          "from": "sntp@>=1.0.0 <2.0.0",
          "resolved": "https://registry.npmjs.org/sntp/-/sntp-1.0.9.tgz",
          "optional": true
        },
        "sshpk": {
          "version": "1.8.3",
          "from": "sshpk@>=1.7.0 <2.0.0",
          "resolved": "https://registry.npmjs.org/sshpk/-/sshpk-1.8.3.tgz",
          "optional": true,
          "dependencies": {
            "assert-plus": {
              "version": "1.0.0",
              "from": "assert-plus@>=1.0.0 <2.0.0",
              "resolved": "https://registry.npmjs.org/assert-plus/-/assert-plus-1.0.0.tgz",
              "optional": true
            }
          }
        },
        "string_decoder": {
          "version": "0.10.31",
          "from": "string_decoder@>=0.10.0 <0.11.0",
          "resolved": "https://registry.npmjs.org/string_decoder/-/string_decoder-0.10.31.tgz"
        },
        "string-width": {
          "version": "1.0.1",
          "from": "string-width@>=1.0.1 <2.0.0",
          "resolved": "https://registry.npmjs.org/string-width/-/string-width-1.0.1.tgz"
        },
        "stringstream": {
          "version": "0.0.5",
          "from": "stringstream@>=0.0.4 <0.1.0",
          "resolved": "https://registry.npmjs.org/stringstream/-/stringstream-0.0.5.tgz",
          "optional": true
        },
        "strip-ansi": {
          "version": "3.0.1",
          "from": "strip-ansi@>=3.0.1 <4.0.0",
          "resolved": "https://registry.npmjs.org/strip-ansi/-/strip-ansi-3.0.1.tgz"
        },
        "strip-json-comments": {
          "version": "1.0.4",
          "from": "strip-json-comments@>=1.0.4 <1.1.0",
          "resolved": "https://registry.npmjs.org/strip-json-comments/-/strip-json-comments-1.0.4.tgz",
          "optional": true
        },
        "supports-color": {
          "version": "2.0.0",
          "from": "supports-color@>=2.0.0 <3.0.0",
          "resolved": "https://registry.npmjs.org/supports-color/-/supports-color-2.0.0.tgz",
          "optional": true
        },
        "tar": {
          "version": "2.2.1",
          "from": "tar@>=2.2.0 <2.3.0",
          "resolved": "https://registry.npmjs.org/tar/-/tar-2.2.1.tgz"
        },
        "tar-pack": {
          "version": "3.1.4",
          "from": "tar-pack@>=3.1.0 <3.2.0",
          "resolved": "https://registry.npmjs.org/tar-pack/-/tar-pack-3.1.4.tgz",
          "optional": true
        },
        "tough-cookie": {
          "version": "2.2.2",
          "from": "tough-cookie@>=2.2.0 <2.3.0",
          "resolved": "https://registry.npmjs.org/tough-cookie/-/tough-cookie-2.2.2.tgz",
          "optional": true
        },
        "tunnel-agent": {
          "version": "0.4.3",
          "from": "tunnel-agent@>=0.4.1 <0.5.0",
          "resolved": "https://registry.npmjs.org/tunnel-agent/-/tunnel-agent-0.4.3.tgz",
          "optional": true
        },
        "tweetnacl": {
          "version": "0.13.3",
          "from": "tweetnacl@>=0.13.0 <0.14.0",
          "resolved": "https://registry.npmjs.org/tweetnacl/-/tweetnacl-0.13.3.tgz",
          "optional": true
        },
        "uid-number": {
          "version": "0.0.6",
          "from": "uid-number@>=0.0.6 <0.1.0",
          "resolved": "https://registry.npmjs.org/uid-number/-/uid-number-0.0.6.tgz",
          "optional": true
        },
        "util-deprecate": {
          "version": "1.0.2",
          "from": "util-deprecate@>=1.0.1 <1.1.0",
          "resolved": "https://registry.npmjs.org/util-deprecate/-/util-deprecate-1.0.2.tgz"
        },
        "verror": {
          "version": "1.3.6",
          "from": "verror@1.3.6",
          "resolved": "https://registry.npmjs.org/verror/-/verror-1.3.6.tgz",
          "optional": true
        },
        "wide-align": {
          "version": "1.1.0",
          "from": "wide-align@>=1.1.0 <2.0.0",
          "resolved": "https://registry.npmjs.org/wide-align/-/wide-align-1.1.0.tgz",
          "optional": true
        },
        "wrappy": {
          "version": "1.0.2",
          "from": "wrappy@>=1.0.0 <2.0.0",
          "resolved": "https://registry.npmjs.org/wrappy/-/wrappy-1.0.2.tgz"
        },
        "xtend": {
          "version": "4.0.1",
          "from": "xtend@>=4.0.0 <5.0.0",
          "resolved": "https://registry.npmjs.org/xtend/-/xtend-4.0.1.tgz",
          "optional": true
        }
      }
    },
    "fstream": {
      "version": "1.0.10",
      "from": "fstream@>=1.0.0 <2.0.0",
      "resolved": "https://registry.npmjs.org/fstream/-/fstream-1.0.10.tgz"
    },
    "gauge": {
      "version": "2.6.0",
      "from": "gauge@>=2.6.0 <2.7.0",
      "resolved": "https://registry.npmjs.org/gauge/-/gauge-2.6.0.tgz"
    },
    "gaze": {
      "version": "0.5.2",
      "from": "gaze@>=0.5.1 <0.6.0",
      "resolved": "https://registry.npmjs.org/gaze/-/gaze-0.5.2.tgz"
    },
    "generate-function": {
      "version": "2.0.0",
      "from": "generate-function@>=2.0.0 <3.0.0",
      "resolved": "https://registry.npmjs.org/generate-function/-/generate-function-2.0.0.tgz"
    },
    "generate-object-property": {
      "version": "1.2.0",
      "from": "generate-object-property@>=1.1.0 <2.0.0",
      "resolved": "https://registry.npmjs.org/generate-object-property/-/generate-object-property-1.2.0.tgz"
    },
    "generic-names": {
      "version": "1.0.2",
      "from": "generic-names@>=1.0.1 <2.0.0",
      "resolved": "https://registry.npmjs.org/generic-names/-/generic-names-1.0.2.tgz"
    },
    "get-caller-file": {
      "version": "1.0.2",
      "from": "get-caller-file@>=1.0.1 <2.0.0",
      "resolved": "https://registry.npmjs.org/get-caller-file/-/get-caller-file-1.0.2.tgz"
    },
    "get-stdin": {
      "version": "4.0.1",
      "from": "get-stdin@>=4.0.1 <5.0.0",
      "resolved": "https://registry.npmjs.org/get-stdin/-/get-stdin-4.0.1.tgz"
    },
    "getpass": {
      "version": "0.1.6",
      "from": "getpass@>=0.1.1 <0.2.0",
      "resolved": "https://registry.npmjs.org/getpass/-/getpass-0.1.6.tgz",
      "dependencies": {
        "assert-plus": {
          "version": "1.0.0",
          "from": "assert-plus@>=1.0.0 <2.0.0",
          "resolved": "https://registry.npmjs.org/assert-plus/-/assert-plus-1.0.0.tgz"
        }
      }
    },
    "glob": {
      "version": "7.1.1",
      "from": "glob@>=7.0.3 <8.0.0",
      "resolved": "https://registry.npmjs.org/glob/-/glob-7.1.1.tgz"
    },
    "glob-base": {
      "version": "0.3.0",
      "from": "glob-base@>=0.3.0 <0.4.0",
      "resolved": "https://registry.npmjs.org/glob-base/-/glob-base-0.3.0.tgz"
    },
    "glob-parent": {
      "version": "2.0.0",
      "from": "glob-parent@>=2.0.0 <3.0.0",
      "resolved": "https://registry.npmjs.org/glob-parent/-/glob-parent-2.0.0.tgz"
    },
    "glob-stream": {
      "version": "3.1.18",
      "from": "glob-stream@>=3.1.5 <4.0.0",
      "resolved": "https://registry.npmjs.org/glob-stream/-/glob-stream-3.1.18.tgz",
      "dependencies": {
        "glob": {
          "version": "4.5.3",
          "from": "glob@>=4.3.1 <5.0.0",
          "resolved": "https://registry.npmjs.org/glob/-/glob-4.5.3.tgz"
        },
        "minimatch": {
          "version": "2.0.10",
          "from": "minimatch@>=2.0.1 <3.0.0",
          "resolved": "https://registry.npmjs.org/minimatch/-/minimatch-2.0.10.tgz"
        },
        "readable-stream": {
          "version": "1.0.34",
          "from": "readable-stream@>=1.0.33-1 <1.1.0-0",
          "resolved": "https://registry.npmjs.org/readable-stream/-/readable-stream-1.0.34.tgz"
        },
        "through2": {
          "version": "0.6.5",
          "from": "through2@>=0.6.1 <0.7.0",
          "resolved": "https://registry.npmjs.org/through2/-/through2-0.6.5.tgz"
        }
      }
    },
    "glob-watcher": {
      "version": "0.0.6",
      "from": "glob-watcher@>=0.0.6 <0.0.7",
      "resolved": "https://registry.npmjs.org/glob-watcher/-/glob-watcher-0.0.6.tgz"
    },
    "glob2base": {
      "version": "0.0.12",
      "from": "glob2base@>=0.0.12 <0.0.13",
      "resolved": "https://registry.npmjs.org/glob2base/-/glob2base-0.0.12.tgz"
    },
    "global-modules": {
      "version": "0.2.3",
      "from": "global-modules@>=0.2.3 <0.3.0",
      "resolved": "https://registry.npmjs.org/global-modules/-/global-modules-0.2.3.tgz"
    },
    "global-prefix": {
      "version": "0.1.4",
      "from": "global-prefix@>=0.1.4 <0.2.0",
      "resolved": "https://registry.npmjs.org/global-prefix/-/global-prefix-0.1.4.tgz"
    },
    "globby": {
      "version": "5.0.0",
      "from": "globby@>=5.0.0 <6.0.0",
      "resolved": "https://registry.npmjs.org/globby/-/globby-5.0.0.tgz"
    },
    "globule": {
      "version": "0.1.0",
      "from": "globule@>=0.1.0 <0.2.0",
      "resolved": "https://registry.npmjs.org/globule/-/globule-0.1.0.tgz",
      "dependencies": {
        "glob": {
          "version": "3.1.21",
          "from": "glob@>=3.1.21 <3.2.0",
          "resolved": "https://registry.npmjs.org/glob/-/glob-3.1.21.tgz"
        },
        "graceful-fs": {
          "version": "1.2.3",
          "from": "graceful-fs@>=1.2.0 <1.3.0",
          "resolved": "https://registry.npmjs.org/graceful-fs/-/graceful-fs-1.2.3.tgz"
        },
        "inherits": {
          "version": "1.0.2",
          "from": "inherits@>=1.0.0 <2.0.0",
          "resolved": "https://registry.npmjs.org/inherits/-/inherits-1.0.2.tgz"
        },
        "minimatch": {
          "version": "0.2.14",
          "from": "minimatch@>=0.2.11 <0.3.0",
          "resolved": "https://registry.npmjs.org/minimatch/-/minimatch-0.2.14.tgz"
        }
      }
    },
    "glogg": {
      "version": "1.0.0",
      "from": "glogg@>=1.0.0 <2.0.0",
      "resolved": "https://registry.npmjs.org/glogg/-/glogg-1.0.0.tgz"
    },
    "graceful-fs": {
      "version": "4.1.9",
      "from": "graceful-fs@>=4.1.2 <5.0.0",
      "resolved": "https://registry.npmjs.org/graceful-fs/-/graceful-fs-4.1.9.tgz"
    },
    "graceful-readlink": {
      "version": "1.0.1",
      "from": "graceful-readlink@>=1.0.0",
      "resolved": "https://registry.npmjs.org/graceful-readlink/-/graceful-readlink-1.0.1.tgz"
    },
    "growl": {
      "version": "1.9.2",
      "from": "growl@1.9.2",
      "resolved": "https://registry.npmjs.org/growl/-/growl-1.9.2.tgz"
    },
    "growly": {
      "version": "1.3.0",
      "from": "growly@>=1.2.0 <2.0.0",
      "resolved": "https://registry.npmjs.org/growly/-/growly-1.3.0.tgz"
    },
    "gulp": {
      "version": "3.9.1",
      "from": "gulp@>=3.9.1 <3.10.0",
      "resolved": "https://registry.npmjs.org/gulp/-/gulp-3.9.1.tgz",
      "dependencies": {
        "semver": {
          "version": "4.3.6",
          "from": "semver@>=4.1.0 <5.0.0",
          "resolved": "https://registry.npmjs.org/semver/-/semver-4.3.6.tgz"
        }
      }
    },
    "gulp-cache": {
      "version": "0.4.5",
      "from": "gulp-cache@>=0.4.5 <0.5.0",
      "resolved": "https://registry.npmjs.org/gulp-cache/-/gulp-cache-0.4.5.tgz",
      "dependencies": {
        "isarray": {
          "version": "1.0.0",
          "from": "isarray@>=1.0.0 <1.1.0",
          "resolved": "https://registry.npmjs.org/isarray/-/isarray-1.0.0.tgz"
        },
        "readable-stream": {
          "version": "2.1.5",
          "from": "readable-stream@>=2.0.4 <3.0.0",
          "resolved": "https://registry.npmjs.org/readable-stream/-/readable-stream-2.1.5.tgz"
        },
        "vinyl": {
          "version": "1.2.0",
          "from": "vinyl@>=1.1.0 <2.0.0",
          "resolved": "https://registry.npmjs.org/vinyl/-/vinyl-1.2.0.tgz"
        }
      }
    },
    "gulp-changed": {
      "version": "1.3.2",
      "from": "gulp-changed@>=1.3.2 <1.4.0",
      "resolved": "https://registry.npmjs.org/gulp-changed/-/gulp-changed-1.3.2.tgz"
    },
    "gulp-clean-css": {
      "version": "2.0.13",
      "from": "gulp-clean-css@>=2.0.11 <2.1.0",
      "resolved": "https://registry.npmjs.org/gulp-clean-css/-/gulp-clean-css-2.0.13.tgz",
      "dependencies": {
        "isarray": {
          "version": "1.0.0",
          "from": "isarray@>=1.0.0 <1.1.0",
          "resolved": "https://registry.npmjs.org/isarray/-/isarray-1.0.0.tgz"
        },
        "readable-stream": {
          "version": "2.1.5",
          "from": "readable-stream@>=2.1.5 <3.0.0",
          "resolved": "https://registry.npmjs.org/readable-stream/-/readable-stream-2.1.5.tgz"
        }
      }
    },
    "gulp-clip-empty-files": {
      "version": "0.1.2",
      "from": "gulp-clip-empty-files@>=0.1.2 <0.2.0",
      "resolved": "https://registry.npmjs.org/gulp-clip-empty-files/-/gulp-clip-empty-files-0.1.2.tgz"
    },
    "gulp-clone": {
      "version": "1.0.0",
      "from": "gulp-clone@>=1.0.0 <1.1.0",
      "resolved": "https://registry.npmjs.org/gulp-clone/-/gulp-clone-1.0.0.tgz",
      "dependencies": {
        "ansi-regex": {
          "version": "0.2.1",
          "from": "ansi-regex@>=0.2.0 <0.3.0",
          "resolved": "https://registry.npmjs.org/ansi-regex/-/ansi-regex-0.2.1.tgz"
        },
        "ansi-styles": {
          "version": "1.1.0",
          "from": "ansi-styles@>=1.1.0 <2.0.0",
          "resolved": "https://registry.npmjs.org/ansi-styles/-/ansi-styles-1.1.0.tgz"
        },
        "chalk": {
          "version": "0.5.1",
          "from": "chalk@>=0.5.0 <0.6.0",
          "resolved": "https://registry.npmjs.org/chalk/-/chalk-0.5.1.tgz"
        },
        "gulp-util": {
          "version": "2.2.20",
          "from": "gulp-util@>=2.2.14 <2.3.0",
          "resolved": "https://registry.npmjs.org/gulp-util/-/gulp-util-2.2.20.tgz",
          "dependencies": {
            "through2": {
              "version": "0.5.1",
              "from": "through2@>=0.5.0 <0.6.0",
              "resolved": "https://registry.npmjs.org/through2/-/through2-0.5.1.tgz"
            }
          }
        },
        "has-ansi": {
          "version": "0.1.0",
          "from": "has-ansi@>=0.1.0 <0.2.0",
          "resolved": "https://registry.npmjs.org/has-ansi/-/has-ansi-0.1.0.tgz"
        },
        "lodash._reinterpolate": {
          "version": "2.4.1",
          "from": "lodash._reinterpolate@>=2.4.1 <3.0.0",
          "resolved": "https://registry.npmjs.org/lodash._reinterpolate/-/lodash._reinterpolate-2.4.1.tgz"
        },
        "lodash.escape": {
          "version": "2.4.1",
          "from": "lodash.escape@>=2.4.1 <2.5.0",
          "resolved": "https://registry.npmjs.org/lodash.escape/-/lodash.escape-2.4.1.tgz"
        },
        "lodash.keys": {
          "version": "2.4.1",
          "from": "lodash.keys@>=2.4.1 <2.5.0",
          "resolved": "https://registry.npmjs.org/lodash.keys/-/lodash.keys-2.4.1.tgz"
        },
        "lodash.template": {
          "version": "2.4.1",
          "from": "lodash.template@>=2.4.1 <3.0.0",
          "resolved": "https://registry.npmjs.org/lodash.template/-/lodash.template-2.4.1.tgz"
        },
        "lodash.templatesettings": {
          "version": "2.4.1",
          "from": "lodash.templatesettings@>=2.4.1 <2.5.0",
          "resolved": "https://registry.npmjs.org/lodash.templatesettings/-/lodash.templatesettings-2.4.1.tgz"
        },
        "minimist": {
          "version": "0.2.0",
          "from": "minimist@>=0.2.0 <0.3.0",
          "resolved": "https://registry.npmjs.org/minimist/-/minimist-0.2.0.tgz"
        },
        "readable-stream": {
          "version": "1.0.34",
          "from": "readable-stream@>=1.0.17 <1.1.0",
          "resolved": "https://registry.npmjs.org/readable-stream/-/readable-stream-1.0.34.tgz"
        },
        "strip-ansi": {
          "version": "0.3.0",
          "from": "strip-ansi@>=0.3.0 <0.4.0",
          "resolved": "https://registry.npmjs.org/strip-ansi/-/strip-ansi-0.3.0.tgz"
        },
        "supports-color": {
          "version": "0.2.0",
          "from": "supports-color@>=0.2.0 <0.3.0",
          "resolved": "https://registry.npmjs.org/supports-color/-/supports-color-0.2.0.tgz"
        },
        "through2": {
          "version": "0.4.2",
          "from": "through2@>=0.4.1 <0.5.0",
          "resolved": "https://registry.npmjs.org/through2/-/through2-0.4.2.tgz",
          "dependencies": {
            "xtend": {
              "version": "2.1.2",
              "from": "xtend@>=2.1.1 <2.2.0",
              "resolved": "https://registry.npmjs.org/xtend/-/xtend-2.1.2.tgz"
            }
          }
        },
        "vinyl": {
          "version": "0.2.3",
          "from": "vinyl@>=0.2.1 <0.3.0",
          "resolved": "https://registry.npmjs.org/vinyl/-/vinyl-0.2.3.tgz"
        },
        "xtend": {
          "version": "3.0.0",
          "from": "xtend@>=3.0.0 <3.1.0",
          "resolved": "https://registry.npmjs.org/xtend/-/xtend-3.0.0.tgz"
        }
      }
    },
    "gulp-connect": {
      "version": "5.0.0",
      "from": "gulp-connect@>=5.0.0 <5.1.0",
      "resolved": "https://registry.npmjs.org/gulp-connect/-/gulp-connect-5.0.0.tgz",
      "dependencies": {
        "body-parser": {
          "version": "1.13.3",
          "from": "body-parser@>=1.13.3 <1.14.0",
          "resolved": "https://registry.npmjs.org/body-parser/-/body-parser-1.13.3.tgz"
        },
        "bytes": {
          "version": "2.1.0",
          "from": "bytes@2.1.0",
          "resolved": "https://registry.npmjs.org/bytes/-/bytes-2.1.0.tgz"
        },
        "connect": {
          "version": "2.30.2",
          "from": "connect@>=2.30.0 <3.0.0",
          "resolved": "https://registry.npmjs.org/connect/-/connect-2.30.2.tgz"
        },
        "cookie": {
          "version": "0.1.3",
          "from": "cookie@0.1.3",
          "resolved": "https://registry.npmjs.org/cookie/-/cookie-0.1.3.tgz"
        },
        "depd": {
          "version": "1.0.1",
          "from": "depd@>=1.0.1 <1.1.0",
          "resolved": "https://registry.npmjs.org/depd/-/depd-1.0.1.tgz"
        },
        "escape-html": {
          "version": "1.0.2",
          "from": "escape-html@1.0.2",
          "resolved": "https://registry.npmjs.org/escape-html/-/escape-html-1.0.2.tgz"
        },
        "event-stream": {
          "version": "3.3.4",
          "from": "event-stream@>=3.3.2 <4.0.0",
          "resolved": "https://registry.npmjs.com/event-stream/-/event-stream-3.3.4.tgz"
        },
        "finalhandler": {
          "version": "0.4.0",
          "from": "finalhandler@0.4.0",
          "resolved": "https://registry.npmjs.org/finalhandler/-/finalhandler-0.4.0.tgz"
        },
        "http-errors": {
          "version": "1.3.1",
          "from": "http-errors@>=1.3.1 <1.4.0",
          "resolved": "https://registry.npmjs.org/http-errors/-/http-errors-1.3.1.tgz"
        },
        "iconv-lite": {
          "version": "0.4.11",
          "from": "iconv-lite@0.4.11",
          "resolved": "https://registry.npmjs.org/iconv-lite/-/iconv-lite-0.4.11.tgz"
        },
        "map-stream": {
          "version": "0.1.0",
          "from": "map-stream@>=0.1.0 <0.2.0",
          "resolved": "https://registry.npmjs.org/map-stream/-/map-stream-0.1.0.tgz"
        },
        "qs": {
          "version": "4.0.0",
          "from": "qs@4.0.0",
          "resolved": "https://registry.npmjs.org/qs/-/qs-4.0.0.tgz"
        },
        "range-parser": {
          "version": "1.0.3",
          "from": "range-parser@>=1.0.3 <1.1.0",
          "resolved": "https://registry.npmjs.org/range-parser/-/range-parser-1.0.3.tgz"
        },
        "send": {
          "version": "0.13.2",
          "from": "send@0.13.2",
          "resolved": "https://registry.npmjs.org/send/-/send-0.13.2.tgz",
          "dependencies": {
            "depd": {
              "version": "1.1.0",
              "from": "depd@~1.1.0",
              "resolved": "https://registry.npmjs.org/depd/-/depd-1.1.0.tgz"
            },
            "escape-html": {
              "version": "1.0.3",
              "from": "escape-html@~1.0.3",
              "resolved": "https://registry.npmjs.org/escape-html/-/escape-html-1.0.3.tgz"
            },
            "statuses": {
              "version": "1.2.1",
              "from": "statuses@>=1.2.1 <1.3.0",
              "resolved": "https://registry.npmjs.org/statuses/-/statuses-1.2.1.tgz"
            }
          }
        },
        "serve-static": {
          "version": "1.10.3",
          "from": "serve-static@>=1.10.0 <1.11.0",
          "resolved": "https://registry.npmjs.org/serve-static/-/serve-static-1.10.3.tgz",
          "dependencies": {
            "escape-html": {
              "version": "1.0.3",
              "from": "escape-html@~1.0.3",
              "resolved": "https://registry.npmjs.org/escape-html/-/escape-html-1.0.3.tgz"
            }
          }
        },
        "split": {
          "version": "0.3.3",
          "from": "split@>=0.3.0 <0.4.0",
          "resolved": "https://registry.npmjs.org/split/-/split-0.3.3.tgz"
        }
      }
    },
    "gulp-flatten": {
      "version": "0.2.0",
      "from": "gulp-flatten@>=0.2.0 <0.3.0",
      "resolved": "https://registry.npmjs.org/gulp-flatten/-/gulp-flatten-0.2.0.tgz"
    },
    "gulp-if": {
      "version": "2.0.1",
      "from": "gulp-if@>=2.0.1 <3.0.0",
      "resolved": "https://registry.npmjs.org/gulp-if/-/gulp-if-2.0.1.tgz"
    },
    "gulp-istanbul": {
      "version": "0.10.4",
      "from": "gulp-istanbul@>=0.10.3 <0.11.0",
      "resolved": "https://registry.npmjs.org/gulp-istanbul/-/gulp-istanbul-0.10.4.tgz",
      "dependencies": {
        "lodash": {
          "version": "4.16.4",
          "from": "lodash@>=4.0.0 <5.0.0",
          "resolved": "https://registry.npmjs.org/lodash/-/lodash-4.16.4.tgz"
        }
      }
    },
    "gulp-karma": {
      "version": "0.0.5",
      "from": "gulp-karma@>=0.0.5 <0.1.0",
      "resolved": "https://registry.npmjs.org/gulp-karma/-/gulp-karma-0.0.5.tgz",
      "dependencies": {
        "ansi-regex": {
          "version": "0.2.1",
          "from": "ansi-regex@>=0.2.0 <0.3.0",
          "resolved": "https://registry.npmjs.org/ansi-regex/-/ansi-regex-0.2.1.tgz"
        },
        "ansi-styles": {
          "version": "1.1.0",
          "from": "ansi-styles@>=1.1.0 <2.0.0",
          "resolved": "https://registry.npmjs.org/ansi-styles/-/ansi-styles-1.1.0.tgz"
        },
        "chalk": {
          "version": "0.5.1",
          "from": "chalk@>=0.5.0 <0.6.0",
          "resolved": "https://registry.npmjs.org/chalk/-/chalk-0.5.1.tgz"
        },
        "gulp-util": {
          "version": "2.2.20",
          "from": "gulp-util@>=2.2.14 <2.3.0",
          "resolved": "https://registry.npmjs.org/gulp-util/-/gulp-util-2.2.20.tgz"
        },
        "has-ansi": {
          "version": "0.1.0",
          "from": "has-ansi@>=0.1.0 <0.2.0",
          "resolved": "https://registry.npmjs.org/has-ansi/-/has-ansi-0.1.0.tgz"
        },
        "lodash._reinterpolate": {
          "version": "2.4.1",
          "from": "lodash._reinterpolate@>=2.4.1 <3.0.0",
          "resolved": "https://registry.npmjs.org/lodash._reinterpolate/-/lodash._reinterpolate-2.4.1.tgz"
        },
        "lodash.escape": {
          "version": "2.4.1",
          "from": "lodash.escape@>=2.4.1 <2.5.0",
          "resolved": "https://registry.npmjs.org/lodash.escape/-/lodash.escape-2.4.1.tgz"
        },
        "lodash.keys": {
          "version": "2.4.1",
          "from": "lodash.keys@>=2.4.1 <2.5.0",
          "resolved": "https://registry.npmjs.org/lodash.keys/-/lodash.keys-2.4.1.tgz"
        },
        "lodash.template": {
          "version": "2.4.1",
          "from": "lodash.template@>=2.4.1 <3.0.0",
          "resolved": "https://registry.npmjs.org/lodash.template/-/lodash.template-2.4.1.tgz"
        },
        "lodash.templatesettings": {
          "version": "2.4.1",
          "from": "lodash.templatesettings@>=2.4.1 <2.5.0",
          "resolved": "https://registry.npmjs.org/lodash.templatesettings/-/lodash.templatesettings-2.4.1.tgz"
        },
        "minimist": {
          "version": "0.2.0",
          "from": "minimist@>=0.2.0 <0.3.0",
          "resolved": "https://registry.npmjs.org/minimist/-/minimist-0.2.0.tgz"
        },
        "readable-stream": {
          "version": "1.0.34",
          "from": "readable-stream@>=1.0.17 <1.1.0",
          "resolved": "https://registry.npmjs.org/readable-stream/-/readable-stream-1.0.34.tgz"
        },
        "strip-ansi": {
          "version": "0.3.0",
          "from": "strip-ansi@>=0.3.0 <0.4.0",
          "resolved": "https://registry.npmjs.org/strip-ansi/-/strip-ansi-0.3.0.tgz"
        },
        "supports-color": {
          "version": "0.2.0",
          "from": "supports-color@>=0.2.0 <0.3.0",
          "resolved": "https://registry.npmjs.org/supports-color/-/supports-color-0.2.0.tgz"
        },
        "through2": {
          "version": "0.5.1",
          "from": "through2@>=0.5.0 <0.6.0",
          "resolved": "https://registry.npmjs.org/through2/-/through2-0.5.1.tgz",
          "dependencies": {
            "xtend": {
              "version": "3.0.0",
              "from": "xtend@>=3.0.0 <3.1.0",
              "resolved": "https://registry.npmjs.org/xtend/-/xtend-3.0.0.tgz"
            }
          }
        },
        "vinyl": {
          "version": "0.2.3",
          "from": "vinyl@>=0.2.1 <0.3.0",
          "resolved": "https://registry.npmjs.org/vinyl/-/vinyl-0.2.3.tgz"
        },
        "xtend": {
          "version": "2.1.2",
          "from": "xtend@>=2.1.1 <2.2.0",
          "resolved": "https://registry.npmjs.org/xtend/-/xtend-2.1.2.tgz"
        }
      }
    },
    "gulp-match": {
      "version": "1.0.2",
      "from": "gulp-match@>=1.0.2 <2.0.0",
      "resolved": "https://registry.npmjs.org/gulp-match/-/gulp-match-1.0.2.tgz"
    },
    "gulp-mocha": {
      "version": "2.2.0",
      "from": "gulp-mocha@>=2.2.0 <2.3.0",
      "resolved": "https://registry.npmjs.org/gulp-mocha/-/gulp-mocha-2.2.0.tgz"
    },
    "gulp-open": {
      "version": "2.0.0",
      "from": "gulp-open@>=2.0.0 <2.1.0",
      "resolved": "https://registry.npmjs.org/gulp-open/-/gulp-open-2.0.0.tgz",
      "dependencies": {
        "colors": {
          "version": "1.1.2",
          "from": "colors@>=1.1.2 <2.0.0",
          "resolved": "https://registry.npmjs.org/colors/-/colors-1.1.2.tgz"
        }
      }
    },
    "gulp-plumber": {
      "version": "1.1.0",
      "from": "gulp-plumber@>=1.1.0 <1.2.0",
      "resolved": "https://registry.npmjs.org/gulp-plumber/-/gulp-plumber-1.1.0.tgz"
    },
    "gulp-postcss": {
      "version": "6.1.1",
      "from": "gulp-postcss@>=6.1.1 <6.2.0",
      "resolved": "https://registry.npmjs.org/gulp-postcss/-/gulp-postcss-6.1.1.tgz"
    },
    "gulp-replace": {
      "version": "0.5.4",
      "from": "gulp-replace@>=0.5.4 <0.6.0",
      "resolved": "https://registry.npmjs.org/gulp-replace/-/gulp-replace-0.5.4.tgz",
      "dependencies": {
        "isarray": {
          "version": "1.0.0",
          "from": "isarray@>=1.0.0 <1.1.0",
          "resolved": "https://registry.npmjs.org/isarray/-/isarray-1.0.0.tgz"
        },
        "readable-stream": {
          "version": "2.1.5",
          "from": "readable-stream@>=2.0.1 <3.0.0",
          "resolved": "https://registry.npmjs.org/readable-stream/-/readable-stream-2.1.5.tgz"
        }
      }
    },
    "gulp-sass": {
      "version": "2.3.2",
      "from": "gulp-sass@>=2.3.2 <2.4.0",
      "resolved": "https://registry.npmjs.org/gulp-sass/-/gulp-sass-2.3.2.tgz",
      "dependencies": {
        "lodash.clonedeep": {
          "version": "4.5.0",
          "from": "lodash.clonedeep@>=4.3.2 <5.0.0",
          "resolved": "https://registry.npmjs.org/lodash.clonedeep/-/lodash.clonedeep-4.5.0.tgz"
        }
      }
    },
    "gulp-sourcemaps": {
      "version": "1.6.0",
      "from": "gulp-sourcemaps@>=1.6.0 <1.7.0",
      "resolved": "https://registry.npmjs.org/gulp-sourcemaps/-/gulp-sourcemaps-1.6.0.tgz",
      "dependencies": {
        "vinyl": {
          "version": "1.2.0",
          "from": "vinyl@>=1.0.0 <2.0.0",
          "resolved": "https://registry.npmjs.org/vinyl/-/vinyl-1.2.0.tgz"
        }
      }
    },
    "gulp-texttojs": {
      "version": "1.0.3",
      "from": "gulp-texttojs@>=1.0.3 <1.1.0",
      "resolved": "https://registry.npmjs.org/gulp-texttojs/-/gulp-texttojs-1.0.3.tgz",
      "dependencies": {
        "lodash": {
          "version": "2.4.2",
          "from": "lodash@>=2.4.1 <3.0.0",
          "resolved": "https://registry.npmjs.org/lodash/-/lodash-2.4.2.tgz"
        },
        "readable-stream": {
          "version": "1.0.34",
          "from": "readable-stream@>=1.0.17 <1.1.0",
          "resolved": "https://registry.npmjs.org/readable-stream/-/readable-stream-1.0.34.tgz"
        },
        "through2": {
          "version": "0.4.2",
          "from": "through2@>=0.4.2 <0.5.0",
          "resolved": "https://registry.npmjs.org/through2/-/through2-0.4.2.tgz"
        },
        "xtend": {
          "version": "2.1.2",
          "from": "xtend@>=2.1.1 <2.2.0",
          "resolved": "https://registry.npmjs.org/xtend/-/xtend-2.1.2.tgz"
        }
      }
    },
    "gulp-typescript": {
      "version": "2.13.6",
      "from": "gulp-typescript@>=2.13.6 <2.14.0",
      "resolved": "https://registry.npmjs.org/gulp-typescript/-/gulp-typescript-2.13.6.tgz",
      "dependencies": {
        "glob": {
          "version": "5.0.15",
          "from": "glob@>=5.0.3 <6.0.0",
          "resolved": "https://registry.npmjs.org/glob/-/glob-5.0.15.tgz"
        },
        "glob-parent": {
          "version": "3.0.1",
          "from": "glob-parent@>=3.0.0 <4.0.0",
          "resolved": "https://registry.npmjs.org/glob-parent/-/glob-parent-3.0.1.tgz"
        },
        "glob-stream": {
          "version": "5.3.5",
          "from": "glob-stream@>=5.3.2 <6.0.0",
          "resolved": "https://registry.npmjs.org/glob-stream/-/glob-stream-5.3.5.tgz",
          "dependencies": {
            "isarray": {
              "version": "0.0.1",
              "from": "isarray@0.0.1",
              "resolved": "https://registry.npmjs.org/isarray/-/isarray-0.0.1.tgz"
            },
            "readable-stream": {
              "version": "1.0.34",
              "from": "readable-stream@>=1.0.33-1 <1.1.0-0",
              "resolved": "https://registry.npmjs.org/readable-stream/-/readable-stream-1.0.34.tgz"
            },
            "through2": {
              "version": "0.6.5",
              "from": "through2@>=0.6.0 <0.7.0",
              "resolved": "https://registry.npmjs.org/through2/-/through2-0.6.5.tgz"
            }
          }
        },
        "is-extglob": {
          "version": "2.1.0",
          "from": "is-extglob@>=2.1.0 <3.0.0",
          "resolved": "https://registry.npmjs.org/is-extglob/-/is-extglob-2.1.0.tgz"
        },
        "is-glob": {
          "version": "3.1.0",
          "from": "is-glob@>=3.1.0 <4.0.0",
          "resolved": "https://registry.npmjs.org/is-glob/-/is-glob-3.1.0.tgz"
        },
        "isarray": {
          "version": "1.0.0",
          "from": "isarray@>=1.0.0 <1.1.0",
          "resolved": "https://registry.npmjs.org/isarray/-/isarray-1.0.0.tgz"
        },
        "ordered-read-streams": {
          "version": "0.3.0",
          "from": "ordered-read-streams@>=0.3.0 <0.4.0",
          "resolved": "https://registry.npmjs.org/ordered-read-streams/-/ordered-read-streams-0.3.0.tgz"
        },
        "readable-stream": {
          "version": "2.1.5",
          "from": "readable-stream@>=2.0.4 <3.0.0",
          "resolved": "https://registry.npmjs.org/readable-stream/-/readable-stream-2.1.5.tgz"
        },
        "source-map": {
          "version": "0.5.6",
          "from": "source-map@>=0.5.3 <0.6.0",
          "resolved": "https://registry.npmjs.org/source-map/-/source-map-0.5.6.tgz"
        },
        "typescript": {
          "version": "1.8.10",
          "from": "typescript@1.8.10",
          "resolved": "https://registry.npmjs.org/typescript/-/typescript-1.8.10.tgz"
        },
        "unique-stream": {
          "version": "2.2.1",
          "from": "unique-stream@>=2.0.2 <3.0.0",
          "resolved": "https://registry.npmjs.org/unique-stream/-/unique-stream-2.2.1.tgz"
        },
        "vinyl": {
          "version": "1.2.0",
          "from": "vinyl@>=1.0.0 <2.0.0",
          "resolved": "https://registry.npmjs.org/vinyl/-/vinyl-1.2.0.tgz"
        },
        "vinyl-fs": {
          "version": "2.4.4",
          "from": "vinyl-fs@>=2.4.3 <2.5.0",
          "resolved": "https://registry.npmjs.org/vinyl-fs/-/vinyl-fs-2.4.4.tgz"
        }
      }
    },
    "gulp-util": {
      "version": "3.0.7",
      "from": "gulp-util@>=3.0.7 <3.1.0",
      "resolved": "https://registry.npmjs.org/gulp-util/-/gulp-util-3.0.7.tgz",
      "dependencies": {
        "object-assign": {
          "version": "3.0.0",
          "from": "object-assign@>=3.0.0 <4.0.0",
          "resolved": "https://registry.npmjs.org/object-assign/-/object-assign-3.0.0.tgz"
        }
      }
    },
    "gulplog": {
      "version": "1.0.0",
      "from": "gulplog@>=1.0.0 <2.0.0",
      "resolved": "https://registry.npmjs.org/gulplog/-/gulplog-1.0.0.tgz"
    },
    "handlebars": {
      "version": "4.0.5",
      "from": "handlebars@>=4.0.1 <5.0.0",
      "resolved": "https://registry.npmjs.org/handlebars/-/handlebars-4.0.5.tgz",
      "dependencies": {
        "source-map": {
          "version": "0.4.4",
          "from": "source-map@>=0.4.4 <0.5.0",
          "resolved": "https://registry.npmjs.org/source-map/-/source-map-0.4.4.tgz"
        }
      }
    },
    "har-validator": {
      "version": "2.0.6",
      "from": "har-validator@>=2.0.6 <2.1.0",
      "resolved": "https://registry.npmjs.org/har-validator/-/har-validator-2.0.6.tgz",
      "dependencies": {
        "commander": {
          "version": "2.9.0",
          "from": "commander@>=2.9.0 <3.0.0",
          "resolved": "https://registry.npmjs.org/commander/-/commander-2.9.0.tgz"
        }
      }
    },
    "has-ansi": {
      "version": "2.0.0",
      "from": "has-ansi@>=2.0.0 <3.0.0",
      "resolved": "https://registry.npmjs.org/has-ansi/-/has-ansi-2.0.0.tgz"
    },
    "has-binary": {
      "version": "0.1.7",
      "from": "has-binary@0.1.7",
      "resolved": "https://registry.npmjs.org/has-binary/-/has-binary-0.1.7.tgz"
    },
    "has-color": {
      "version": "0.1.7",
      "from": "has-color@>=0.1.7 <0.2.0",
      "resolved": "https://registry.npmjs.org/has-color/-/has-color-0.1.7.tgz"
    },
    "has-cors": {
      "version": "1.1.0",
      "from": "has-cors@1.1.0",
      "resolved": "https://registry.npmjs.org/has-cors/-/has-cors-1.1.0.tgz"
    },
    "has-flag": {
      "version": "1.0.0",
      "from": "has-flag@>=1.0.0 <2.0.0",
      "resolved": "https://registry.npmjs.org/has-flag/-/has-flag-1.0.0.tgz"
    },
    "has-gulplog": {
      "version": "0.1.0",
      "from": "has-gulplog@>=0.1.0 <0.2.0",
      "resolved": "https://registry.npmjs.org/has-gulplog/-/has-gulplog-0.1.0.tgz"
    },
    "has-unicode": {
      "version": "2.0.1",
      "from": "has-unicode@>=2.0.0 <3.0.0",
      "resolved": "https://registry.npmjs.org/has-unicode/-/has-unicode-2.0.1.tgz"
    },
    "hasha": {
      "version": "2.2.0",
      "from": "hasha@>=2.2.0 <2.3.0",
      "resolved": "https://registry.npmjs.org/hasha/-/hasha-2.2.0.tgz"
    },
    "hawk": {
      "version": "3.1.3",
      "from": "hawk@>=3.1.3 <3.2.0",
      "resolved": "https://registry.npmjs.org/hawk/-/hawk-3.1.3.tgz"
    },
    "hoek": {
      "version": "2.16.3",
      "from": "hoek@>=2.0.0 <3.0.0",
      "resolved": "https://registry.npmjs.org/hoek/-/hoek-2.16.3.tgz"
    },
    "hosted-git-info": {
      "version": "2.1.5",
      "from": "hosted-git-info@>=2.1.4 <3.0.0",
      "resolved": "https://registry.npmjs.org/hosted-git-info/-/hosted-git-info-2.1.5.tgz"
    },
    "http-browserify": {
      "version": "1.7.0",
      "from": "http-browserify@>=1.3.2 <2.0.0",
      "resolved": "https://registry.npmjs.org/http-browserify/-/http-browserify-1.7.0.tgz"
    },
    "http-errors": {
      "version": "1.5.0",
      "from": "http-errors@>=1.5.0 <1.6.0",
      "resolved": "https://registry.npmjs.org/http-errors/-/http-errors-1.5.0.tgz",
      "dependencies": {
        "inherits": {
          "version": "2.0.1",
          "from": "inherits@2.0.1",
          "resolved": "https://registry.npmjs.org/inherits/-/inherits-2.0.1.tgz"
        }
      }
    },
    "http-proxy": {
      "version": "1.15.2",
      "from": "http-proxy@>=1.13.0 <2.0.0",
      "resolved": "https://registry.npmjs.org/http-proxy/-/http-proxy-1.15.2.tgz"
    },
    "http-signature": {
      "version": "1.1.1",
      "from": "http-signature@>=1.1.0 <1.2.0",
      "resolved": "https://registry.npmjs.org/http-signature/-/http-signature-1.1.1.tgz"
    },
    "https-browserify": {
      "version": "0.0.0",
      "from": "https-browserify@0.0.0",
      "resolved": "https://registry.npmjs.org/https-browserify/-/https-browserify-0.0.0.tgz"
    },
    "iconv-lite": {
      "version": "0.4.13",
      "from": "iconv-lite@0.4.13",
      "resolved": "https://registry.npmjs.org/iconv-lite/-/iconv-lite-0.4.13.tgz"
    },
    "icss-replace-symbols": {
      "version": "1.0.2",
      "from": "icss-replace-symbols@1.0.2",
      "resolved": "https://registry.npmjs.org/icss-replace-symbols/-/icss-replace-symbols-1.0.2.tgz"
    },
    "ieee754": {
      "version": "1.1.8",
      "from": "ieee754@>=1.1.4 <2.0.0",
      "resolved": "https://registry.npmjs.org/ieee754/-/ieee754-1.1.8.tgz"
    },
    "in-publish": {
      "version": "2.0.0",
      "from": "in-publish@>=2.0.0 <3.0.0",
      "resolved": "https://registry.npmjs.org/in-publish/-/in-publish-2.0.0.tgz"
    },
    "indent-string": {
      "version": "2.1.0",
      "from": "indent-string@>=2.1.0 <3.0.0",
      "resolved": "https://registry.npmjs.org/indent-string/-/indent-string-2.1.0.tgz"
    },
    "indexof": {
      "version": "0.0.1",
      "from": "indexof@0.0.1",
      "resolved": "https://registry.npmjs.org/indexof/-/indexof-0.0.1.tgz"
    },
    "inflight": {
      "version": "1.0.6",
      "from": "inflight@>=1.0.4 <2.0.0",
      "resolved": "https://registry.npmjs.org/inflight/-/inflight-1.0.6.tgz"
    },
    "inherits": {
      "version": "2.0.3",
      "from": "inherits@>=2.0.0 <3.0.0",
      "resolved": "https://registry.npmjs.org/inherits/-/inherits-2.0.3.tgz"
    },
    "ini": {
      "version": "1.3.4",
      "from": "ini@>=1.3.4 <2.0.0",
      "resolved": "https://registry.npmjs.org/ini/-/ini-1.3.4.tgz"
    },
    "inpath": {
      "version": "1.0.2",
      "from": "inpath@>=1.0.2 <1.1.0",
      "resolved": "https://registry.npmjs.org/inpath/-/inpath-1.0.2.tgz"
    },
    "interpret": {
      "version": "1.0.1",
      "from": "interpret@>=1.0.0 <2.0.0",
      "resolved": "https://registry.npmjs.org/interpret/-/interpret-1.0.1.tgz"
    },
    "invert-kv": {
      "version": "1.0.0",
      "from": "invert-kv@>=1.0.0 <2.0.0",
      "resolved": "https://registry.npmjs.org/invert-kv/-/invert-kv-1.0.0.tgz"
    },
    "ipaddr.js": {
      "version": "1.1.1",
      "from": "ipaddr.js@1.1.1",
      "resolved": "https://registry.npmjs.org/ipaddr.js/-/ipaddr.js-1.1.1.tgz"
    },
    "irregular-plurals": {
      "version": "1.2.0",
      "from": "irregular-plurals@>=1.0.0 <2.0.0",
      "resolved": "https://registry.npmjs.org/irregular-plurals/-/irregular-plurals-1.2.0.tgz"
    },
    "is": {
      "version": "3.2.0",
      "from": "is@>=3.1.0 <4.0.0",
      "resolved": "https://registry.npmjs.org/is/-/is-3.2.0.tgz"
    },
    "is-absolute": {
      "version": "0.2.6",
      "from": "is-absolute@>=0.2.3 <0.3.0",
      "resolved": "https://registry.npmjs.org/is-absolute/-/is-absolute-0.2.6.tgz"
    },
    "is-arrayish": {
      "version": "0.2.1",
      "from": "is-arrayish@>=0.2.1 <0.3.0",
      "resolved": "https://registry.npmjs.org/is-arrayish/-/is-arrayish-0.2.1.tgz"
    },
    "is-binary-path": {
      "version": "1.0.1",
      "from": "is-binary-path@>=1.0.0 <2.0.0",
      "resolved": "https://registry.npmjs.org/is-binary-path/-/is-binary-path-1.0.1.tgz"
    },
    "is-buffer": {
      "version": "1.1.4",
      "from": "is-buffer@>=1.0.2 <2.0.0",
      "resolved": "https://registry.npmjs.org/is-buffer/-/is-buffer-1.1.4.tgz"
    },
    "is-builtin-module": {
      "version": "1.0.0",
      "from": "is-builtin-module@>=1.0.0 <2.0.0",
      "resolved": "https://registry.npmjs.org/is-builtin-module/-/is-builtin-module-1.0.0.tgz"
    },
    "is-dotfile": {
      "version": "1.0.2",
      "from": "is-dotfile@>=1.0.0 <2.0.0",
      "resolved": "https://registry.npmjs.org/is-dotfile/-/is-dotfile-1.0.2.tgz"
    },
    "is-equal-shallow": {
      "version": "0.1.3",
      "from": "is-equal-shallow@>=0.1.3 <0.2.0",
      "resolved": "https://registry.npmjs.org/is-equal-shallow/-/is-equal-shallow-0.1.3.tgz"
    },
    "is-extendable": {
      "version": "0.1.1",
      "from": "is-extendable@>=0.1.1 <0.2.0",
      "resolved": "https://registry.npmjs.org/is-extendable/-/is-extendable-0.1.1.tgz"
    },
    "is-extglob": {
      "version": "1.0.0",
      "from": "is-extglob@>=1.0.0 <2.0.0",
      "resolved": "https://registry.npmjs.org/is-extglob/-/is-extglob-1.0.0.tgz"
    },
    "is-finite": {
      "version": "1.0.2",
      "from": "is-finite@>=1.0.0 <2.0.0",
      "resolved": "https://registry.npmjs.org/is-finite/-/is-finite-1.0.2.tgz"
    },
    "is-fullwidth-code-point": {
      "version": "1.0.0",
      "from": "is-fullwidth-code-point@>=1.0.0 <2.0.0",
      "resolved": "https://registry.npmjs.org/is-fullwidth-code-point/-/is-fullwidth-code-point-1.0.0.tgz"
    },
    "is-glob": {
      "version": "2.0.1",
      "from": "is-glob@>=2.0.1 <3.0.0",
      "resolved": "https://registry.npmjs.org/is-glob/-/is-glob-2.0.1.tgz"
    },
    "is-my-json-valid": {
      "version": "2.15.0",
      "from": "is-my-json-valid@>=2.12.4 <3.0.0",
      "resolved": "https://registry.npmjs.org/is-my-json-valid/-/is-my-json-valid-2.15.0.tgz"
    },
    "is-number": {
      "version": "2.1.0",
      "from": "is-number@>=2.1.0 <3.0.0",
      "resolved": "https://registry.npmjs.org/is-number/-/is-number-2.1.0.tgz"
    },
    "is-path-cwd": {
      "version": "1.0.0",
      "from": "is-path-cwd@>=1.0.0 <2.0.0",
      "resolved": "https://registry.npmjs.org/is-path-cwd/-/is-path-cwd-1.0.0.tgz"
    },
    "is-path-in-cwd": {
      "version": "1.0.0",
      "from": "is-path-in-cwd@>=1.0.0 <2.0.0",
      "resolved": "https://registry.npmjs.org/is-path-in-cwd/-/is-path-in-cwd-1.0.0.tgz"
    },
    "is-path-inside": {
      "version": "1.0.0",
      "from": "is-path-inside@>=1.0.0 <2.0.0",
      "resolved": "https://registry.npmjs.org/is-path-inside/-/is-path-inside-1.0.0.tgz"
    },
    "is-posix-bracket": {
      "version": "0.1.1",
      "from": "is-posix-bracket@>=0.1.0 <0.2.0",
      "resolved": "https://registry.npmjs.org/is-posix-bracket/-/is-posix-bracket-0.1.1.tgz"
    },
    "is-primitive": {
      "version": "2.0.0",
      "from": "is-primitive@>=2.0.0 <3.0.0",
      "resolved": "https://registry.npmjs.org/is-primitive/-/is-primitive-2.0.0.tgz"
    },
    "is-property": {
      "version": "1.0.2",
      "from": "is-property@>=1.0.0 <2.0.0",
      "resolved": "https://registry.npmjs.org/is-property/-/is-property-1.0.2.tgz"
    },
    "is-relative": {
      "version": "0.2.1",
      "from": "is-relative@>=0.2.1 <0.3.0",
      "resolved": "https://registry.npmjs.org/is-relative/-/is-relative-0.2.1.tgz"
    },
    "is-stream": {
      "version": "1.1.0",
      "from": "is-stream@>=1.0.1 <2.0.0",
      "resolved": "https://registry.npmjs.org/is-stream/-/is-stream-1.1.0.tgz"
    },
    "is-typedarray": {
      "version": "1.0.0",
      "from": "is-typedarray@>=1.0.0 <1.1.0",
      "resolved": "https://registry.npmjs.org/is-typedarray/-/is-typedarray-1.0.0.tgz"
    },
    "is-unc-path": {
      "version": "0.1.1",
      "from": "is-unc-path@>=0.1.1 <0.2.0",
      "resolved": "https://registry.npmjs.org/is-unc-path/-/is-unc-path-0.1.1.tgz"
    },
    "is-utf8": {
      "version": "0.2.1",
      "from": "is-utf8@>=0.2.0 <0.3.0",
      "resolved": "https://registry.npmjs.org/is-utf8/-/is-utf8-0.2.1.tgz"
    },
    "is-valid-glob": {
      "version": "0.3.0",
      "from": "is-valid-glob@>=0.3.0 <0.4.0",
      "resolved": "https://registry.npmjs.org/is-valid-glob/-/is-valid-glob-0.3.0.tgz"
    },
    "is-windows": {
      "version": "0.2.0",
      "from": "is-windows@>=0.2.0 <0.3.0",
      "resolved": "https://registry.npmjs.org/is-windows/-/is-windows-0.2.0.tgz"
    },
    "isarray": {
      "version": "0.0.1",
      "from": "isarray@0.0.1",
      "resolved": "http://registry.npmjs.org/isarray/-/isarray-0.0.1.tgz"
    },
    "isbinaryfile": {
      "version": "3.0.1",
      "from": "isbinaryfile@>=3.0.0 <4.0.0",
      "resolved": "https://registry.npmjs.org/isbinaryfile/-/isbinaryfile-3.0.1.tgz"
    },
    "isexe": {
      "version": "1.1.2",
      "from": "isexe@>=1.1.1 <2.0.0",
      "resolved": "https://registry.npmjs.org/isexe/-/isexe-1.1.2.tgz"
    },
    "isobject": {
      "version": "2.1.0",
      "from": "isobject@>=2.0.0 <3.0.0",
      "resolved": "https://registry.npmjs.org/isobject/-/isobject-2.1.0.tgz",
      "dependencies": {
        "isarray": {
          "version": "1.0.0",
          "from": "isarray@1.0.0",
          "resolved": "https://registry.npmjs.org/isarray/-/isarray-1.0.0.tgz"
        }
      }
    },
    "isstream": {
      "version": "0.1.2",
      "from": "isstream@>=0.1.2 <0.2.0",
      "resolved": "https://registry.npmjs.org/isstream/-/isstream-0.1.2.tgz"
    },
    "istanbul": {
      "version": "0.4.5",
      "from": "istanbul@>=0.4.0 <0.5.0",
      "resolved": "https://registry.npmjs.org/istanbul/-/istanbul-0.4.5.tgz",
      "dependencies": {
        "esprima": {
          "version": "2.7.3",
          "from": "esprima@>=2.7.0 <2.8.0",
          "resolved": "https://registry.npmjs.org/esprima/-/esprima-2.7.3.tgz"
        },
        "glob": {
          "version": "5.0.15",
          "from": "glob@>=5.0.15 <6.0.0",
          "resolved": "https://registry.npmjs.org/glob/-/glob-5.0.15.tgz"
        },
        "supports-color": {
          "version": "3.1.2",
          "from": "supports-color@>=3.1.0 <4.0.0",
          "resolved": "https://registry.npmjs.org/supports-color/-/supports-color-3.1.2.tgz"
        }
      }
    },
    "istanbul-instrumenter-loader": {
      "version": "0.2.0",
      "from": "istanbul-instrumenter-loader@>=0.2.0 <0.3.0",
      "resolved": "https://registry.npmjs.org/istanbul-instrumenter-loader/-/istanbul-instrumenter-loader-0.2.0.tgz"
    },
    "istanbul-threshold-checker": {
      "version": "0.1.0",
      "from": "istanbul-threshold-checker@>=0.1.0 <0.2.0",
      "resolved": "https://registry.npmjs.org/istanbul-threshold-checker/-/istanbul-threshold-checker-0.1.0.tgz",
      "dependencies": {
        "escodegen": {
          "version": "1.7.1",
          "from": "escodegen@>=1.7.0 <1.8.0",
          "resolved": "https://registry.npmjs.org/escodegen/-/escodegen-1.7.1.tgz",
          "dependencies": {
            "esprima": {
              "version": "1.2.5",
              "from": "esprima@>=1.2.2 <2.0.0",
              "resolved": "https://registry.npmjs.org/esprima/-/esprima-1.2.5.tgz"
            }
          }
        },
        "esprima": {
          "version": "2.5.0",
          "from": "esprima@>=2.5.0 <2.6.0",
          "resolved": "https://registry.npmjs.org/esprima/-/esprima-2.5.0.tgz"
        },
        "fast-levenshtein": {
          "version": "1.0.7",
          "from": "fast-levenshtein@>=1.0.0 <1.1.0",
          "resolved": "https://registry.npmjs.org/fast-levenshtein/-/fast-levenshtein-1.0.7.tgz"
        },
        "istanbul": {
          "version": "0.3.22",
          "from": "istanbul@>=0.3.0 <0.4.0",
          "resolved": "https://registry.npmjs.org/istanbul/-/istanbul-0.3.22.tgz"
        },
        "levn": {
          "version": "0.2.5",
          "from": "levn@>=0.2.5 <0.3.0",
          "resolved": "https://registry.npmjs.org/levn/-/levn-0.2.5.tgz"
        },
        "lodash": {
          "version": "3.6.0",
          "from": "lodash@>=3.6.0 <3.7.0",
          "resolved": "https://registry.npmjs.org/lodash/-/lodash-3.6.0.tgz"
        },
        "optionator": {
          "version": "0.5.0",
          "from": "optionator@>=0.5.0 <0.6.0",
          "resolved": "https://registry.npmjs.org/optionator/-/optionator-0.5.0.tgz",
          "dependencies": {
            "wordwrap": {
              "version": "0.0.3",
              "from": "wordwrap@>=0.0.2 <0.1.0",
              "resolved": "https://registry.npmjs.org/wordwrap/-/wordwrap-0.0.3.tgz"
            }
          }
        },
        "supports-color": {
          "version": "3.1.2",
          "from": "supports-color@>=3.1.0 <4.0.0",
          "resolved": "https://registry.npmjs.org/supports-color/-/supports-color-3.1.2.tgz"
        }
      }
    },
    "istextorbinary": {
      "version": "1.0.2",
      "from": "istextorbinary@1.0.2",
      "resolved": "https://registry.npmjs.org/istextorbinary/-/istextorbinary-1.0.2.tgz"
    },
    "jade": {
      "version": "0.26.3",
      "from": "jade@0.26.3",
      "resolved": "https://registry.npmjs.org/jade/-/jade-0.26.3.tgz",
      "dependencies": {
        "commander": {
          "version": "0.6.1",
          "from": "commander@0.6.1",
          "resolved": "https://registry.npmjs.org/commander/-/commander-0.6.1.tgz"
        },
        "mkdirp": {
          "version": "0.3.0",
          "from": "mkdirp@0.3.0",
          "resolved": "https://registry.npmjs.org/mkdirp/-/mkdirp-0.3.0.tgz"
        }
      }
    },
    "jodid25519": {
      "version": "1.0.2",
      "from": "jodid25519@>=1.0.0 <2.0.0",
      "resolved": "https://registry.npmjs.org/jodid25519/-/jodid25519-1.0.2.tgz",
      "optional": true
    },
    "js-base64": {
      "version": "2.1.9",
      "from": "js-base64@>=2.1.9 <3.0.0",
      "resolved": "https://registry.npmjs.org/js-base64/-/js-base64-2.1.9.tgz"
    },
    "js-yaml": {
      "version": "3.6.1",
      "from": "js-yaml@>=3.0.0 <4.0.0",
      "resolved": "https://registry.npmjs.org/js-yaml/-/js-yaml-3.6.1.tgz",
      "dependencies": {
        "esprima": {
          "version": "2.7.3",
          "from": "esprima@>=2.6.0 <3.0.0",
          "resolved": "https://registry.npmjs.org/esprima/-/esprima-2.7.3.tgz"
        }
      }
    },
    "jsbn": {
      "version": "0.1.0",
      "from": "jsbn@>=0.1.0 <0.2.0",
      "resolved": "https://registry.npmjs.org/jsbn/-/jsbn-0.1.0.tgz",
      "optional": true
    },
    "jsesc": {
      "version": "0.5.0",
      "from": "jsesc@>=0.5.0 <0.6.0",
      "resolved": "https://registry.npmjs.org/jsesc/-/jsesc-0.5.0.tgz"
    },
    "json-schema": {
      "version": "0.2.3",
      "from": "json-schema@0.2.3",
      "resolved": "https://registry.npmjs.org/json-schema/-/json-schema-0.2.3.tgz"
    },
    "json-stable-stringify": {
      "version": "1.0.1",
      "from": "json-stable-stringify@>=1.0.0 <2.0.0",
      "resolved": "https://registry.npmjs.org/json-stable-stringify/-/json-stable-stringify-1.0.1.tgz"
    },
    "json-stringify-safe": {
      "version": "5.0.1",
      "from": "json-stringify-safe@>=5.0.1 <5.1.0",
      "resolved": "https://registry.npmjs.org/json-stringify-safe/-/json-stringify-safe-5.0.1.tgz"
    },
    "json3": {
      "version": "3.2.6",
      "from": "json3@3.2.6",
      "resolved": "https://registry.npmjs.org/json3/-/json3-3.2.6.tgz"
    },
    "json5": {
      "version": "0.5.0",
      "from": "json5@>=0.5.0 <0.6.0",
      "resolved": "https://registry.npmjs.org/json5/-/json5-0.5.0.tgz"
    },
    "jsonfile": {
      "version": "2.4.0",
      "from": "jsonfile@>=2.1.0 <3.0.0",
      "resolved": "https://registry.npmjs.org/jsonfile/-/jsonfile-2.4.0.tgz"
    },
    "jsonify": {
      "version": "0.0.0",
      "from": "jsonify@>=0.0.0 <0.1.0",
      "resolved": "https://registry.npmjs.org/jsonify/-/jsonify-0.0.0.tgz"
    },
    "jsonpointer": {
      "version": "4.0.0",
      "from": "jsonpointer@>=4.0.0 <5.0.0",
      "resolved": "https://registry.npmjs.org/jsonpointer/-/jsonpointer-4.0.0.tgz"
    },
    "jsprim": {
      "version": "1.3.1",
      "from": "jsprim@>=1.2.2 <2.0.0",
      "resolved": "https://registry.npmjs.org/jsprim/-/jsprim-1.3.1.tgz"
    },
    "karma": {
      "version": "0.13.22",
      "from": "karma@>=0.13.9 <0.14.0",
      "resolved": "https://registry.npmjs.org/karma/-/karma-0.13.22.tgz",
      "dependencies": {
        "bluebird": {
          "version": "2.11.0",
          "from": "bluebird@>=2.9.27 <3.0.0",
          "resolved": "https://registry.npmjs.org/bluebird/-/bluebird-2.11.0.tgz"
        },
        "colors": {
          "version": "1.1.2",
          "from": "colors@>=1.1.0 <2.0.0",
          "resolved": "https://registry.npmjs.org/colors/-/colors-1.1.2.tgz"
        },
        "lodash": {
          "version": "3.10.1",
          "from": "lodash@>=3.8.0 <4.0.0",
          "resolved": "https://registry.npmjs.org/lodash/-/lodash-3.10.1.tgz"
        },
        "source-map": {
          "version": "0.5.6",
          "from": "source-map@>=0.5.3 <0.6.0",
          "resolved": "https://registry.npmjs.org/source-map/-/source-map-0.5.6.tgz"
        }
      }
    },
    "karma-coverage": {
      "version": "0.5.5",
      "from": "karma-coverage@>=0.5.5 <0.6.0",
      "resolved": "https://registry.npmjs.org/karma-coverage/-/karma-coverage-0.5.5.tgz",
      "dependencies": {
        "source-map": {
          "version": "0.5.6",
          "from": "source-map@>=0.5.1 <0.6.0",
          "resolved": "https://registry.npmjs.org/source-map/-/source-map-0.5.6.tgz"
        }
      }
    },
    "karma-mocha": {
      "version": "0.2.2",
      "from": "karma-mocha@>=0.2.2 <0.3.0",
      "resolved": "https://registry.npmjs.org/karma-mocha/-/karma-mocha-0.2.2.tgz"
    },
    "karma-mocha-clean-reporter": {
      "version": "0.0.1",
      "from": "karma-mocha-clean-reporter@>=0.0.1 <0.1.0",
      "resolved": "https://registry.npmjs.org/karma-mocha-clean-reporter/-/karma-mocha-clean-reporter-0.0.1.tgz"
    },
    "karma-phantomjs-launcher": {
      "version": "1.0.2",
      "from": "karma-phantomjs-launcher@>=1.0.0 <1.1.0",
      "resolved": "https://registry.npmjs.org/karma-phantomjs-launcher/-/karma-phantomjs-launcher-1.0.2.tgz",
      "dependencies": {
        "lodash": {
          "version": "4.16.4",
          "from": "lodash@>=4.0.1 <5.0.0",
          "resolved": "https://registry.npmjs.org/lodash/-/lodash-4.16.4.tgz"
        }
      }
    },
    "karma-sinon-chai": {
      "version": "1.2.4",
      "from": "karma-sinon-chai@>=1.2.0 <1.3.0",
      "resolved": "https://registry.npmjs.org/karma-sinon-chai/-/karma-sinon-chai-1.2.4.tgz",
      "dependencies": {
        "lolex": {
          "version": "1.5.1",
          "from": "lolex@>=1.5.0 <2.0.0",
          "resolved": "https://registry.npmjs.org/lolex/-/lolex-1.5.1.tgz"
        }
      }
    },
    "karma-webpack": {
      "version": "1.7.0",
      "from": "karma-webpack@>=1.7.0 <1.8.0",
      "resolved": "https://registry.npmjs.org/karma-webpack/-/karma-webpack-1.7.0.tgz",
      "dependencies": {
        "async": {
          "version": "0.9.2",
          "from": "async@>=0.9.0 <0.10.0",
          "resolved": "https://registry.npmjs.org/async/-/async-0.9.2.tgz"
        },
        "lodash": {
          "version": "3.10.1",
          "from": "lodash@>=3.8.0 <4.0.0",
          "resolved": "https://registry.npmjs.org/lodash/-/lodash-3.10.1.tgz"
        },
        "source-map": {
          "version": "0.1.43",
          "from": "source-map@>=0.1.41 <0.2.0",
          "resolved": "https://registry.npmjs.org/source-map/-/source-map-0.1.43.tgz"
        }
      }
    },
    "kew": {
      "version": "0.7.0",
      "from": "kew@>=0.7.0 <0.8.0",
      "resolved": "https://registry.npmjs.org/kew/-/kew-0.7.0.tgz"
    },
    "kind-of": {
      "version": "3.0.4",
      "from": "kind-of@>=3.0.2 <4.0.0",
      "resolved": "https://registry.npmjs.org/kind-of/-/kind-of-3.0.4.tgz"
    },
    "klaw": {
      "version": "1.3.1",
      "from": "klaw@>=1.0.0 <2.0.0",
      "resolved": "https://registry.npmjs.org/klaw/-/klaw-1.3.1.tgz"
    },
    "lazy-cache": {
      "version": "1.0.4",
      "from": "lazy-cache@>=1.0.3 <2.0.0",
      "resolved": "https://registry.npmjs.org/lazy-cache/-/lazy-cache-1.0.4.tgz"
    },
    "lazystream": {
      "version": "1.0.0",
      "from": "lazystream@>=1.0.0 <2.0.0",
      "resolved": "https://registry.npmjs.org/lazystream/-/lazystream-1.0.0.tgz",
      "dependencies": {
        "isarray": {
          "version": "1.0.0",
          "from": "isarray@>=1.0.0 <1.1.0",
          "resolved": "https://registry.npmjs.org/isarray/-/isarray-1.0.0.tgz"
        },
        "readable-stream": {
          "version": "2.1.5",
          "from": "readable-stream@>=2.0.5 <3.0.0",
          "resolved": "https://registry.npmjs.org/readable-stream/-/readable-stream-2.1.5.tgz"
        }
      }
    },
    "lcid": {
      "version": "1.0.0",
      "from": "lcid@>=1.0.0 <2.0.0",
      "resolved": "https://registry.npmjs.org/lcid/-/lcid-1.0.0.tgz"
    },
    "levn": {
      "version": "0.3.0",
      "from": "levn@>=0.3.0 <0.4.0",
      "resolved": "https://registry.npmjs.org/levn/-/levn-0.3.0.tgz"
    },
    "liftoff": {
      "version": "2.3.0",
      "from": "liftoff@>=2.1.0 <3.0.0",
      "resolved": "https://registry.npmjs.org/liftoff/-/liftoff-2.3.0.tgz"
    },
    "livereload-js": {
      "version": "2.2.2",
      "from": "livereload-js@>=2.2.0 <3.0.0",
      "resolved": "https://registry.npmjs.org/livereload-js/-/livereload-js-2.2.2.tgz"
    },
    "load-json-file": {
      "version": "1.1.0",
      "from": "load-json-file@>=1.0.0 <2.0.0",
      "resolved": "https://registry.npmjs.org/load-json-file/-/load-json-file-1.1.0.tgz"
    },
    "loader-utils": {
      "version": "0.2.16",
      "from": "loader-utils@>=0.0.0 <1.0.0",
      "resolved": "https://registry.npmjs.org/loader-utils/-/loader-utils-0.2.16.tgz"
    },
    "lodash": {
      "version": "1.0.2",
      "from": "lodash@>=1.0.1 <1.1.0",
      "resolved": "https://registry.npmjs.org/lodash/-/lodash-1.0.2.tgz"
    },
    "lodash._arraycopy": {
      "version": "3.0.0",
      "from": "lodash._arraycopy@>=3.0.0 <4.0.0",
      "resolved": "https://registry.npmjs.org/lodash._arraycopy/-/lodash._arraycopy-3.0.0.tgz"
    },
    "lodash._arrayeach": {
      "version": "3.0.0",
      "from": "lodash._arrayeach@>=3.0.0 <4.0.0",
      "resolved": "https://registry.npmjs.org/lodash._arrayeach/-/lodash._arrayeach-3.0.0.tgz"
    },
    "lodash._baseassign": {
      "version": "3.2.0",
      "from": "lodash._baseassign@>=3.0.0 <4.0.0",
      "resolved": "https://registry.npmjs.org/lodash._baseassign/-/lodash._baseassign-3.2.0.tgz"
    },
    "lodash._baseclone": {
      "version": "4.5.7",
      "from": "lodash._baseclone@>=4.5.0 <4.6.0",
      "resolved": "https://registry.npmjs.org/lodash._baseclone/-/lodash._baseclone-4.5.7.tgz"
    },
    "lodash._basecopy": {
      "version": "3.0.1",
      "from": "lodash._basecopy@>=3.0.0 <4.0.0",
      "resolved": "https://registry.npmjs.org/lodash._basecopy/-/lodash._basecopy-3.0.1.tgz"
    },
    "lodash._basefor": {
      "version": "3.0.3",
      "from": "lodash._basefor@>=3.0.0 <4.0.0",
      "resolved": "https://registry.npmjs.org/lodash._basefor/-/lodash._basefor-3.0.3.tgz"
    },
    "lodash._basetostring": {
      "version": "3.0.1",
      "from": "lodash._basetostring@>=3.0.0 <4.0.0",
      "resolved": "https://registry.npmjs.org/lodash._basetostring/-/lodash._basetostring-3.0.1.tgz"
    },
    "lodash._basevalues": {
      "version": "3.0.0",
      "from": "lodash._basevalues@>=3.0.0 <4.0.0",
      "resolved": "https://registry.npmjs.org/lodash._basevalues/-/lodash._basevalues-3.0.0.tgz"
    },
    "lodash._bindcallback": {
      "version": "3.0.1",
      "from": "lodash._bindcallback@>=3.0.0 <4.0.0",
      "resolved": "https://registry.npmjs.org/lodash._bindcallback/-/lodash._bindcallback-3.0.1.tgz"
    },
    "lodash._escapehtmlchar": {
      "version": "2.4.1",
      "from": "lodash._escapehtmlchar@>=2.4.1 <2.5.0",
      "resolved": "https://registry.npmjs.org/lodash._escapehtmlchar/-/lodash._escapehtmlchar-2.4.1.tgz"
    },
    "lodash._escapestringchar": {
      "version": "2.4.1",
      "from": "lodash._escapestringchar@>=2.4.1 <2.5.0",
      "resolved": "https://registry.npmjs.org/lodash._escapestringchar/-/lodash._escapestringchar-2.4.1.tgz"
    },
    "lodash._getnative": {
      "version": "3.9.1",
      "from": "lodash._getnative@>=3.0.0 <4.0.0",
      "resolved": "https://registry.npmjs.org/lodash._getnative/-/lodash._getnative-3.9.1.tgz"
    },
    "lodash._htmlescapes": {
      "version": "2.4.1",
      "from": "lodash._htmlescapes@>=2.4.1 <2.5.0",
      "resolved": "https://registry.npmjs.org/lodash._htmlescapes/-/lodash._htmlescapes-2.4.1.tgz"
    },
    "lodash._isiterateecall": {
      "version": "3.0.9",
      "from": "lodash._isiterateecall@>=3.0.0 <4.0.0",
      "resolved": "https://registry.npmjs.org/lodash._isiterateecall/-/lodash._isiterateecall-3.0.9.tgz"
    },
    "lodash._isnative": {
      "version": "2.4.1",
      "from": "lodash._isnative@>=2.4.1 <2.5.0",
      "resolved": "https://registry.npmjs.org/lodash._isnative/-/lodash._isnative-2.4.1.tgz"
    },
    "lodash._objecttypes": {
      "version": "2.4.1",
      "from": "lodash._objecttypes@>=2.4.1 <2.5.0",
      "resolved": "https://registry.npmjs.org/lodash._objecttypes/-/lodash._objecttypes-2.4.1.tgz"
    },
    "lodash._reescape": {
      "version": "3.0.0",
      "from": "lodash._reescape@>=3.0.0 <4.0.0",
      "resolved": "https://registry.npmjs.org/lodash._reescape/-/lodash._reescape-3.0.0.tgz"
    },
    "lodash._reevaluate": {
      "version": "3.0.0",
      "from": "lodash._reevaluate@>=3.0.0 <4.0.0",
      "resolved": "https://registry.npmjs.org/lodash._reevaluate/-/lodash._reevaluate-3.0.0.tgz"
    },
    "lodash._reinterpolate": {
      "version": "3.0.0",
      "from": "lodash._reinterpolate@>=3.0.0 <4.0.0",
      "resolved": "https://registry.npmjs.org/lodash._reinterpolate/-/lodash._reinterpolate-3.0.0.tgz"
    },
    "lodash._reunescapedhtml": {
      "version": "2.4.1",
      "from": "lodash._reunescapedhtml@>=2.4.1 <2.5.0",
      "resolved": "https://registry.npmjs.org/lodash._reunescapedhtml/-/lodash._reunescapedhtml-2.4.1.tgz",
      "dependencies": {
        "lodash.keys": {
          "version": "2.4.1",
          "from": "lodash.keys@>=2.4.1 <2.5.0",
          "resolved": "https://registry.npmjs.org/lodash.keys/-/lodash.keys-2.4.1.tgz"
        }
      }
    },
    "lodash._root": {
      "version": "3.0.1",
      "from": "lodash._root@>=3.0.0 <4.0.0",
      "resolved": "https://registry.npmjs.org/lodash._root/-/lodash._root-3.0.1.tgz"
    },
    "lodash._shimkeys": {
      "version": "2.4.1",
      "from": "lodash._shimkeys@>=2.4.1 <2.5.0",
      "resolved": "https://registry.npmjs.org/lodash._shimkeys/-/lodash._shimkeys-2.4.1.tgz"
    },
    "lodash._stack": {
      "version": "4.1.3",
      "from": "lodash._stack@>=4.1.0 <4.2.0",
      "resolved": "https://registry.npmjs.org/lodash._stack/-/lodash._stack-4.1.3.tgz"
    },
    "lodash.assign": {
      "version": "4.2.0",
      "from": "lodash.assign@>=4.2.0 <5.0.0",
      "resolved": "https://registry.npmjs.org/lodash.assign/-/lodash.assign-4.2.0.tgz"
    },
    "lodash.assignwith": {
      "version": "4.2.0",
      "from": "lodash.assignwith@>=4.0.7 <5.0.0",
      "resolved": "https://registry.npmjs.org/lodash.assignwith/-/lodash.assignwith-4.2.0.tgz"
    },
    "lodash.clonedeep": {
      "version": "3.0.2",
      "from": "lodash.clonedeep@>=3.0.0 <4.0.0",
      "resolved": "https://registry.npmjs.org/lodash.clonedeep/-/lodash.clonedeep-3.0.2.tgz",
      "dependencies": {
        "lodash._baseclone": {
          "version": "3.3.0",
          "from": "lodash._baseclone@>=3.0.0 <4.0.0",
          "resolved": "https://registry.npmjs.org/lodash._baseclone/-/lodash._baseclone-3.3.0.tgz"
        }
      }
    },
    "lodash.defaults": {
      "version": "2.4.1",
      "from": "lodash.defaults@>=2.4.1 <2.5.0",
      "resolved": "https://registry.npmjs.org/lodash.defaults/-/lodash.defaults-2.4.1.tgz",
      "dependencies": {
        "lodash.keys": {
          "version": "2.4.1",
          "from": "lodash.keys@>=2.4.1 <2.5.0",
          "resolved": "https://registry.npmjs.org/lodash.keys/-/lodash.keys-2.4.1.tgz"
        }
      }
    },
    "lodash.escape": {
      "version": "3.2.0",
      "from": "lodash.escape@>=3.0.0 <4.0.0",
      "resolved": "https://registry.npmjs.org/lodash.escape/-/lodash.escape-3.2.0.tgz"
    },
    "lodash.isarguments": {
      "version": "3.1.0",
      "from": "lodash.isarguments@>=3.0.0 <4.0.0",
      "resolved": "https://registry.npmjs.org/lodash.isarguments/-/lodash.isarguments-3.1.0.tgz"
    },
    "lodash.isarray": {
      "version": "3.0.4",
      "from": "lodash.isarray@>=3.0.0 <4.0.0",
      "resolved": "https://registry.npmjs.org/lodash.isarray/-/lodash.isarray-3.0.4.tgz"
    },
    "lodash.isempty": {
      "version": "4.4.0",
      "from": "lodash.isempty@>=4.2.1 <5.0.0",
      "resolved": "https://registry.npmjs.org/lodash.isempty/-/lodash.isempty-4.4.0.tgz"
    },
    "lodash.isequal": {
      "version": "4.4.0",
      "from": "lodash.isequal@>=4.0.0 <5.0.0",
      "resolved": "https://registry.npmjs.org/lodash.isequal/-/lodash.isequal-4.4.0.tgz"
    },
    "lodash.isobject": {
      "version": "2.4.1",
      "from": "lodash.isobject@>=2.4.1 <2.5.0",
      "resolved": "https://registry.npmjs.org/lodash.isobject/-/lodash.isobject-2.4.1.tgz"
    },
    "lodash.isplainobject": {
      "version": "4.0.6",
      "from": "lodash.isplainobject@>=4.0.4 <5.0.0",
      "resolved": "https://registry.npmjs.org/lodash.isplainobject/-/lodash.isplainobject-4.0.6.tgz"
    },
    "lodash.isstring": {
      "version": "4.0.1",
      "from": "lodash.isstring@>=4.0.1 <5.0.0",
      "resolved": "https://registry.npmjs.org/lodash.isstring/-/lodash.isstring-4.0.1.tgz"
    },
    "lodash.keys": {
      "version": "3.1.2",
      "from": "lodash.keys@>=3.0.0 <4.0.0",
      "resolved": "https://registry.npmjs.org/lodash.keys/-/lodash.keys-3.1.2.tgz"
    },
    "lodash.keysin": {
      "version": "4.2.0",
      "from": "lodash.keysin@>=4.0.0 <5.0.0",
      "resolved": "https://registry.npmjs.org/lodash.keysin/-/lodash.keysin-4.2.0.tgz"
    },
    "lodash.mapvalues": {
      "version": "4.6.0",
      "from": "lodash.mapvalues@>=4.4.0 <5.0.0",
      "resolved": "https://registry.npmjs.org/lodash.mapvalues/-/lodash.mapvalues-4.6.0.tgz"
    },
    "lodash.merge": {
      "version": "4.3.5",
      "from": "lodash.merge@>=4.3.2 <4.4.0",
      "resolved": "https://registry.npmjs.org/lodash.merge/-/lodash.merge-4.3.5.tgz"
    },
    "lodash.pick": {
      "version": "4.4.0",
      "from": "lodash.pick@>=4.2.1 <5.0.0",
      "resolved": "https://registry.npmjs.org/lodash.pick/-/lodash.pick-4.4.0.tgz"
    },
    "lodash.rest": {
      "version": "4.0.5",
      "from": "lodash.rest@>=4.0.0 <5.0.0",
      "resolved": "https://registry.npmjs.org/lodash.rest/-/lodash.rest-4.0.5.tgz"
    },
    "lodash.restparam": {
      "version": "3.6.1",
      "from": "lodash.restparam@>=3.0.0 <4.0.0",
      "resolved": "https://registry.npmjs.org/lodash.restparam/-/lodash.restparam-3.6.1.tgz"
    },
    "lodash.template": {
      "version": "3.6.2",
      "from": "lodash.template@>=3.0.0 <4.0.0",
      "resolved": "https://registry.npmjs.org/lodash.template/-/lodash.template-3.6.2.tgz"
    },
    "lodash.templatesettings": {
      "version": "3.1.1",
      "from": "lodash.templatesettings@>=3.0.0 <4.0.0",
      "resolved": "https://registry.npmjs.org/lodash.templatesettings/-/lodash.templatesettings-3.1.1.tgz"
    },
    "lodash.values": {
      "version": "2.4.1",
      "from": "lodash.values@>=2.4.1 <2.5.0",
      "resolved": "https://registry.npmjs.org/lodash.values/-/lodash.values-2.4.1.tgz",
      "dependencies": {
        "lodash.keys": {
          "version": "2.4.1",
          "from": "lodash.keys@>=2.4.1 <2.5.0",
          "resolved": "https://registry.npmjs.org/lodash.keys/-/lodash.keys-2.4.1.tgz"
        }
      }
    },
    "log-symbols": {
      "version": "1.0.2",
      "from": "log-symbols@>=1.0.2 <2.0.0",
      "resolved": "https://registry.npmjs.org/log-symbols/-/log-symbols-1.0.2.tgz"
    },
    "log4js": {
      "version": "0.6.38",
      "from": "log4js@>=0.6.31 <0.7.0",
      "resolved": "https://registry.npmjs.com/log4js/-/log4js-0.6.38.tgz",
      "dependencies": {
        "readable-stream": {
          "version": "1.0.34",
          "from": "readable-stream@>=1.0.2 <1.1.0",
          "resolved": "https://registry.npmjs.org/readable-stream/-/readable-stream-1.0.34.tgz"
        },
        "semver": {
          "version": "4.3.6",
          "from": "semver@>=4.3.3 <4.4.0",
          "resolved": "https://registry.npmjs.org/semver/-/semver-4.3.6.tgz"
        }
      }
    },
    "lolex": {
      "version": "1.4.0",
      "from": "lolex@>=1.4.0 <1.5.0",
      "resolved": "https://registry.npmjs.org/lolex/-/lolex-1.4.0.tgz"
    },
    "longest": {
      "version": "1.0.1",
      "from": "longest@>=1.0.1 <2.0.0",
      "resolved": "https://registry.npmjs.org/longest/-/longest-1.0.1.tgz"
    },
    "loud-rejection": {
      "version": "1.6.0",
      "from": "loud-rejection@>=1.0.0 <2.0.0",
      "resolved": "https://registry.npmjs.org/loud-rejection/-/loud-rejection-1.6.0.tgz"
    },
    "lru-cache": {
      "version": "2.7.3",
      "from": "lru-cache@>=2.0.0 <3.0.0",
      "resolved": "https://registry.npmjs.org/lru-cache/-/lru-cache-2.7.3.tgz"
    },
    "map-cache": {
      "version": "0.2.2",
      "from": "map-cache@>=0.2.0 <0.3.0",
      "resolved": "https://registry.npmjs.org/map-cache/-/map-cache-0.2.2.tgz"
    },
    "map-obj": {
      "version": "1.0.1",
      "from": "map-obj@>=1.0.1 <2.0.0",
      "resolved": "https://registry.npmjs.org/map-obj/-/map-obj-1.0.1.tgz"
    },
    "map-stream": {
      "version": "0.0.6",
      "from": "map-stream@>=0.0.3 <0.1.0",
      "resolved": "https://registry.npmjs.org/map-stream/-/map-stream-0.0.6.tgz"
    },
    "marked": {
      "version": "0.3.6",
      "from": "marked@>=0.3.6 <0.4.0",
      "resolved": "https://registry.npmjs.org/marked/-/marked-0.3.6.tgz"
    },
    "marked-terminal": {
      "version": "1.7.0",
      "from": "marked-terminal@>=1.6.2 <2.0.0",
      "resolved": "https://registry.npmjs.org/marked-terminal/-/marked-terminal-1.7.0.tgz"
    },
    "md5": {
      "version": "2.2.1",
      "from": "md5@>=2.2.1 <2.3.0",
      "resolved": "https://registry.npmjs.org/md5/-/md5-2.2.1.tgz"
    },
    "media-typer": {
      "version": "0.3.0",
      "from": "media-typer@0.3.0",
      "resolved": "https://registry.npmjs.org/media-typer/-/media-typer-0.3.0.tgz"
    },
    "memory-fs": {
      "version": "0.3.0",
      "from": "memory-fs@>=0.3.0 <0.4.0",
      "resolved": "https://registry.npmjs.org/memory-fs/-/memory-fs-0.3.0.tgz",
      "dependencies": {
        "isarray": {
          "version": "1.0.0",
          "from": "isarray@>=1.0.0 <1.1.0",
          "resolved": "https://registry.npmjs.org/isarray/-/isarray-1.0.0.tgz"
        },
        "readable-stream": {
          "version": "2.1.5",
          "from": "readable-stream@>=2.0.1 <3.0.0",
          "resolved": "https://registry.npmjs.org/readable-stream/-/readable-stream-2.1.5.tgz"
        }
      }
    },
    "meow": {
      "version": "3.7.0",
      "from": "meow@>=3.3.0 <4.0.0",
      "resolved": "https://registry.npmjs.org/meow/-/meow-3.7.0.tgz"
    },
    "merge-descriptors": {
      "version": "1.0.1",
      "from": "merge-descriptors@1.0.1",
      "resolved": "https://registry.npmjs.org/merge-descriptors/-/merge-descriptors-1.0.1.tgz"
    },
    "merge-stream": {
      "version": "1.0.0",
      "from": "merge-stream@>=1.0.0 <2.0.0",
      "resolved": "https://registry.npmjs.org/merge-stream/-/merge-stream-1.0.0.tgz",
      "dependencies": {
        "isarray": {
          "version": "1.0.0",
          "from": "isarray@>=1.0.0 <1.1.0",
          "resolved": "https://registry.npmjs.org/isarray/-/isarray-1.0.0.tgz"
        },
        "readable-stream": {
          "version": "2.1.5",
          "from": "readable-stream@>=2.0.1 <3.0.0",
          "resolved": "https://registry.npmjs.org/readable-stream/-/readable-stream-2.1.5.tgz"
        }
      }
    },
    "merge2": {
      "version": "1.0.2",
      "from": "merge2@>=1.0.2 <1.1.0",
      "resolved": "https://registry.npmjs.org/merge2/-/merge2-1.0.2.tgz"
    },
    "method-override": {
      "version": "2.3.6",
      "from": "method-override@>=2.3.5 <2.4.0",
      "resolved": "https://registry.npmjs.org/method-override/-/method-override-2.3.6.tgz"
    },
    "methods": {
      "version": "1.1.2",
      "from": "methods@>=1.1.2 <1.2.0",
      "resolved": "https://registry.npmjs.org/methods/-/methods-1.1.2.tgz"
    },
    "micromatch": {
      "version": "2.3.11",
      "from": "micromatch@>=2.3.7 <3.0.0",
      "resolved": "https://registry.npmjs.org/micromatch/-/micromatch-2.3.11.tgz"
    },
    "mime": {
      "version": "1.3.4",
      "from": "mime@>=1.3.4 <2.0.0",
      "resolved": "https://registry.npmjs.org/mime/-/mime-1.3.4.tgz"
    },
    "mime-db": {
      "version": "1.24.0",
      "from": "mime-db@>=1.24.0 <1.25.0",
      "resolved": "https://registry.npmjs.org/mime-db/-/mime-db-1.24.0.tgz"
    },
    "mime-types": {
      "version": "2.1.12",
      "from": "mime-types@>=2.1.11 <2.2.0",
      "resolved": "https://registry.npmjs.org/mime-types/-/mime-types-2.1.12.tgz"
    },
    "minimatch": {
      "version": "3.0.3",
      "from": "minimatch@>=3.0.2 <4.0.0",
      "resolved": "https://registry.npmjs.org/minimatch/-/minimatch-3.0.3.tgz"
    },
    "minimist": {
      "version": "1.2.0",
      "from": "minimist@>=1.1.0 <2.0.0",
      "resolved": "https://registry.npmjs.org/minimist/-/minimist-1.2.0.tgz"
    },
    "mkdirp": {
      "version": "0.5.1",
      "from": "mkdirp@>=0.5.0 <0.6.0",
      "resolved": "https://registry.npmjs.org/mkdirp/-/mkdirp-0.5.1.tgz",
      "dependencies": {
        "minimist": {
          "version": "0.0.8",
          "from": "minimist@0.0.8",
          "resolved": "https://registry.npmjs.org/minimist/-/minimist-0.0.8.tgz"
        }
      }
    },
    "mocha": {
      "version": "2.5.3",
      "from": "mocha@>=2.0.1 <3.0.0",
      "resolved": "https://registry.npmjs.org/mocha/-/mocha-2.5.3.tgz",
      "dependencies": {
        "escape-string-regexp": {
          "version": "1.0.2",
          "from": "escape-string-regexp@1.0.2",
          "resolved": "https://registry.npmjs.org/escape-string-regexp/-/escape-string-regexp-1.0.2.tgz"
        },
        "glob": {
          "version": "3.2.11",
          "from": "glob@3.2.11",
          "resolved": "https://registry.npmjs.org/glob/-/glob-3.2.11.tgz"
        },
        "minimatch": {
          "version": "0.3.0",
          "from": "minimatch@>=0.3.0 <0.4.0",
          "resolved": "https://registry.npmjs.org/minimatch/-/minimatch-0.3.0.tgz"
        },
        "supports-color": {
          "version": "1.2.0",
          "from": "supports-color@1.2.0",
          "resolved": "https://registry.npmjs.org/supports-color/-/supports-color-1.2.0.tgz"
        }
      }
    },
    "mocha-clean": {
      "version": "0.4.0",
      "from": "mocha-clean@>=0.4.0 <0.5.0",
      "resolved": "https://registry.npmjs.org/mocha-clean/-/mocha-clean-0.4.0.tgz"
    },
    "morgan": {
      "version": "1.6.1",
      "from": "morgan@>=1.6.1 <1.7.0",
      "resolved": "https://registry.npmjs.org/morgan/-/morgan-1.6.1.tgz",
      "dependencies": {
        "depd": {
          "version": "1.0.1",
          "from": "depd@>=1.0.1 <1.1.0",
          "resolved": "https://registry.npmjs.org/depd/-/depd-1.0.1.tgz"
        }
      }
    },
    "ms": {
      "version": "0.7.1",
      "from": "ms@0.7.1",
      "resolved": "https://registry.npmjs.org/ms/-/ms-0.7.1.tgz"
    },
    "multiparty": {
      "version": "3.3.2",
      "from": "multiparty@3.3.2",
      "resolved": "https://registry.npmjs.org/multiparty/-/multiparty-3.3.2.tgz"
    },
    "multipipe": {
      "version": "0.1.2",
      "from": "multipipe@>=0.1.2 <0.2.0",
      "resolved": "https://registry.npmjs.org/multipipe/-/multipipe-0.1.2.tgz"
    },
    "mute-stream": {
      "version": "0.0.6",
      "from": "mute-stream@>=0.0.4 <0.1.0",
      "resolved": "https://registry.npmjs.org/mute-stream/-/mute-stream-0.0.6.tgz"
    },
    "nan": {
      "version": "2.4.0",
      "from": "nan@>=2.3.0 <3.0.0",
      "resolved": "https://registry.npmjs.org/nan/-/nan-2.4.0.tgz"
    },
    "natives": {
      "version": "1.1.0",
      "from": "natives@>=1.1.0 <2.0.0",
      "resolved": "https://registry.npmjs.org/natives/-/natives-1.1.0.tgz"
    },
    "negotiator": {
      "version": "0.6.1",
      "from": "negotiator@0.6.1",
      "resolved": "https://registry.npmjs.org/negotiator/-/negotiator-0.6.1.tgz"
    },
    "node-emoji": {
      "version": "1.4.1",
      "from": "node-emoji@>=1.4.1 <2.0.0",
      "resolved": "https://registry.npmjs.org/node-emoji/-/node-emoji-1.4.1.tgz"
    },
    "node-forge": {
<<<<<<< HEAD
      "version": "0.6.44",
      "from": "node-forge@>=0.6.42 <0.7.0",
      "resolved": "https://registry.npmjs.org/node-forge/-/node-forge-0.6.44.tgz"
=======
      "version": "0.6.45",
      "from": "node-forge@>=0.6.42 <0.7.0",
      "resolved": "https://registry.npmjs.org/node-forge/-/node-forge-0.6.45.tgz"
>>>>>>> 470fcf7a
    },
    "node-gyp": {
      "version": "3.4.0",
      "from": "node-gyp@>=3.3.1 <4.0.0",
      "resolved": "https://registry.npmjs.org/node-gyp/-/node-gyp-3.4.0.tgz",
      "dependencies": {
        "npmlog": {
          "version": "3.1.2",
          "from": "npmlog@>=0.0.0 <1.0.0||>=1.0.0 <2.0.0||>=2.0.0 <3.0.0||>=3.0.0 <4.0.0",
          "resolved": "https://registry.npmjs.org/npmlog/-/npmlog-3.1.2.tgz"
        }
      }
    },
    "node-libs-browser": {
      "version": "0.6.0",
      "from": "node-libs-browser@>=0.6.0 <0.7.0",
      "resolved": "https://registry.npmjs.org/node-libs-browser/-/node-libs-browser-0.6.0.tgz"
    },
    "node-notifier": {
      "version": "4.5.0",
      "from": "node-notifier@>=4.5.0 <4.6.0",
      "resolved": "https://registry.npmjs.org/node-notifier/-/node-notifier-4.5.0.tgz"
    },
    "node-sass": {
      "version": "3.10.1",
      "from": "node-sass@>=3.4.2 <4.0.0",
      "resolved": "https://registry.npmjs.org/node-sass/-/node-sass-3.10.1.tgz",
      "dependencies": {
        "gaze": {
          "version": "1.1.2",
          "from": "gaze@>=1.0.0 <2.0.0",
          "resolved": "https://registry.npmjs.org/gaze/-/gaze-1.1.2.tgz"
        },
        "globule": {
          "version": "1.1.0",
          "from": "globule@>=1.0.0 <2.0.0",
          "resolved": "https://registry.npmjs.org/globule/-/globule-1.1.0.tgz"
        },
        "lodash": {
          "version": "4.16.4",
          "from": "lodash@>=4.16.4 <4.17.0",
          "resolved": "https://registry.npmjs.org/lodash/-/lodash-4.16.4.tgz"
        },
        "lodash.clonedeep": {
          "version": "4.5.0",
          "from": "lodash.clonedeep@>=4.3.2 <5.0.0",
          "resolved": "https://registry.npmjs.org/lodash.clonedeep/-/lodash.clonedeep-4.5.0.tgz"
        }
      }
    },
    "node-uuid": {
      "version": "1.4.7",
      "from": "node-uuid@>=1.4.7 <1.5.0",
      "resolved": "https://registry.npmjs.org/node-uuid/-/node-uuid-1.4.7.tgz"
    },
    "node.extend": {
      "version": "1.1.6",
      "from": "node.extend@>=1.0.10 <2.0.0",
      "resolved": "https://registry.npmjs.org/node.extend/-/node.extend-1.1.6.tgz"
    },
    "nopt": {
      "version": "3.0.6",
      "from": "nopt@>=3.0.0 <4.0.0",
      "resolved": "https://registry.npmjs.org/nopt/-/nopt-3.0.6.tgz"
    },
    "normalize-package-data": {
      "version": "2.3.5",
      "from": "normalize-package-data@>=2.3.4 <3.0.0",
      "resolved": "https://registry.npmjs.org/normalize-package-data/-/normalize-package-data-2.3.5.tgz"
    },
    "normalize-path": {
      "version": "2.0.1",
      "from": "normalize-path@>=2.0.1 <3.0.0",
      "resolved": "https://registry.npmjs.org/normalize-path/-/normalize-path-2.0.1.tgz"
    },
    "normalize-range": {
      "version": "0.1.2",
      "from": "normalize-range@>=0.1.2 <0.2.0",
      "resolved": "https://registry.npmjs.org/normalize-range/-/normalize-range-0.1.2.tgz"
    },
    "npmlog": {
      "version": "4.0.0",
      "from": "npmlog@>=4.0.0 <5.0.0",
      "resolved": "https://registry.npmjs.org/npmlog/-/npmlog-4.0.0.tgz"
    },
    "npmx-gulp-core-build": {
      "version": "0.0.0",
      "from": "temp_modules/npmx-gulp-core-build",
      "resolved": "file:temp_modules/npmx-gulp-core-build"
    },
    "npmx-gulp-core-build-karma": {
      "version": "0.0.0",
      "from": "temp_modules/npmx-gulp-core-build-karma",
      "resolved": "file:temp_modules/npmx-gulp-core-build-karma"
    },
    "npmx-gulp-core-build-mocha": {
      "version": "0.0.0",
      "from": "temp_modules/npmx-gulp-core-build-mocha",
      "resolved": "file:temp_modules/npmx-gulp-core-build-mocha"
    },
    "npmx-gulp-core-build-sass": {
      "version": "0.0.0",
      "from": "temp_modules/npmx-gulp-core-build-sass",
      "resolved": "file:temp_modules/npmx-gulp-core-build-sass"
    },
    "npmx-gulp-core-build-serve": {
      "version": "0.0.0",
      "from": "temp_modules/npmx-gulp-core-build-serve",
      "resolved": "file:temp_modules/npmx-gulp-core-build-serve"
    },
    "npmx-gulp-core-build-typescript": {
      "version": "0.0.0",
      "from": "temp_modules/npmx-gulp-core-build-typescript",
      "resolved": "file:temp_modules/npmx-gulp-core-build-typescript",
      "dependencies": {
        "glob": {
          "version": "5.0.15",
          "from": "glob@>=5.0.3 <6.0.0",
          "resolved": "https://registry.npmjs.org/glob/-/glob-5.0.15.tgz"
        },
        "glob-parent": {
          "version": "3.0.1",
          "from": "glob-parent@>=3.0.0 <4.0.0",
          "resolved": "https://registry.npmjs.org/glob-parent/-/glob-parent-3.0.1.tgz"
        },
        "glob-stream": {
          "version": "5.3.5",
          "from": "glob-stream@>=5.3.2 <6.0.0",
          "resolved": "https://registry.npmjs.org/glob-stream/-/glob-stream-5.3.5.tgz",
          "dependencies": {
            "isarray": {
              "version": "0.0.1",
              "from": "isarray@0.0.1",
              "resolved": "https://registry.npmjs.org/isarray/-/isarray-0.0.1.tgz"
            },
            "readable-stream": {
              "version": "1.0.34",
              "from": "readable-stream@>=1.0.33-1 <1.1.0-0",
              "resolved": "https://registry.npmjs.org/readable-stream/-/readable-stream-1.0.34.tgz"
            },
            "through2": {
              "version": "0.6.5",
              "from": "through2@>=0.6.0 <0.7.0",
              "resolved": "https://registry.npmjs.org/through2/-/through2-0.6.5.tgz"
            }
          }
        },
        "gulp-typescript": {
          "version": "3.1.2",
          "from": "gulp-typescript@>=3.1.2 <3.2.0",
          "resolved": "https://registry.npmjs.org/gulp-typescript/-/gulp-typescript-3.1.2.tgz"
        },
        "is-extglob": {
          "version": "2.1.0",
          "from": "is-extglob@>=2.1.0 <3.0.0",
          "resolved": "https://registry.npmjs.org/is-extglob/-/is-extglob-2.1.0.tgz"
        },
        "is-glob": {
          "version": "3.1.0",
          "from": "is-glob@>=3.1.0 <4.0.0",
          "resolved": "https://registry.npmjs.org/is-glob/-/is-glob-3.1.0.tgz"
        },
        "isarray": {
          "version": "1.0.0",
          "from": "isarray@>=1.0.0 <1.1.0",
          "resolved": "https://registry.npmjs.org/isarray/-/isarray-1.0.0.tgz"
        },
        "lodash": {
          "version": "4.15.0",
          "from": "lodash@>=4.15.0 <4.16.0",
          "resolved": "https://registry.npmjs.org/lodash/-/lodash-4.15.0.tgz"
        },
        "ordered-read-streams": {
          "version": "0.3.0",
          "from": "ordered-read-streams@>=0.3.0 <0.4.0",
          "resolved": "https://registry.npmjs.org/ordered-read-streams/-/ordered-read-streams-0.3.0.tgz"
        },
        "readable-stream": {
          "version": "2.1.5",
          "from": "readable-stream@>=2.0.4 <3.0.0",
          "resolved": "https://registry.npmjs.org/readable-stream/-/readable-stream-2.1.5.tgz"
        },
        "source-map": {
          "version": "0.5.6",
          "from": "source-map@>=0.5.3 <0.6.0",
          "resolved": "https://registry.npmjs.org/source-map/-/source-map-0.5.6.tgz"
        },
        "unique-stream": {
          "version": "2.2.1",
          "from": "unique-stream@>=2.0.2 <3.0.0",
          "resolved": "https://registry.npmjs.org/unique-stream/-/unique-stream-2.2.1.tgz"
        },
        "vinyl": {
          "version": "1.2.0",
          "from": "vinyl@>=1.0.0 <2.0.0",
          "resolved": "https://registry.npmjs.org/vinyl/-/vinyl-1.2.0.tgz"
        },
        "vinyl-fs": {
          "version": "2.4.4",
          "from": "vinyl-fs@>=2.4.3 <2.5.0",
          "resolved": "https://registry.npmjs.org/vinyl-fs/-/vinyl-fs-2.4.4.tgz"
        }
      }
    },
    "npmx-gulp-core-build-webpack": {
      "version": "0.0.0",
      "from": "temp_modules/npmx-gulp-core-build-webpack",
      "resolved": "file:temp_modules/npmx-gulp-core-build-webpack"
    },
    "npmx-node-library-build": {
      "version": "0.0.0",
      "from": "temp_modules/npmx-node-library-build",
      "resolved": "file:temp_modules/npmx-node-library-build"
    },
    "npmx-test-web-library-build": {
      "version": "0.0.0",
      "from": "temp_modules/npmx-test-web-library-build",
      "resolved": "file:temp_modules/npmx-test-web-library-build"
    },
    "npmx-web-build-tools-scripts": {
      "version": "0.0.0",
      "from": "temp_modules/npmx-web-build-tools-scripts",
      "resolved": "file:temp_modules/npmx-web-build-tools-scripts",
      "dependencies": {
        "camelcase": {
          "version": "3.0.0",
          "from": "camelcase@>=3.0.0 <4.0.0",
          "resolved": "https://registry.npmjs.org/camelcase/-/camelcase-3.0.0.tgz"
        },
        "yargs": {
          "version": "6.3.0",
          "from": "yargs@>=6.0.0 <7.0.0",
          "resolved": "https://registry.npmjs.org/yargs/-/yargs-6.3.0.tgz"
        },
        "yargs-parser": {
          "version": "4.0.2",
          "from": "yargs-parser@>=4.0.2 <5.0.0",
          "resolved": "https://registry.npmjs.org/yargs-parser/-/yargs-parser-4.0.2.tgz"
        }
      }
    },
    "npmx-web-library-build": {
      "version": "0.0.0",
      "from": "temp_modules/npmx-web-library-build",
      "resolved": "file:temp_modules/npmx-web-library-build",
      "dependencies": {
        "node-notifier": {
          "version": "4.6.1",
          "from": "node-notifier@>=4.6.1 <4.7.0",
          "resolved": "https://registry.npmjs.org/node-notifier/-/node-notifier-4.6.1.tgz"
        }
      }
    },
    "num2fraction": {
      "version": "1.2.2",
      "from": "num2fraction@>=1.2.2 <2.0.0",
      "resolved": "https://registry.npmjs.org/num2fraction/-/num2fraction-1.2.2.tgz"
    },
    "number-is-nan": {
      "version": "1.0.1",
      "from": "number-is-nan@>=1.0.0 <2.0.0",
      "resolved": "https://registry.npmjs.org/number-is-nan/-/number-is-nan-1.0.1.tgz"
    },
    "oauth-sign": {
      "version": "0.8.2",
      "from": "oauth-sign@>=0.8.1 <0.9.0",
      "resolved": "https://registry.npmjs.org/oauth-sign/-/oauth-sign-0.8.2.tgz"
    },
    "object-assign": {
      "version": "4.1.0",
      "from": "object-assign@>=4.1.0 <4.2.0",
      "resolved": "https://registry.npmjs.org/object-assign/-/object-assign-4.1.0.tgz"
    },
    "object-component": {
      "version": "0.0.3",
      "from": "object-component@0.0.3",
      "resolved": "https://registry.npmjs.org/object-component/-/object-component-0.0.3.tgz"
    },
    "object-keys": {
      "version": "0.4.0",
      "from": "object-keys@>=0.4.0 <0.5.0",
      "resolved": "https://registry.npmjs.org/object-keys/-/object-keys-0.4.0.tgz"
    },
    "object.omit": {
      "version": "2.0.1",
      "from": "object.omit@>=2.0.0 <3.0.0",
      "resolved": "https://registry.npmjs.org/object.omit/-/object.omit-2.0.1.tgz"
    },
    "object.pick": {
      "version": "1.2.0",
      "from": "object.pick@>=1.1.1 <2.0.0",
      "resolved": "https://registry.npmjs.org/object.pick/-/object.pick-1.2.0.tgz"
    },
    "on-finished": {
      "version": "2.3.0",
      "from": "on-finished@>=2.3.0 <2.4.0",
      "resolved": "https://registry.npmjs.org/on-finished/-/on-finished-2.3.0.tgz"
    },
    "on-headers": {
      "version": "1.0.1",
      "from": "on-headers@>=1.0.0 <1.1.0",
      "resolved": "https://registry.npmjs.org/on-headers/-/on-headers-1.0.1.tgz"
    },
    "once": {
      "version": "1.4.0",
      "from": "once@>=1.3.0 <2.0.0",
      "resolved": "https://registry.npmjs.org/once/-/once-1.4.0.tgz"
    },
    "open": {
      "version": "0.0.5",
      "from": "open@0.0.5",
      "resolved": "https://registry.npmjs.org/open/-/open-0.0.5.tgz"
    },
    "optimist": {
      "version": "0.6.1",
      "from": "optimist@>=0.6.1 <0.7.0",
      "resolved": "https://registry.npmjs.org/optimist/-/optimist-0.6.1.tgz",
      "dependencies": {
        "minimist": {
          "version": "0.0.10",
          "from": "minimist@>=0.0.1 <0.1.0",
          "resolved": "https://registry.npmjs.org/minimist/-/minimist-0.0.10.tgz"
        },
        "wordwrap": {
          "version": "0.0.3",
          "from": "wordwrap@>=0.0.2 <0.1.0",
          "resolved": "https://registry.npmjs.org/wordwrap/-/wordwrap-0.0.3.tgz"
        }
      }
    },
    "optionator": {
      "version": "0.8.2",
      "from": "optionator@>=0.8.1 <0.9.0",
      "resolved": "https://registry.npmjs.org/optionator/-/optionator-0.8.2.tgz"
    },
    "options": {
      "version": "0.0.6",
      "from": "options@>=0.0.5",
      "resolved": "https://registry.npmjs.org/options/-/options-0.0.6.tgz"
    },
    "orchestrator": {
      "version": "0.3.7",
      "from": "orchestrator@>=0.3.0 <0.4.0",
      "resolved": "https://registry.npmjs.org/orchestrator/-/orchestrator-0.3.7.tgz",
      "dependencies": {
        "end-of-stream": {
          "version": "0.1.5",
          "from": "end-of-stream@>=0.1.5 <0.2.0",
          "resolved": "https://registry.npmjs.org/end-of-stream/-/end-of-stream-0.1.5.tgz"
        },
        "once": {
          "version": "1.3.3",
          "from": "once@>=1.3.0 <1.4.0",
          "resolved": "https://registry.npmjs.org/once/-/once-1.3.3.tgz"
        }
      }
    },
    "ordered-read-streams": {
      "version": "0.1.0",
      "from": "ordered-read-streams@>=0.1.0 <0.2.0",
      "resolved": "https://registry.npmjs.org/ordered-read-streams/-/ordered-read-streams-0.1.0.tgz"
    },
    "os-browserify": {
      "version": "0.1.2",
      "from": "os-browserify@>=0.1.2 <0.2.0",
      "resolved": "https://registry.npmjs.org/os-browserify/-/os-browserify-0.1.2.tgz"
    },
    "os-homedir": {
      "version": "1.0.2",
      "from": "os-homedir@>=1.0.1 <2.0.0",
      "resolved": "https://registry.npmjs.org/os-homedir/-/os-homedir-1.0.2.tgz"
    },
    "os-locale": {
      "version": "1.4.0",
      "from": "os-locale@>=1.4.0 <2.0.0",
      "resolved": "https://registry.npmjs.org/os-locale/-/os-locale-1.4.0.tgz"
    },
    "os-tmpdir": {
      "version": "1.0.2",
      "from": "os-tmpdir@>=1.0.0 <2.0.0",
      "resolved": "https://registry.npmjs.org/os-tmpdir/-/os-tmpdir-1.0.2.tgz"
    },
    "osenv": {
      "version": "0.1.3",
      "from": "osenv@>=0.1.3 <0.2.0",
      "resolved": "https://registry.npmjs.org/osenv/-/osenv-0.1.3.tgz"
    },
    "pako": {
      "version": "0.2.9",
      "from": "pako@>=0.2.0 <0.3.0",
      "resolved": "https://registry.npmjs.org/pako/-/pako-0.2.9.tgz"
    },
    "parse-filepath": {
      "version": "1.0.1",
      "from": "parse-filepath@>=1.0.1 <2.0.0",
      "resolved": "https://registry.npmjs.org/parse-filepath/-/parse-filepath-1.0.1.tgz"
    },
    "parse-glob": {
      "version": "3.0.4",
      "from": "parse-glob@>=3.0.4 <4.0.0",
      "resolved": "https://registry.npmjs.org/parse-glob/-/parse-glob-3.0.4.tgz"
    },
    "parse-json": {
      "version": "2.2.0",
      "from": "parse-json@>=2.2.0 <3.0.0",
      "resolved": "https://registry.npmjs.org/parse-json/-/parse-json-2.2.0.tgz"
    },
    "parsejson": {
      "version": "0.0.1",
      "from": "parsejson@0.0.1",
      "resolved": "https://registry.npmjs.org/parsejson/-/parsejson-0.0.1.tgz"
    },
    "parseqs": {
      "version": "0.0.2",
      "from": "parseqs@0.0.2",
      "resolved": "https://registry.npmjs.org/parseqs/-/parseqs-0.0.2.tgz"
    },
    "parseuri": {
      "version": "0.0.4",
      "from": "parseuri@0.0.4",
      "resolved": "https://registry.npmjs.org/parseuri/-/parseuri-0.0.4.tgz"
    },
    "parseurl": {
      "version": "1.3.1",
      "from": "parseurl@>=1.3.1 <1.4.0",
      "resolved": "https://registry.npmjs.org/parseurl/-/parseurl-1.3.1.tgz"
    },
    "path-array": {
      "version": "1.0.1",
      "from": "path-array@>=1.0.0 <2.0.0",
      "resolved": "https://registry.npmjs.org/path-array/-/path-array-1.0.1.tgz"
    },
    "path-browserify": {
      "version": "0.0.0",
      "from": "path-browserify@0.0.0",
      "resolved": "https://registry.npmjs.org/path-browserify/-/path-browserify-0.0.0.tgz"
    },
    "path-dirname": {
      "version": "1.0.2",
      "from": "path-dirname@>=1.0.0 <2.0.0",
      "resolved": "https://registry.npmjs.org/path-dirname/-/path-dirname-1.0.2.tgz"
    },
    "path-exists": {
      "version": "2.1.0",
      "from": "path-exists@>=2.0.0 <3.0.0",
      "resolved": "https://registry.npmjs.org/path-exists/-/path-exists-2.1.0.tgz"
    },
    "path-is-absolute": {
      "version": "1.0.1",
      "from": "path-is-absolute@>=1.0.0 <2.0.0",
      "resolved": "https://registry.npmjs.org/path-is-absolute/-/path-is-absolute-1.0.1.tgz"
    },
    "path-is-inside": {
      "version": "1.0.2",
      "from": "path-is-inside@>=1.0.1 <2.0.0",
      "resolved": "https://registry.npmjs.org/path-is-inside/-/path-is-inside-1.0.2.tgz"
    },
    "path-root": {
      "version": "0.1.1",
      "from": "path-root@>=0.1.1 <0.2.0",
      "resolved": "https://registry.npmjs.org/path-root/-/path-root-0.1.1.tgz"
    },
    "path-root-regex": {
      "version": "0.1.2",
      "from": "path-root-regex@>=0.1.0 <0.2.0",
      "resolved": "https://registry.npmjs.org/path-root-regex/-/path-root-regex-0.1.2.tgz"
    },
    "path-to-regexp": {
      "version": "0.1.7",
      "from": "path-to-regexp@0.1.7",
      "resolved": "https://registry.npmjs.org/path-to-regexp/-/path-to-regexp-0.1.7.tgz"
    },
    "path-type": {
      "version": "1.1.0",
      "from": "path-type@>=1.0.0 <2.0.0",
      "resolved": "https://registry.npmjs.org/path-type/-/path-type-1.1.0.tgz"
    },
    "pause": {
      "version": "0.1.0",
      "from": "pause@0.1.0",
      "resolved": "https://registry.npmjs.org/pause/-/pause-0.1.0.tgz"
    },
    "pause-stream": {
      "version": "0.0.11",
      "from": "pause-stream@0.0.11",
      "resolved": "https://registry.npmjs.org/pause-stream/-/pause-stream-0.0.11.tgz"
    },
    "pbkdf2-compat": {
      "version": "2.0.1",
      "from": "pbkdf2-compat@2.0.1",
      "resolved": "https://registry.npmjs.org/pbkdf2-compat/-/pbkdf2-compat-2.0.1.tgz"
    },
    "pend": {
      "version": "1.2.0",
      "from": "pend@>=1.2.0 <1.3.0",
      "resolved": "https://registry.npmjs.org/pend/-/pend-1.2.0.tgz"
    },
    "phantomjs-polyfill": {
      "version": "0.0.2",
      "from": "phantomjs-polyfill@>=0.0.2 <0.1.0",
      "resolved": "https://registry.npmjs.org/phantomjs-polyfill/-/phantomjs-polyfill-0.0.2.tgz"
    },
    "phantomjs-prebuilt": {
      "version": "2.1.13",
      "from": "phantomjs-prebuilt@>=2.1.6 <2.2.0",
      "resolved": "https://registry.npmjs.org/phantomjs-prebuilt/-/phantomjs-prebuilt-2.1.13.tgz",
      "dependencies": {
        "es6-promise": {
          "version": "4.0.5",
          "from": "es6-promise@>=4.0.3 <4.1.0",
          "resolved": "https://registry.npmjs.org/es6-promise/-/es6-promise-4.0.5.tgz"
        },
        "fs-extra": {
          "version": "0.30.0",
          "from": "fs-extra@>=0.30.0 <0.31.0",
          "resolved": "https://registry.npmjs.org/fs-extra/-/fs-extra-0.30.0.tgz"
        }
      }
    },
    "pidof": {
      "version": "1.0.2",
      "from": "pidof@>=1.0.2 <1.1.0",
      "resolved": "https://registry.npmjs.org/pidof/-/pidof-1.0.2.tgz"
    },
    "pify": {
      "version": "2.3.0",
      "from": "pify@>=2.0.0 <3.0.0",
      "resolved": "https://registry.npmjs.org/pify/-/pify-2.3.0.tgz"
    },
    "pinkie": {
      "version": "2.0.4",
      "from": "pinkie@>=2.0.0 <3.0.0",
      "resolved": "https://registry.npmjs.org/pinkie/-/pinkie-2.0.4.tgz"
    },
    "pinkie-promise": {
      "version": "2.0.1",
      "from": "pinkie-promise@>=2.0.0 <3.0.0",
      "resolved": "https://registry.npmjs.org/pinkie-promise/-/pinkie-promise-2.0.1.tgz"
    },
    "pkg-conf": {
      "version": "1.1.3",
      "from": "pkg-conf@>=1.1.2 <2.0.0",
      "resolved": "https://registry.npmjs.org/pkg-conf/-/pkg-conf-1.1.3.tgz"
    },
    "plur": {
      "version": "2.1.2",
      "from": "plur@>=2.1.0 <3.0.0",
      "resolved": "https://registry.npmjs.org/plur/-/plur-2.1.2.tgz"
    },
    "postcss": {
      "version": "5.2.5",
      "from": "postcss@>=5.0.21 <6.0.0",
      "resolved": "https://registry.npmjs.org/postcss/-/postcss-5.2.5.tgz",
      "dependencies": {
        "source-map": {
          "version": "0.5.6",
          "from": "source-map@>=0.5.6 <0.6.0",
          "resolved": "https://registry.npmjs.org/source-map/-/source-map-0.5.6.tgz"
        },
        "supports-color": {
          "version": "3.1.2",
          "from": "supports-color@>=3.1.2 <4.0.0",
          "resolved": "https://registry.npmjs.org/supports-color/-/supports-color-3.1.2.tgz"
        }
      }
    },
    "postcss-modules": {
      "version": "0.5.2",
      "from": "postcss-modules@>=0.5.0 <0.6.0",
      "resolved": "https://registry.npmjs.org/postcss-modules/-/postcss-modules-0.5.2.tgz"
    },
    "postcss-modules-extract-imports": {
      "version": "1.0.0",
      "from": "postcss-modules-extract-imports@1.0.0",
      "resolved": "https://registry.npmjs.org/postcss-modules-extract-imports/-/postcss-modules-extract-imports-1.0.0.tgz"
    },
    "postcss-modules-local-by-default": {
      "version": "1.1.1",
      "from": "postcss-modules-local-by-default@1.1.1",
      "resolved": "https://registry.npmjs.org/postcss-modules-local-by-default/-/postcss-modules-local-by-default-1.1.1.tgz"
    },
    "postcss-modules-scope": {
      "version": "1.0.2",
      "from": "postcss-modules-scope@1.0.2",
      "resolved": "https://registry.npmjs.org/postcss-modules-scope/-/postcss-modules-scope-1.0.2.tgz"
    },
    "postcss-modules-values": {
      "version": "1.2.2",
      "from": "postcss-modules-values@1.2.2",
      "resolved": "https://registry.npmjs.org/postcss-modules-values/-/postcss-modules-values-1.2.2.tgz"
    },
    "postcss-value-parser": {
      "version": "3.3.0",
      "from": "postcss-value-parser@>=3.2.3 <4.0.0",
      "resolved": "https://registry.npmjs.org/postcss-value-parser/-/postcss-value-parser-3.3.0.tgz"
    },
    "prelude-ls": {
      "version": "1.1.2",
      "from": "prelude-ls@>=1.1.2 <1.2.0",
      "resolved": "https://registry.npmjs.org/prelude-ls/-/prelude-ls-1.1.2.tgz"
    },
    "preserve": {
      "version": "0.2.0",
      "from": "preserve@>=0.2.0 <0.3.0",
      "resolved": "https://registry.npmjs.org/preserve/-/preserve-0.2.0.tgz"
    },
    "pretty-hrtime": {
      "version": "1.0.2",
      "from": "pretty-hrtime@>=1.0.2 <1.1.0",
      "resolved": "https://registry.npmjs.org/pretty-hrtime/-/pretty-hrtime-1.0.2.tgz"
    },
    "process": {
      "version": "0.11.9",
      "from": "process@>=0.11.0 <0.12.0",
      "resolved": "https://registry.npmjs.org/process/-/process-0.11.9.tgz"
    },
    "process-nextick-args": {
      "version": "1.0.7",
      "from": "process-nextick-args@>=1.0.6 <1.1.0",
      "resolved": "https://registry.npmjs.org/process-nextick-args/-/process-nextick-args-1.0.7.tgz"
    },
    "progress": {
      "version": "1.1.8",
      "from": "progress@>=1.1.8 <1.2.0",
      "resolved": "https://registry.npmjs.org/progress/-/progress-1.1.8.tgz"
    },
    "proxy-addr": {
      "version": "1.1.2",
      "from": "proxy-addr@>=1.1.2 <1.2.0",
      "resolved": "https://registry.npmjs.org/proxy-addr/-/proxy-addr-1.1.2.tgz"
    },
    "prr": {
      "version": "0.0.0",
      "from": "prr@>=0.0.0 <0.1.0",
      "resolved": "https://registry.npmjs.org/prr/-/prr-0.0.0.tgz"
    },
    "pseudomap": {
      "version": "1.0.2",
      "from": "pseudomap@>=1.0.1 <2.0.0",
      "resolved": "https://registry.npmjs.org/pseudomap/-/pseudomap-1.0.2.tgz"
    },
    "punycode": {
      "version": "1.4.1",
      "from": "punycode@>=1.4.1 <2.0.0",
      "resolved": "https://registry.npmjs.org/punycode/-/punycode-1.4.1.tgz"
    },
    "qs": {
      "version": "6.2.0",
      "from": "qs@6.2.0",
      "resolved": "https://registry.npmjs.org/qs/-/qs-6.2.0.tgz"
    },
    "querystring": {
      "version": "0.2.0",
      "from": "querystring@0.2.0",
      "resolved": "https://registry.npmjs.org/querystring/-/querystring-0.2.0.tgz"
    },
    "querystring-es3": {
      "version": "0.2.1",
      "from": "querystring-es3@>=0.2.0 <0.3.0",
      "resolved": "https://registry.npmjs.org/querystring-es3/-/querystring-es3-0.2.1.tgz"
    },
    "random-bytes": {
      "version": "1.0.0",
      "from": "random-bytes@>=1.0.0 <1.1.0",
      "resolved": "https://registry.npmjs.org/random-bytes/-/random-bytes-1.0.0.tgz"
    },
    "randomatic": {
      "version": "1.1.5",
      "from": "randomatic@>=1.1.3 <2.0.0",
      "resolved": "https://registry.npmjs.org/randomatic/-/randomatic-1.1.5.tgz"
    },
    "range-parser": {
      "version": "1.2.0",
      "from": "range-parser@>=1.0.3 <2.0.0",
      "resolved": "https://registry.npmjs.org/range-parser/-/range-parser-1.2.0.tgz"
    },
    "raw-body": {
      "version": "2.1.7",
      "from": "raw-body@>=2.1.7 <2.2.0",
      "resolved": "https://registry.npmjs.org/raw-body/-/raw-body-2.1.7.tgz"
    },
    "read": {
      "version": "1.0.7",
      "from": "read@>=1.0.3 <1.1.0",
      "resolved": "https://registry.npmjs.org/read/-/read-1.0.7.tgz"
    },
    "read-pkg": {
      "version": "1.1.0",
      "from": "read-pkg@>=1.0.0 <2.0.0",
      "resolved": "https://registry.npmjs.org/read-pkg/-/read-pkg-1.1.0.tgz"
    },
    "read-pkg-up": {
      "version": "1.0.1",
      "from": "read-pkg-up@>=1.0.1 <2.0.0",
      "resolved": "https://registry.npmjs.org/read-pkg-up/-/read-pkg-up-1.0.1.tgz"
    },
    "readable-stream": {
      "version": "1.1.14",
      "from": "readable-stream@>=1.1.9 <1.2.0",
      "resolved": "https://registry.npmjs.org/readable-stream/-/readable-stream-1.1.14.tgz"
    },
    "readdirp": {
      "version": "2.1.0",
      "from": "readdirp@>=2.0.0 <3.0.0",
      "resolved": "https://registry.npmjs.org/readdirp/-/readdirp-2.1.0.tgz",
      "dependencies": {
        "isarray": {
          "version": "1.0.0",
          "from": "isarray@>=1.0.0 <1.1.0",
          "resolved": "https://registry.npmjs.org/isarray/-/isarray-1.0.0.tgz"
        },
        "readable-stream": {
          "version": "2.1.5",
          "from": "readable-stream@>=2.0.2 <3.0.0",
          "resolved": "https://registry.npmjs.org/readable-stream/-/readable-stream-2.1.5.tgz"
        }
      }
    },
    "rechoir": {
      "version": "0.6.2",
      "from": "rechoir@>=0.6.2 <0.7.0",
      "resolved": "https://registry.npmjs.org/rechoir/-/rechoir-0.6.2.tgz"
    },
    "redent": {
      "version": "1.0.0",
      "from": "redent@>=1.0.0 <2.0.0",
      "resolved": "https://registry.npmjs.org/redent/-/redent-1.0.0.tgz"
    },
    "redeyed": {
      "version": "1.0.1",
      "from": "redeyed@>=1.0.0 <1.1.0",
      "resolved": "https://registry.npmjs.org/redeyed/-/redeyed-1.0.1.tgz"
    },
    "regenerate": {
      "version": "1.3.1",
      "from": "regenerate@>=1.2.1 <2.0.0",
      "resolved": "https://registry.npmjs.org/regenerate/-/regenerate-1.3.1.tgz"
    },
    "regex-cache": {
      "version": "0.4.3",
      "from": "regex-cache@>=0.4.2 <0.5.0",
      "resolved": "https://registry.npmjs.org/regex-cache/-/regex-cache-0.4.3.tgz"
    },
    "regexpu-core": {
      "version": "1.0.0",
      "from": "regexpu-core@>=1.0.0 <2.0.0",
      "resolved": "https://registry.npmjs.org/regexpu-core/-/regexpu-core-1.0.0.tgz"
    },
    "regjsgen": {
      "version": "0.2.0",
      "from": "regjsgen@>=0.2.0 <0.3.0",
      "resolved": "https://registry.npmjs.org/regjsgen/-/regjsgen-0.2.0.tgz"
    },
    "regjsparser": {
      "version": "0.1.5",
      "from": "regjsparser@>=0.1.4 <0.2.0",
      "resolved": "https://registry.npmjs.org/regjsparser/-/regjsparser-0.1.5.tgz"
    },
    "repeat-element": {
      "version": "1.1.2",
      "from": "repeat-element@>=1.1.2 <2.0.0",
      "resolved": "https://registry.npmjs.org/repeat-element/-/repeat-element-1.1.2.tgz"
    },
    "repeat-string": {
      "version": "1.6.1",
      "from": "repeat-string@>=1.5.2 <2.0.0",
      "resolved": "https://registry.npmjs.org/repeat-string/-/repeat-string-1.6.1.tgz"
    },
    "repeating": {
      "version": "2.0.1",
      "from": "repeating@>=2.0.0 <3.0.0",
      "resolved": "https://registry.npmjs.org/repeating/-/repeating-2.0.1.tgz"
    },
    "replace-ext": {
      "version": "0.0.1",
      "from": "replace-ext@0.0.1",
      "resolved": "https://registry.npmjs.org/replace-ext/-/replace-ext-0.0.1.tgz"
    },
    "replacestream": {
      "version": "4.0.2",
      "from": "replacestream@>=4.0.0 <5.0.0",
      "resolved": "https://registry.npmjs.org/replacestream/-/replacestream-4.0.2.tgz",
      "dependencies": {
        "isarray": {
          "version": "1.0.0",
          "from": "isarray@>=1.0.0 <1.1.0",
          "resolved": "https://registry.npmjs.org/isarray/-/isarray-1.0.0.tgz"
        },
        "readable-stream": {
          "version": "2.1.5",
          "from": "readable-stream@>=2.0.2 <3.0.0",
          "resolved": "https://registry.npmjs.org/readable-stream/-/readable-stream-2.1.5.tgz"
        }
      }
    },
    "request": {
      "version": "2.74.0",
      "from": "request@>=2.74.0 <2.75.0",
      "resolved": "https://registry.npmjs.org/request/-/request-2.74.0.tgz"
    },
    "request-progress": {
      "version": "2.0.1",
      "from": "request-progress@>=2.0.1 <2.1.0",
      "resolved": "https://registry.npmjs.org/request-progress/-/request-progress-2.0.1.tgz"
    },
    "require-directory": {
      "version": "2.1.1",
      "from": "require-directory@>=2.1.1 <3.0.0",
      "resolved": "https://registry.npmjs.org/require-directory/-/require-directory-2.1.1.tgz"
    },
    "require-main-filename": {
      "version": "1.0.1",
      "from": "require-main-filename@>=1.0.1 <2.0.0",
      "resolved": "https://registry.npmjs.org/require-main-filename/-/require-main-filename-1.0.1.tgz"
    },
    "requires-port": {
      "version": "1.0.0",
      "from": "requires-port@>=1.0.0 <2.0.0",
      "resolved": "https://registry.npmjs.org/requires-port/-/requires-port-1.0.0.tgz"
    },
    "resolve": {
      "version": "1.1.7",
      "from": "resolve@>=1.1.7 <2.0.0",
      "resolved": "https://registry.npmjs.org/resolve/-/resolve-1.1.7.tgz"
    },
    "resolve-dir": {
      "version": "0.1.1",
      "from": "resolve-dir@>=0.1.0 <0.2.0",
      "resolved": "https://registry.npmjs.org/resolve-dir/-/resolve-dir-0.1.1.tgz"
    },
    "resolve-from": {
      "version": "1.0.1",
      "from": "resolve-from@>=1.0.0 <2.0.0",
      "resolved": "https://registry.npmjs.org/resolve-from/-/resolve-from-1.0.1.tgz"
    },
    "response-time": {
      "version": "2.3.1",
      "from": "response-time@>=2.3.1 <2.4.0",
      "resolved": "https://registry.npmjs.org/response-time/-/response-time-2.3.1.tgz",
      "dependencies": {
        "depd": {
          "version": "1.0.1",
          "from": "depd@>=1.0.1 <1.1.0",
          "resolved": "https://registry.npmjs.org/depd/-/depd-1.0.1.tgz"
        }
      }
    },
    "right-align": {
      "version": "0.1.3",
      "from": "right-align@>=0.1.1 <0.2.0",
      "resolved": "https://registry.npmjs.org/right-align/-/right-align-0.1.3.tgz"
    },
    "rimraf": {
      "version": "2.5.4",
      "from": "rimraf@>=2.5.4 <2.6.0",
      "resolved": "https://registry.npmjs.org/rimraf/-/rimraf-2.5.4.tgz"
    },
    "ripemd160": {
      "version": "0.2.0",
      "from": "ripemd160@0.2.0",
      "resolved": "https://registry.npmjs.org/ripemd160/-/ripemd160-0.2.0.tgz"
    },
    "rndm": {
      "version": "1.2.0",
      "from": "rndm@1.2.0",
      "resolved": "https://registry.npmjs.org/rndm/-/rndm-1.2.0.tgz"
    },
    "samsam": {
      "version": "1.1.2",
      "from": "samsam@1.1.2",
      "resolved": "https://registry.npmjs.org/samsam/-/samsam-1.1.2.tgz"
    },
    "sass-graph": {
      "version": "2.1.2",
      "from": "sass-graph@>=2.1.1 <3.0.0",
      "resolved": "https://registry.npmjs.org/sass-graph/-/sass-graph-2.1.2.tgz",
      "dependencies": {
        "lodash": {
          "version": "4.16.4",
          "from": "lodash@>=4.0.0 <5.0.0",
          "resolved": "https://registry.npmjs.org/lodash/-/lodash-4.16.4.tgz"
        },
        "yargs": {
          "version": "4.8.1",
          "from": "yargs@>=4.7.1 <5.0.0",
          "resolved": "https://registry.npmjs.org/yargs/-/yargs-4.8.1.tgz"
        }
      }
    },
    "semver": {
      "version": "5.3.0",
      "from": "semver@>=5.3.0 <5.4.0",
      "resolved": "https://registry.npmjs.org/semver/-/semver-5.3.0.tgz"
    },
    "send": {
      "version": "0.14.1",
      "from": "send@0.14.1",
      "resolved": "https://registry.npmjs.org/send/-/send-0.14.1.tgz"
    },
    "sequencify": {
      "version": "0.0.7",
      "from": "sequencify@>=0.0.7 <0.1.0",
      "resolved": "https://registry.npmjs.org/sequencify/-/sequencify-0.0.7.tgz"
    },
    "serve-favicon": {
      "version": "2.3.0",
      "from": "serve-favicon@>=2.3.0 <2.4.0",
      "resolved": "https://registry.npmjs.org/serve-favicon/-/serve-favicon-2.3.0.tgz"
    },
    "serve-index": {
      "version": "1.7.3",
      "from": "serve-index@>=1.7.2 <1.8.0",
      "resolved": "https://registry.npmjs.org/serve-index/-/serve-index-1.7.3.tgz",
      "dependencies": {
        "accepts": {
          "version": "1.2.13",
          "from": "accepts@>=1.2.13 <1.3.0",
          "resolved": "https://registry.npmjs.org/accepts/-/accepts-1.2.13.tgz"
        },
        "http-errors": {
          "version": "1.3.1",
          "from": "http-errors@>=1.3.1 <1.4.0",
          "resolved": "https://registry.npmjs.org/http-errors/-/http-errors-1.3.1.tgz"
        },
        "negotiator": {
          "version": "0.5.3",
          "from": "negotiator@0.5.3",
          "resolved": "https://registry.npmjs.org/negotiator/-/negotiator-0.5.3.tgz"
        }
      }
    },
    "serve-static": {
      "version": "1.11.1",
      "from": "serve-static@>=1.11.1 <1.12.0",
      "resolved": "https://registry.npmjs.org/serve-static/-/serve-static-1.11.1.tgz"
    },
    "set-blocking": {
      "version": "2.0.0",
      "from": "set-blocking@>=2.0.0 <2.1.0",
      "resolved": "https://registry.npmjs.org/set-blocking/-/set-blocking-2.0.0.tgz"
    },
    "set-immediate-shim": {
      "version": "1.0.1",
      "from": "set-immediate-shim@>=1.0.1 <2.0.0",
      "resolved": "https://registry.npmjs.org/set-immediate-shim/-/set-immediate-shim-1.0.1.tgz"
    },
    "setprototypeof": {
      "version": "1.0.1",
      "from": "setprototypeof@1.0.1",
      "resolved": "https://registry.npmjs.org/setprototypeof/-/setprototypeof-1.0.1.tgz"
    },
    "sha.js": {
      "version": "2.2.6",
      "from": "sha.js@2.2.6",
      "resolved": "https://registry.npmjs.org/sha.js/-/sha.js-2.2.6.tgz"
    },
    "shellwords": {
      "version": "0.1.0",
      "from": "shellwords@>=0.1.0 <0.2.0",
      "resolved": "https://registry.npmjs.org/shellwords/-/shellwords-0.1.0.tgz"
    },
    "sigmund": {
      "version": "1.0.1",
      "from": "sigmund@>=1.0.0 <1.1.0",
      "resolved": "https://registry.npmjs.org/sigmund/-/sigmund-1.0.1.tgz"
    },
    "signal-exit": {
      "version": "3.0.1",
      "from": "signal-exit@>=3.0.0 <4.0.0",
      "resolved": "https://registry.npmjs.org/signal-exit/-/signal-exit-3.0.1.tgz"
    },
    "sinon": {
      "version": "1.17.6",
      "from": "sinon@>=1.17.3 <1.18.0",
      "resolved": "https://registry.npmjs.org/sinon/-/sinon-1.17.6.tgz",
      "dependencies": {
        "lolex": {
          "version": "1.3.2",
          "from": "lolex@1.3.2",
          "resolved": "https://registry.npmjs.org/lolex/-/lolex-1.3.2.tgz"
        }
      }
    },
    "sinon-chai": {
      "version": "2.8.0",
      "from": "sinon-chai@>=2.8.0 <2.9.0",
      "resolved": "https://registry.npmjs.org/sinon-chai/-/sinon-chai-2.8.0.tgz"
    },
    "sntp": {
      "version": "1.0.9",
      "from": "sntp@>=1.0.0 <2.0.0",
      "resolved": "https://registry.npmjs.org/sntp/-/sntp-1.0.9.tgz"
    },
    "socket.io": {
      "version": "1.5.1",
      "from": "socket.io@>=1.4.5 <2.0.0",
      "resolved": "https://registry.npmjs.org/socket.io/-/socket.io-1.5.1.tgz"
    },
    "socket.io-adapter": {
      "version": "0.4.0",
      "from": "socket.io-adapter@0.4.0",
      "resolved": "https://registry.npmjs.org/socket.io-adapter/-/socket.io-adapter-0.4.0.tgz",
      "dependencies": {
        "socket.io-parser": {
          "version": "2.2.2",
          "from": "socket.io-parser@2.2.2",
          "resolved": "https://registry.npmjs.org/socket.io-parser/-/socket.io-parser-2.2.2.tgz",
          "dependencies": {
            "debug": {
              "version": "0.7.4",
              "from": "debug@0.7.4",
              "resolved": "https://registry.npmjs.org/debug/-/debug-0.7.4.tgz"
            }
          }
        }
      }
    },
    "socket.io-client": {
      "version": "1.5.1",
      "from": "socket.io-client@1.5.1",
      "resolved": "https://registry.npmjs.org/socket.io-client/-/socket.io-client-1.5.1.tgz",
      "dependencies": {
        "component-emitter": {
          "version": "1.2.0",
          "from": "component-emitter@1.2.0",
          "resolved": "https://registry.npmjs.org/component-emitter/-/component-emitter-1.2.0.tgz"
        }
      }
    },
    "socket.io-parser": {
      "version": "2.3.1",
      "from": "socket.io-parser@2.3.1",
      "resolved": "https://registry.npmjs.org/socket.io-parser/-/socket.io-parser-2.3.1.tgz",
      "dependencies": {
        "json3": {
          "version": "3.3.2",
          "from": "json3@3.3.2",
          "resolved": "https://registry.npmjs.org/json3/-/json3-3.3.2.tgz"
        }
      }
    },
    "source-list-map": {
      "version": "0.1.6",
      "from": "source-list-map@>=0.1.0 <0.2.0",
      "resolved": "https://registry.npmjs.org/source-list-map/-/source-list-map-0.1.6.tgz"
    },
    "source-map": {
      "version": "0.2.0",
      "from": "source-map@>=0.2.0 <0.3.0",
      "resolved": "https://registry.npmjs.org/source-map/-/source-map-0.2.0.tgz",
      "optional": true
    },
    "sparkles": {
      "version": "1.0.0",
      "from": "sparkles@>=1.0.0 <2.0.0",
      "resolved": "https://registry.npmjs.org/sparkles/-/sparkles-1.0.0.tgz"
    },
    "spdx-correct": {
      "version": "1.0.2",
      "from": "spdx-correct@>=1.0.0 <1.1.0",
      "resolved": "https://registry.npmjs.org/spdx-correct/-/spdx-correct-1.0.2.tgz"
    },
    "spdx-expression-parse": {
      "version": "1.0.4",
      "from": "spdx-expression-parse@>=1.0.0 <1.1.0",
      "resolved": "https://registry.npmjs.org/spdx-expression-parse/-/spdx-expression-parse-1.0.4.tgz"
    },
    "spdx-license-ids": {
      "version": "1.2.2",
      "from": "spdx-license-ids@>=1.0.2 <2.0.0",
      "resolved": "https://registry.npmjs.org/spdx-license-ids/-/spdx-license-ids-1.2.2.tgz"
    },
    "split": {
      "version": "0.2.10",
      "from": "split@>=0.2.0 <0.3.0",
      "resolved": "https://registry.npmjs.org/split/-/split-0.2.10.tgz"
    },
    "sprintf-js": {
      "version": "1.0.3",
      "from": "sprintf-js@>=1.0.2 <1.1.0",
      "resolved": "https://registry.npmjs.org/sprintf-js/-/sprintf-js-1.0.3.tgz"
    },
    "sshpk": {
      "version": "1.10.1",
      "from": "sshpk@>=1.7.0 <2.0.0",
      "resolved": "https://registry.npmjs.org/sshpk/-/sshpk-1.10.1.tgz",
      "dependencies": {
        "assert-plus": {
          "version": "1.0.0",
          "from": "assert-plus@>=1.0.0 <2.0.0",
          "resolved": "https://registry.npmjs.org/assert-plus/-/assert-plus-1.0.0.tgz"
        }
      }
    },
    "statuses": {
      "version": "1.3.0",
      "from": "statuses@>=1.3.0 <2.0.0",
      "resolved": "https://registry.npmjs.org/statuses/-/statuses-1.3.0.tgz"
    },
    "stream-browserify": {
      "version": "1.0.0",
      "from": "stream-browserify@>=1.0.0 <2.0.0",
      "resolved": "https://registry.npmjs.org/stream-browserify/-/stream-browserify-1.0.0.tgz"
    },
    "stream-combiner": {
      "version": "0.0.4",
      "from": "stream-combiner@>=0.0.3 <0.1.0",
      "resolved": "https://registry.npmjs.org/stream-combiner/-/stream-combiner-0.0.4.tgz"
    },
    "stream-consume": {
      "version": "0.1.0",
      "from": "stream-consume@>=0.1.0 <0.2.0",
      "resolved": "https://registry.npmjs.org/stream-consume/-/stream-consume-0.1.0.tgz"
    },
    "stream-counter": {
      "version": "0.2.0",
      "from": "stream-counter@>=0.2.0 <0.3.0",
      "resolved": "https://registry.npmjs.org/stream-counter/-/stream-counter-0.2.0.tgz"
    },
    "stream-shift": {
      "version": "1.0.0",
      "from": "stream-shift@>=1.0.0 <2.0.0",
      "resolved": "https://registry.npmjs.org/stream-shift/-/stream-shift-1.0.0.tgz"
    },
    "string_decoder": {
      "version": "0.10.31",
      "from": "string_decoder@>=0.10.0 <0.11.0",
      "resolved": "https://registry.npmjs.org/string_decoder/-/string_decoder-0.10.31.tgz"
    },
    "string-hash": {
      "version": "1.1.0",
      "from": "string-hash@>=1.1.0 <2.0.0",
      "resolved": "https://registry.npmjs.org/string-hash/-/string-hash-1.1.0.tgz"
    },
    "string-width": {
      "version": "1.0.2",
      "from": "string-width@>=1.0.1 <2.0.0",
      "resolved": "https://registry.npmjs.org/string-width/-/string-width-1.0.2.tgz"
    },
    "string.prototype.codepointat": {
      "version": "0.2.0",
      "from": "string.prototype.codepointat@>=0.2.0 <0.3.0",
      "resolved": "https://registry.npmjs.org/string.prototype.codepointat/-/string.prototype.codepointat-0.2.0.tgz"
    },
    "stringstream": {
      "version": "0.0.5",
      "from": "stringstream@>=0.0.4 <0.1.0",
      "resolved": "https://registry.npmjs.org/stringstream/-/stringstream-0.0.5.tgz"
    },
    "strip-ansi": {
      "version": "3.0.1",
      "from": "strip-ansi@>=3.0.0 <4.0.0",
      "resolved": "https://registry.npmjs.org/strip-ansi/-/strip-ansi-3.0.1.tgz"
    },
    "strip-bom": {
      "version": "2.0.0",
      "from": "strip-bom@>=2.0.0 <3.0.0",
      "resolved": "https://registry.npmjs.org/strip-bom/-/strip-bom-2.0.0.tgz"
    },
    "strip-bom-stream": {
      "version": "1.0.0",
      "from": "strip-bom-stream@>=1.0.0 <2.0.0",
      "resolved": "https://registry.npmjs.org/strip-bom-stream/-/strip-bom-stream-1.0.0.tgz"
    },
    "strip-indent": {
      "version": "1.0.1",
      "from": "strip-indent@>=1.0.1 <2.0.0",
      "resolved": "https://registry.npmjs.org/strip-indent/-/strip-indent-1.0.1.tgz"
    },
    "sudo": {
      "version": "1.0.3",
      "from": "sudo@>=1.0.3 <1.1.0",
      "resolved": "https://registry.npmjs.org/sudo/-/sudo-1.0.3.tgz"
    },
    "supports-color": {
      "version": "2.0.0",
      "from": "supports-color@>=2.0.0 <3.0.0",
      "resolved": "https://registry.npmjs.org/supports-color/-/supports-color-2.0.0.tgz"
    },
    "symbol": {
      "version": "0.2.3",
      "from": "symbol@>=0.2.1 <0.3.0",
      "resolved": "https://registry.npmjs.org/symbol/-/symbol-0.2.3.tgz"
    },
    "tapable": {
      "version": "0.1.10",
      "from": "tapable@>=0.1.8 <0.2.0",
      "resolved": "https://registry.npmjs.org/tapable/-/tapable-0.1.10.tgz"
    },
    "tar": {
      "version": "2.2.1",
      "from": "tar@>=2.0.0 <3.0.0",
      "resolved": "https://registry.npmjs.org/tar/-/tar-2.2.1.tgz"
    },
    "temp": {
      "version": "0.8.3",
      "from": "temp@>=0.8.3 <0.9.0",
      "resolved": "https://registry.npmjs.org/temp/-/temp-0.8.3.tgz",
      "dependencies": {
        "rimraf": {
          "version": "2.2.8",
          "from": "rimraf@>=2.2.6 <2.3.0",
          "resolved": "https://registry.npmjs.org/rimraf/-/rimraf-2.2.8.tgz"
        }
      }
    },
    "ternary-stream": {
      "version": "2.0.0",
      "from": "ternary-stream@>=2.0.0 <3.0.0",
      "resolved": "https://registry.npmjs.org/ternary-stream/-/ternary-stream-2.0.0.tgz"
    },
    "textextensions": {
      "version": "1.0.2",
      "from": "textextensions@>=1.0.0 <1.1.0",
      "resolved": "https://registry.npmjs.org/textextensions/-/textextensions-1.0.2.tgz"
    },
    "throttleit": {
      "version": "1.0.0",
      "from": "throttleit@>=1.0.0 <2.0.0",
      "resolved": "https://registry.npmjs.org/throttleit/-/throttleit-1.0.0.tgz"
    },
    "through": {
      "version": "2.3.8",
      "from": "through@>=2.3.4 <3.0.0",
      "resolved": "https://registry.npmjs.org/through/-/through-2.3.8.tgz"
    },
    "through2": {
      "version": "2.0.1",
      "from": "through2@>=2.0.1 <2.1.0",
      "resolved": "https://registry.npmjs.org/through2/-/through2-2.0.1.tgz",
      "dependencies": {
        "isarray": {
          "version": "1.0.0",
          "from": "isarray@>=1.0.0 <1.1.0",
          "resolved": "https://registry.npmjs.org/isarray/-/isarray-1.0.0.tgz"
        },
        "readable-stream": {
          "version": "2.0.6",
          "from": "readable-stream@>=2.0.0 <2.1.0",
          "resolved": "https://registry.npmjs.org/readable-stream/-/readable-stream-2.0.6.tgz"
        }
      }
    },
    "through2-filter": {
      "version": "2.0.0",
      "from": "through2-filter@>=2.0.0 <3.0.0",
      "resolved": "https://registry.npmjs.org/through2-filter/-/through2-filter-2.0.0.tgz"
    },
    "tildify": {
      "version": "1.2.0",
      "from": "tildify@>=1.0.0 <2.0.0",
      "resolved": "https://registry.npmjs.org/tildify/-/tildify-1.2.0.tgz"
    },
    "time-stamp": {
      "version": "1.0.1",
      "from": "time-stamp@>=1.0.0 <2.0.0",
      "resolved": "https://registry.npmjs.org/time-stamp/-/time-stamp-1.0.1.tgz"
    },
    "timers-browserify": {
      "version": "1.4.2",
      "from": "timers-browserify@>=1.0.1 <2.0.0",
      "resolved": "https://registry.npmjs.org/timers-browserify/-/timers-browserify-1.4.2.tgz"
    },
    "tiny-lr": {
      "version": "0.2.1",
      "from": "tiny-lr@>=0.2.1 <0.3.0",
      "resolved": "https://registry.npmjs.org/tiny-lr/-/tiny-lr-0.2.1.tgz",
      "dependencies": {
        "body-parser": {
          "version": "1.14.2",
          "from": "body-parser@>=1.14.0 <1.15.0",
          "resolved": "https://registry.npmjs.org/body-parser/-/body-parser-1.14.2.tgz",
          "dependencies": {
            "qs": {
              "version": "5.2.0",
              "from": "qs@5.2.0",
              "resolved": "https://registry.npmjs.org/qs/-/qs-5.2.0.tgz"
            }
          }
        },
        "bytes": {
          "version": "2.2.0",
          "from": "bytes@2.2.0",
          "resolved": "https://registry.npmjs.org/bytes/-/bytes-2.2.0.tgz"
        },
        "http-errors": {
          "version": "1.3.1",
          "from": "http-errors@>=1.3.1 <1.4.0",
          "resolved": "https://registry.npmjs.org/http-errors/-/http-errors-1.3.1.tgz"
        },
        "qs": {
          "version": "5.1.0",
          "from": "qs@>=5.1.0 <5.2.0",
          "resolved": "https://registry.npmjs.org/qs/-/qs-5.1.0.tgz"
        }
      }
    },
    "to-absolute-glob": {
      "version": "0.1.1",
      "from": "to-absolute-glob@>=0.1.1 <0.2.0",
      "resolved": "https://registry.npmjs.org/to-absolute-glob/-/to-absolute-glob-0.1.1.tgz"
    },
    "to-array": {
      "version": "0.1.4",
      "from": "to-array@0.1.4",
      "resolved": "https://registry.npmjs.org/to-array/-/to-array-0.1.4.tgz"
    },
    "to-iso-string": {
      "version": "0.0.2",
      "from": "to-iso-string@0.0.2",
      "resolved": "https://registry.npmjs.org/to-iso-string/-/to-iso-string-0.0.2.tgz"
    },
    "tough-cookie": {
      "version": "2.3.2",
      "from": "tough-cookie@>=2.3.0 <2.4.0",
      "resolved": "https://registry.npmjs.org/tough-cookie/-/tough-cookie-2.3.2.tgz"
    },
    "trim-newlines": {
      "version": "1.0.0",
      "from": "trim-newlines@>=1.0.0 <2.0.0",
      "resolved": "https://registry.npmjs.org/trim-newlines/-/trim-newlines-1.0.0.tgz"
    },
    "try-json-parse": {
      "version": "0.1.1",
      "from": "try-json-parse@>=0.1.1 <0.2.0",
      "resolved": "https://registry.npmjs.org/try-json-parse/-/try-json-parse-0.1.1.tgz"
    },
    "tslint": {
      "version": "3.15.1",
      "from": "tslint@>=3.15.1 <3.16.0",
      "resolved": "https://registry.npmjs.org/tslint/-/tslint-3.15.1.tgz",
      "dependencies": {
        "colors": {
          "version": "1.1.2",
          "from": "colors@>=1.1.2 <2.0.0",
          "resolved": "https://registry.npmjs.org/colors/-/colors-1.1.2.tgz"
        },
        "diff": {
          "version": "2.2.3",
          "from": "diff@>=2.2.1 <3.0.0",
          "resolved": "https://registry.npmjs.org/diff/-/diff-2.2.3.tgz"
        },
        "findup-sync": {
          "version": "0.3.0",
          "from": "findup-sync@>=0.3.0 <0.4.0",
          "resolved": "https://registry.npmjs.org/findup-sync/-/findup-sync-0.3.0.tgz",
          "dependencies": {
            "glob": {
              "version": "5.0.15",
              "from": "glob@>=5.0.0 <5.1.0",
              "resolved": "https://registry.npmjs.org/glob/-/glob-5.0.15.tgz"
            }
          }
        }
      }
    },
    "tslint-microsoft-contrib": {
      "version": "2.0.13",
      "from": "tslint-microsoft-contrib@>=2.0.10 <2.1.0",
      "resolved": "https://registry.npmjs.org/tslint-microsoft-contrib/-/tslint-microsoft-contrib-2.0.13.tgz"
    },
    "tsscmp": {
      "version": "1.0.5",
      "from": "tsscmp@1.0.5",
      "resolved": "https://registry.npmjs.org/tsscmp/-/tsscmp-1.0.5.tgz"
    },
    "tty-browserify": {
      "version": "0.0.0",
      "from": "tty-browserify@0.0.0",
      "resolved": "https://registry.npmjs.org/tty-browserify/-/tty-browserify-0.0.0.tgz"
    },
    "tunnel-agent": {
      "version": "0.4.3",
      "from": "tunnel-agent@>=0.4.1 <0.5.0",
      "resolved": "https://registry.npmjs.org/tunnel-agent/-/tunnel-agent-0.4.3.tgz"
    },
    "tweetnacl": {
      "version": "0.14.3",
      "from": "tweetnacl@>=0.14.0 <0.15.0",
      "resolved": "https://registry.npmjs.org/tweetnacl/-/tweetnacl-0.14.3.tgz",
      "optional": true
    },
    "type-check": {
      "version": "0.3.2",
      "from": "type-check@>=0.3.2 <0.4.0",
      "resolved": "https://registry.npmjs.org/type-check/-/type-check-0.3.2.tgz"
    },
    "type-detect": {
      "version": "1.0.0",
      "from": "type-detect@>=1.0.0 <2.0.0",
      "resolved": "https://registry.npmjs.org/type-detect/-/type-detect-1.0.0.tgz"
    },
    "type-is": {
      "version": "1.6.13",
      "from": "type-is@>=1.6.13 <1.7.0",
      "resolved": "https://registry.npmjs.org/type-is/-/type-is-1.6.13.tgz"
    },
    "typedarray": {
      "version": "0.0.6",
      "from": "typedarray@>=0.0.5 <0.1.0",
      "resolved": "https://registry.npmjs.org/typedarray/-/typedarray-0.0.6.tgz"
    },
    "typescript": {
      "version": "2.0.6",
      "from": "typescript@>=2.0.6 <2.1.0",
      "resolved": "https://registry.npmjs.org/typescript/-/typescript-2.0.6.tgz"
    },
    "uglify-js": {
      "version": "2.7.4",
      "from": "uglify-js@>=2.6.0 <3.0.0",
      "resolved": "https://registry.npmjs.org/uglify-js/-/uglify-js-2.7.4.tgz",
      "dependencies": {
        "async": {
          "version": "0.2.10",
          "from": "async@>=0.2.6 <0.3.0",
          "resolved": "https://registry.npmjs.org/async/-/async-0.2.10.tgz"
        },
        "camelcase": {
          "version": "1.2.1",
          "from": "camelcase@>=1.0.2 <2.0.0",
          "resolved": "https://registry.npmjs.org/camelcase/-/camelcase-1.2.1.tgz"
        },
        "cliui": {
          "version": "2.1.0",
          "from": "cliui@>=2.1.0 <3.0.0",
          "resolved": "https://registry.npmjs.org/cliui/-/cliui-2.1.0.tgz"
        },
        "source-map": {
          "version": "0.5.6",
          "from": "source-map@>=0.5.1 <0.6.0",
          "resolved": "https://registry.npmjs.org/source-map/-/source-map-0.5.6.tgz"
        },
        "window-size": {
          "version": "0.1.0",
          "from": "window-size@0.1.0",
          "resolved": "https://registry.npmjs.org/window-size/-/window-size-0.1.0.tgz"
        },
        "wordwrap": {
          "version": "0.0.2",
          "from": "wordwrap@0.0.2",
          "resolved": "https://registry.npmjs.org/wordwrap/-/wordwrap-0.0.2.tgz"
        },
        "yargs": {
          "version": "3.10.0",
          "from": "yargs@>=3.10.0 <3.11.0",
          "resolved": "https://registry.npmjs.org/yargs/-/yargs-3.10.0.tgz"
        }
      }
    },
    "uglify-to-browserify": {
      "version": "1.0.2",
      "from": "uglify-to-browserify@>=1.0.0 <1.1.0",
      "resolved": "https://registry.npmjs.org/uglify-to-browserify/-/uglify-to-browserify-1.0.2.tgz"
    },
    "uid-safe": {
      "version": "2.1.1",
      "from": "uid-safe@2.1.1",
      "resolved": "https://registry.npmjs.org/uid-safe/-/uid-safe-2.1.1.tgz"
    },
    "ultron": {
      "version": "1.0.2",
      "from": "ultron@>=1.0.0 <1.1.0",
      "resolved": "https://registry.npmjs.org/ultron/-/ultron-1.0.2.tgz"
    },
    "unc-path-regex": {
      "version": "0.1.2",
      "from": "unc-path-regex@>=0.1.0 <0.2.0",
      "resolved": "https://registry.npmjs.org/unc-path-regex/-/unc-path-regex-0.1.2.tgz"
    },
    "underscore.string": {
      "version": "3.3.4",
      "from": "underscore.string@>=3.3.4 <4.0.0",
      "resolved": "https://registry.npmjs.org/underscore.string/-/underscore.string-3.3.4.tgz"
    },
    "unique-stream": {
      "version": "1.0.0",
      "from": "unique-stream@>=1.0.0 <2.0.0",
      "resolved": "https://registry.npmjs.org/unique-stream/-/unique-stream-1.0.0.tgz"
    },
    "unpipe": {
      "version": "1.0.0",
      "from": "unpipe@1.0.0",
      "resolved": "https://registry.npmjs.org/unpipe/-/unpipe-1.0.0.tgz"
    },
    "url": {
      "version": "0.10.3",
      "from": "url@>=0.10.1 <0.11.0",
      "resolved": "https://registry.npmjs.org/url/-/url-0.10.3.tgz",
      "dependencies": {
        "punycode": {
          "version": "1.3.2",
          "from": "punycode@1.3.2",
          "resolved": "https://registry.npmjs.org/punycode/-/punycode-1.3.2.tgz"
        }
      }
    },
    "user-home": {
      "version": "1.1.1",
      "from": "user-home@>=1.1.1 <2.0.0",
      "resolved": "https://registry.npmjs.org/user-home/-/user-home-1.1.1.tgz"
    },
    "useragent": {
      "version": "2.1.9",
      "from": "useragent@>=2.1.6 <3.0.0",
      "resolved": "https://registry.npmjs.org/useragent/-/useragent-2.1.9.tgz",
      "dependencies": {
        "lru-cache": {
          "version": "2.2.4",
          "from": "lru-cache@>=2.2.0 <2.3.0",
          "resolved": "https://registry.npmjs.org/lru-cache/-/lru-cache-2.2.4.tgz"
        }
      }
    },
    "util": {
      "version": "0.10.3",
      "from": "util@>=0.10.3 <1.0.0",
      "resolved": "https://registry.npmjs.org/util/-/util-0.10.3.tgz",
      "dependencies": {
        "inherits": {
          "version": "2.0.1",
          "from": "inherits@2.0.1",
          "resolved": "https://registry.npmjs.org/inherits/-/inherits-2.0.1.tgz"
        }
      }
    },
    "util-deprecate": {
      "version": "1.0.2",
      "from": "util-deprecate@>=1.0.1 <1.1.0",
      "resolved": "https://registry.npmjs.org/util-deprecate/-/util-deprecate-1.0.2.tgz"
    },
    "utils-merge": {
      "version": "1.0.0",
      "from": "utils-merge@1.0.0",
      "resolved": "https://registry.npmjs.org/utils-merge/-/utils-merge-1.0.0.tgz"
    },
    "v8flags": {
      "version": "2.0.11",
      "from": "v8flags@>=2.0.2 <3.0.0",
      "resolved": "https://registry.npmjs.org/v8flags/-/v8flags-2.0.11.tgz"
    },
    "vali-date": {
      "version": "1.0.0",
      "from": "vali-date@>=1.0.0 <2.0.0",
      "resolved": "https://registry.npmjs.org/vali-date/-/vali-date-1.0.0.tgz"
    },
    "validate-npm-package-license": {
      "version": "3.0.1",
      "from": "validate-npm-package-license@>=3.0.1 <4.0.0",
      "resolved": "https://registry.npmjs.org/validate-npm-package-license/-/validate-npm-package-license-3.0.1.tgz"
    },
    "vary": {
      "version": "1.1.0",
      "from": "vary@>=1.1.0 <1.2.0",
      "resolved": "https://registry.npmjs.org/vary/-/vary-1.1.0.tgz"
    },
    "verror": {
      "version": "1.3.6",
      "from": "verror@1.3.6",
      "resolved": "https://registry.npmjs.org/verror/-/verror-1.3.6.tgz"
    },
    "vhost": {
      "version": "3.0.2",
      "from": "vhost@>=3.0.1 <3.1.0",
      "resolved": "https://registry.npmjs.org/vhost/-/vhost-3.0.2.tgz"
    },
    "vinyl": {
      "version": "0.5.3",
      "from": "vinyl@>=0.5.0 <0.6.0",
      "resolved": "https://registry.npmjs.org/vinyl/-/vinyl-0.5.3.tgz"
    },
    "vinyl-bufferstream": {
      "version": "1.0.1",
      "from": "vinyl-bufferstream@>=1.0.1 <2.0.0",
      "resolved": "https://registry.npmjs.org/vinyl-bufferstream/-/vinyl-bufferstream-1.0.1.tgz"
    },
    "vinyl-fs": {
      "version": "0.3.14",
      "from": "vinyl-fs@>=0.3.0 <0.4.0",
      "resolved": "https://registry.npmjs.org/vinyl-fs/-/vinyl-fs-0.3.14.tgz",
      "dependencies": {
        "clone": {
          "version": "0.2.0",
          "from": "clone@>=0.2.0 <0.3.0",
          "resolved": "https://registry.npmjs.org/clone/-/clone-0.2.0.tgz"
        },
        "graceful-fs": {
          "version": "3.0.11",
          "from": "graceful-fs@>=3.0.0 <4.0.0",
          "resolved": "https://registry.npmjs.org/graceful-fs/-/graceful-fs-3.0.11.tgz"
        },
        "readable-stream": {
          "version": "1.0.34",
          "from": "readable-stream@>=1.0.33-1 <1.1.0-0",
          "resolved": "https://registry.npmjs.org/readable-stream/-/readable-stream-1.0.34.tgz"
        },
        "strip-bom": {
          "version": "1.0.0",
          "from": "strip-bom@>=1.0.0 <2.0.0",
          "resolved": "https://registry.npmjs.org/strip-bom/-/strip-bom-1.0.0.tgz"
        },
        "through2": {
          "version": "0.6.5",
          "from": "through2@>=0.6.1 <0.7.0",
          "resolved": "https://registry.npmjs.org/through2/-/through2-0.6.5.tgz"
        },
        "vinyl": {
          "version": "0.4.6",
          "from": "vinyl@>=0.4.0 <0.5.0",
          "resolved": "https://registry.npmjs.org/vinyl/-/vinyl-0.4.6.tgz"
        }
      }
    },
    "vinyl-sourcemaps-apply": {
      "version": "0.2.1",
      "from": "vinyl-sourcemaps-apply@>=0.2.1 <0.3.0",
      "resolved": "https://registry.npmjs.org/vinyl-sourcemaps-apply/-/vinyl-sourcemaps-apply-0.2.1.tgz",
      "dependencies": {
        "source-map": {
          "version": "0.5.6",
          "from": "source-map@>=0.5.1 <0.6.0",
          "resolved": "https://registry.npmjs.org/source-map/-/source-map-0.5.6.tgz"
        }
      }
    },
    "vm-browserify": {
      "version": "0.0.4",
      "from": "vm-browserify@0.0.4",
      "resolved": "https://registry.npmjs.org/vm-browserify/-/vm-browserify-0.0.4.tgz"
    },
    "void-elements": {
      "version": "2.0.1",
      "from": "void-elements@>=2.0.0 <3.0.0",
      "resolved": "https://registry.npmjs.org/void-elements/-/void-elements-2.0.1.tgz"
    },
    "watchpack": {
      "version": "0.2.9",
      "from": "watchpack@>=0.2.1 <0.3.0",
      "resolved": "https://registry.npmjs.org/watchpack/-/watchpack-0.2.9.tgz",
      "dependencies": {
        "async": {
          "version": "0.9.2",
          "from": "async@>=0.9.0 <0.10.0",
          "resolved": "https://registry.npmjs.org/async/-/async-0.9.2.tgz"
        }
      }
    },
    "webpack": {
      "version": "1.13.3",
      "from": "webpack@>=1.13.0 <1.14.0",
      "resolved": "https://registry.npmjs.org/webpack/-/webpack-1.13.3.tgz",
      "dependencies": {
        "interpret": {
          "version": "0.6.6",
          "from": "interpret@>=0.6.4 <0.7.0",
          "resolved": "https://registry.npmjs.org/interpret/-/interpret-0.6.6.tgz"
        },
        "supports-color": {
          "version": "3.1.2",
          "from": "supports-color@>=3.1.0 <4.0.0",
          "resolved": "https://registry.npmjs.org/supports-color/-/supports-color-3.1.2.tgz"
        }
      }
    },
    "webpack-core": {
      "version": "0.6.8",
      "from": "webpack-core@>=0.6.0 <0.7.0",
      "resolved": "https://registry.npmjs.org/webpack-core/-/webpack-core-0.6.8.tgz",
      "dependencies": {
        "source-map": {
          "version": "0.4.4",
          "from": "source-map@>=0.4.1 <0.5.0",
          "resolved": "https://registry.npmjs.org/source-map/-/source-map-0.4.4.tgz"
        }
      }
    },
    "webpack-dev-middleware": {
      "version": "1.8.4",
      "from": "webpack-dev-middleware@>=1.0.11 <2.0.0",
      "resolved": "https://registry.npmjs.org/webpack-dev-middleware/-/webpack-dev-middleware-1.8.4.tgz"
    },
    "websocket-driver": {
      "version": "0.6.5",
      "from": "websocket-driver@>=0.5.1",
      "resolved": "https://registry.npmjs.org/websocket-driver/-/websocket-driver-0.6.5.tgz"
    },
    "websocket-extensions": {
      "version": "0.1.1",
      "from": "websocket-extensions@>=0.1.1",
      "resolved": "https://registry.npmjs.org/websocket-extensions/-/websocket-extensions-0.1.1.tgz"
    },
    "which": {
      "version": "1.2.11",
      "from": "which@>=1.2.10 <2.0.0",
      "resolved": "https://registry.npmjs.org/which/-/which-1.2.11.tgz"
    },
    "which-module": {
      "version": "1.0.0",
      "from": "which-module@>=1.0.0 <2.0.0",
      "resolved": "https://registry.npmjs.org/which-module/-/which-module-1.0.0.tgz"
    },
    "wide-align": {
      "version": "1.1.0",
      "from": "wide-align@>=1.1.0 <2.0.0",
      "resolved": "https://registry.npmjs.org/wide-align/-/wide-align-1.1.0.tgz"
    },
    "window-size": {
      "version": "0.2.0",
      "from": "window-size@>=0.2.0 <0.3.0",
      "resolved": "https://registry.npmjs.org/window-size/-/window-size-0.2.0.tgz"
    },
    "wordwrap": {
      "version": "1.0.0",
      "from": "wordwrap@>=1.0.0 <2.0.0",
      "resolved": "https://registry.npmjs.org/wordwrap/-/wordwrap-1.0.0.tgz"
    },
    "wrap-ansi": {
      "version": "2.0.0",
      "from": "wrap-ansi@>=2.0.0 <3.0.0",
      "resolved": "https://registry.npmjs.org/wrap-ansi/-/wrap-ansi-2.0.0.tgz"
    },
    "wrappy": {
      "version": "1.0.2",
      "from": "wrappy@>=1.0.0 <2.0.0",
      "resolved": "https://registry.npmjs.org/wrappy/-/wrappy-1.0.2.tgz"
    },
    "ws": {
      "version": "1.1.1",
      "from": "ws@1.1.1",
      "resolved": "https://registry.npmjs.org/ws/-/ws-1.1.1.tgz"
    },
    "wtf-8": {
      "version": "1.0.0",
      "from": "wtf-8@1.0.0",
      "resolved": "https://registry.npmjs.org/wtf-8/-/wtf-8-1.0.0.tgz"
    },
    "xmlhttprequest-ssl": {
      "version": "1.5.1",
      "from": "xmlhttprequest-ssl@1.5.1",
      "resolved": "https://registry.npmjs.org/xmlhttprequest-ssl/-/xmlhttprequest-ssl-1.5.1.tgz"
    },
    "xtend": {
      "version": "4.0.1",
      "from": "xtend@>=4.0.0 <4.1.0",
      "resolved": "https://registry.npmjs.org/xtend/-/xtend-4.0.1.tgz"
    },
    "y18n": {
      "version": "3.2.1",
      "from": "y18n@>=3.2.1 <4.0.0",
      "resolved": "https://registry.npmjs.org/y18n/-/y18n-3.2.1.tgz"
    },
    "yallist": {
      "version": "2.0.0",
      "from": "yallist@>=2.0.0 <3.0.0",
      "resolved": "https://registry.npmjs.org/yallist/-/yallist-2.0.0.tgz"
    },
    "yargs": {
      "version": "4.6.0",
      "from": "yargs@>=4.6.0 <4.7.0",
      "resolved": "https://registry.npmjs.org/yargs/-/yargs-4.6.0.tgz"
    },
    "yargs-parser": {
      "version": "2.4.1",
      "from": "yargs-parser@>=2.4.0 <3.0.0",
      "resolved": "https://registry.npmjs.org/yargs-parser/-/yargs-parser-2.4.1.tgz",
      "dependencies": {
        "camelcase": {
          "version": "3.0.0",
          "from": "camelcase@>=3.0.0 <4.0.0",
          "resolved": "https://registry.npmjs.org/camelcase/-/camelcase-3.0.0.tgz"
        }
      }
    },
    "yauzl": {
      "version": "2.4.1",
      "from": "yauzl@2.4.1",
      "resolved": "https://registry.npmjs.org/yauzl/-/yauzl-2.4.1.tgz"
    },
    "yeast": {
      "version": "0.1.2",
      "from": "yeast@0.1.2",
      "resolved": "https://registry.npmjs.org/yeast/-/yeast-0.1.2.tgz"
    }
  }
}<|MERGE_RESOLUTION|>--- conflicted
+++ resolved
@@ -577,15 +577,9 @@
       "resolved": "https://registry.npmjs.org/camelcase-keys/-/camelcase-keys-2.1.0.tgz"
     },
     "caniuse-db": {
-<<<<<<< HEAD
-      "version": "1.0.30000568",
+      "version": "1.0.30000572",
       "from": "caniuse-db@>=1.0.30000488 <2.0.0",
-      "resolved": "https://registry.npmjs.org/caniuse-db/-/caniuse-db-1.0.30000568.tgz"
-=======
-      "version": "1.0.30000570",
-      "from": "caniuse-db@>=1.0.30000488 <2.0.0",
-      "resolved": "https://registry.npmjs.org/caniuse-db/-/caniuse-db-1.0.30000570.tgz"
->>>>>>> 470fcf7a
+      "resolved": "https://registry.npmjs.org/caniuse-db/-/caniuse-db-1.0.30000572.tgz"
     },
     "cardinal": {
       "version": "1.0.0",
@@ -1487,9 +1481,9 @@
           "resolved": "https://registry.npmjs.org/async/-/async-2.1.2.tgz"
         },
         "lodash": {
-          "version": "4.16.4",
+          "version": "4.16.5",
           "from": "lodash@>=4.14.0 <5.0.0",
-          "resolved": "https://registry.npmjs.org/lodash/-/lodash-4.16.4.tgz"
+          "resolved": "https://registry.npmjs.org/lodash/-/lodash-4.16.5.tgz"
         }
       }
     },
@@ -1527,693 +1521,6 @@
       "version": "1.0.0",
       "from": "fs.realpath@>=1.0.0 <2.0.0",
       "resolved": "https://registry.npmjs.org/fs.realpath/-/fs.realpath-1.0.0.tgz"
-    },
-    "fsevents": {
-      "version": "1.0.14",
-      "from": "fsevents@>=1.0.0 <2.0.0",
-      "resolved": "https://registry.npmjs.org/fsevents/-/fsevents-1.0.14.tgz",
-      "optional": true,
-      "dependencies": {
-        "abbrev": {
-          "version": "1.0.9",
-          "from": "abbrev@>=1.0.0 <2.0.0",
-          "resolved": "https://registry.npmjs.org/abbrev/-/abbrev-1.0.9.tgz",
-          "optional": true
-        },
-        "ansi-regex": {
-          "version": "2.0.0",
-          "from": "ansi-regex@>=2.0.0 <3.0.0",
-          "resolved": "https://registry.npmjs.org/ansi-regex/-/ansi-regex-2.0.0.tgz"
-        },
-        "ansi-styles": {
-          "version": "2.2.1",
-          "from": "ansi-styles@>=2.2.1 <3.0.0",
-          "resolved": "https://registry.npmjs.org/ansi-styles/-/ansi-styles-2.2.1.tgz",
-          "optional": true
-        },
-        "aproba": {
-          "version": "1.0.4",
-          "from": "aproba@>=1.0.3 <2.0.0",
-          "resolved": "https://registry.npmjs.org/aproba/-/aproba-1.0.4.tgz",
-          "optional": true
-        },
-        "are-we-there-yet": {
-          "version": "1.1.2",
-          "from": "are-we-there-yet@>=1.1.2 <1.2.0",
-          "resolved": "https://registry.npmjs.org/are-we-there-yet/-/are-we-there-yet-1.1.2.tgz",
-          "optional": true
-        },
-        "asn1": {
-          "version": "0.2.3",
-          "from": "asn1@>=0.2.3 <0.3.0",
-          "resolved": "https://registry.npmjs.org/asn1/-/asn1-0.2.3.tgz",
-          "optional": true
-        },
-        "assert-plus": {
-          "version": "0.2.0",
-          "from": "assert-plus@>=0.2.0 <0.3.0",
-          "resolved": "https://registry.npmjs.org/assert-plus/-/assert-plus-0.2.0.tgz",
-          "optional": true
-        },
-        "async": {
-          "version": "1.5.2",
-          "from": "async@>=1.5.2 <2.0.0",
-          "resolved": "https://registry.npmjs.org/async/-/async-1.5.2.tgz",
-          "optional": true
-        },
-        "aws-sign2": {
-          "version": "0.6.0",
-          "from": "aws-sign2@>=0.6.0 <0.7.0",
-          "resolved": "https://registry.npmjs.org/aws-sign2/-/aws-sign2-0.6.0.tgz",
-          "optional": true
-        },
-        "aws4": {
-          "version": "1.4.1",
-          "from": "aws4@>=1.2.1 <2.0.0",
-          "resolved": "https://registry.npmjs.org/aws4/-/aws4-1.4.1.tgz",
-          "optional": true
-        },
-        "balanced-match": {
-          "version": "0.4.2",
-          "from": "balanced-match@>=0.4.1 <0.5.0",
-          "resolved": "https://registry.npmjs.org/balanced-match/-/balanced-match-0.4.2.tgz"
-        },
-        "bl": {
-          "version": "1.1.2",
-          "from": "bl@>=1.1.2 <1.2.0",
-          "resolved": "https://registry.npmjs.org/bl/-/bl-1.1.2.tgz",
-          "optional": true,
-          "dependencies": {
-            "readable-stream": {
-              "version": "2.0.6",
-              "from": "readable-stream@>=2.0.5 <2.1.0",
-              "resolved": "https://registry.npmjs.org/readable-stream/-/readable-stream-2.0.6.tgz",
-              "optional": true
-            }
-          }
-        },
-        "block-stream": {
-          "version": "0.0.9",
-          "from": "block-stream@*",
-          "resolved": "https://registry.npmjs.org/block-stream/-/block-stream-0.0.9.tgz"
-        },
-        "boom": {
-          "version": "2.10.1",
-          "from": "boom@>=2.0.0 <3.0.0",
-          "resolved": "https://registry.npmjs.org/boom/-/boom-2.10.1.tgz"
-        },
-        "brace-expansion": {
-          "version": "1.1.5",
-          "from": "brace-expansion@>=1.0.0 <2.0.0",
-          "resolved": "https://registry.npmjs.org/brace-expansion/-/brace-expansion-1.1.5.tgz"
-        },
-        "buffer-shims": {
-          "version": "1.0.0",
-          "from": "buffer-shims@>=1.0.0 <2.0.0",
-          "resolved": "https://registry.npmjs.org/buffer-shims/-/buffer-shims-1.0.0.tgz"
-        },
-        "caseless": {
-          "version": "0.11.0",
-          "from": "caseless@>=0.11.0 <0.12.0",
-          "resolved": "https://registry.npmjs.org/caseless/-/caseless-0.11.0.tgz",
-          "optional": true
-        },
-        "chalk": {
-          "version": "1.1.3",
-          "from": "chalk@>=1.1.1 <2.0.0",
-          "resolved": "https://registry.npmjs.org/chalk/-/chalk-1.1.3.tgz",
-          "optional": true
-        },
-        "code-point-at": {
-          "version": "1.0.0",
-          "from": "code-point-at@>=1.0.0 <2.0.0",
-          "resolved": "https://registry.npmjs.org/code-point-at/-/code-point-at-1.0.0.tgz"
-        },
-        "combined-stream": {
-          "version": "1.0.5",
-          "from": "combined-stream@>=1.0.5 <1.1.0",
-          "resolved": "https://registry.npmjs.org/combined-stream/-/combined-stream-1.0.5.tgz"
-        },
-        "commander": {
-          "version": "2.9.0",
-          "from": "commander@>=2.9.0 <3.0.0",
-          "resolved": "https://registry.npmjs.org/commander/-/commander-2.9.0.tgz",
-          "optional": true
-        },
-        "concat-map": {
-          "version": "0.0.1",
-          "from": "concat-map@0.0.1",
-          "resolved": "https://registry.npmjs.org/concat-map/-/concat-map-0.0.1.tgz"
-        },
-        "console-control-strings": {
-          "version": "1.1.0",
-          "from": "console-control-strings@>=1.1.0 <1.2.0",
-          "resolved": "https://registry.npmjs.org/console-control-strings/-/console-control-strings-1.1.0.tgz"
-        },
-        "core-util-is": {
-          "version": "1.0.2",
-          "from": "core-util-is@>=1.0.0 <1.1.0",
-          "resolved": "https://registry.npmjs.org/core-util-is/-/core-util-is-1.0.2.tgz"
-        },
-        "cryptiles": {
-          "version": "2.0.5",
-          "from": "cryptiles@>=2.0.0 <3.0.0",
-          "resolved": "https://registry.npmjs.org/cryptiles/-/cryptiles-2.0.5.tgz",
-          "optional": true
-        },
-        "dashdash": {
-          "version": "1.14.0",
-          "from": "dashdash@>=1.12.0 <2.0.0",
-          "resolved": "https://registry.npmjs.org/dashdash/-/dashdash-1.14.0.tgz",
-          "optional": true,
-          "dependencies": {
-            "assert-plus": {
-              "version": "1.0.0",
-              "from": "assert-plus@>=1.0.0 <2.0.0",
-              "resolved": "https://registry.npmjs.org/assert-plus/-/assert-plus-1.0.0.tgz",
-              "optional": true
-            }
-          }
-        },
-        "debug": {
-          "version": "2.2.0",
-          "from": "debug@>=2.2.0 <2.3.0",
-          "resolved": "https://registry.npmjs.org/debug/-/debug-2.2.0.tgz",
-          "optional": true
-        },
-        "deep-extend": {
-          "version": "0.4.1",
-          "from": "deep-extend@>=0.4.0 <0.5.0",
-          "resolved": "https://registry.npmjs.org/deep-extend/-/deep-extend-0.4.1.tgz",
-          "optional": true
-        },
-        "delayed-stream": {
-          "version": "1.0.0",
-          "from": "delayed-stream@>=1.0.0 <1.1.0",
-          "resolved": "https://registry.npmjs.org/delayed-stream/-/delayed-stream-1.0.0.tgz"
-        },
-        "delegates": {
-          "version": "1.0.0",
-          "from": "delegates@>=1.0.0 <2.0.0",
-          "resolved": "https://registry.npmjs.org/delegates/-/delegates-1.0.0.tgz",
-          "optional": true
-        },
-        "ecc-jsbn": {
-          "version": "0.1.1",
-          "from": "ecc-jsbn@>=0.1.1 <0.2.0",
-          "resolved": "https://registry.npmjs.org/ecc-jsbn/-/ecc-jsbn-0.1.1.tgz",
-          "optional": true
-        },
-        "escape-string-regexp": {
-          "version": "1.0.5",
-          "from": "escape-string-regexp@>=1.0.2 <2.0.0",
-          "resolved": "https://registry.npmjs.org/escape-string-regexp/-/escape-string-regexp-1.0.5.tgz",
-          "optional": true
-        },
-        "extend": {
-          "version": "3.0.0",
-          "from": "extend@>=3.0.0 <3.1.0",
-          "resolved": "https://registry.npmjs.org/extend/-/extend-3.0.0.tgz",
-          "optional": true
-        },
-        "extsprintf": {
-          "version": "1.0.2",
-          "from": "extsprintf@1.0.2",
-          "resolved": "https://registry.npmjs.org/extsprintf/-/extsprintf-1.0.2.tgz"
-        },
-        "forever-agent": {
-          "version": "0.6.1",
-          "from": "forever-agent@>=0.6.1 <0.7.0",
-          "resolved": "https://registry.npmjs.org/forever-agent/-/forever-agent-0.6.1.tgz",
-          "optional": true
-        },
-        "form-data": {
-          "version": "1.0.0-rc4",
-          "from": "form-data@>=1.0.0-rc4 <1.1.0",
-          "resolved": "https://registry.npmjs.org/form-data/-/form-data-1.0.0-rc4.tgz",
-          "optional": true
-        },
-        "fs.realpath": {
-          "version": "1.0.0",
-          "from": "fs.realpath@>=1.0.0 <2.0.0",
-          "resolved": "https://registry.npmjs.org/fs.realpath/-/fs.realpath-1.0.0.tgz"
-        },
-        "fstream": {
-          "version": "1.0.10",
-          "from": "fstream@>=1.0.2 <2.0.0",
-          "resolved": "https://registry.npmjs.org/fstream/-/fstream-1.0.10.tgz"
-        },
-        "fstream-ignore": {
-          "version": "1.0.5",
-          "from": "fstream-ignore@>=1.0.5 <1.1.0",
-          "resolved": "https://registry.npmjs.org/fstream-ignore/-/fstream-ignore-1.0.5.tgz",
-          "optional": true
-        },
-        "gauge": {
-          "version": "2.6.0",
-          "from": "gauge@>=2.6.0 <2.7.0",
-          "resolved": "https://registry.npmjs.org/gauge/-/gauge-2.6.0.tgz",
-          "optional": true
-        },
-        "generate-function": {
-          "version": "2.0.0",
-          "from": "generate-function@>=2.0.0 <3.0.0",
-          "resolved": "https://registry.npmjs.org/generate-function/-/generate-function-2.0.0.tgz",
-          "optional": true
-        },
-        "generate-object-property": {
-          "version": "1.2.0",
-          "from": "generate-object-property@>=1.1.0 <2.0.0",
-          "resolved": "https://registry.npmjs.org/generate-object-property/-/generate-object-property-1.2.0.tgz",
-          "optional": true
-        },
-        "getpass": {
-          "version": "0.1.6",
-          "from": "getpass@>=0.1.1 <0.2.0",
-          "resolved": "https://registry.npmjs.org/getpass/-/getpass-0.1.6.tgz",
-          "optional": true,
-          "dependencies": {
-            "assert-plus": {
-              "version": "1.0.0",
-              "from": "assert-plus@>=1.0.0 <2.0.0",
-              "resolved": "https://registry.npmjs.org/assert-plus/-/assert-plus-1.0.0.tgz",
-              "optional": true
-            }
-          }
-        },
-        "glob": {
-          "version": "7.0.5",
-          "from": "glob@>=7.0.5 <8.0.0",
-          "resolved": "https://registry.npmjs.org/glob/-/glob-7.0.5.tgz"
-        },
-        "graceful-fs": {
-          "version": "4.1.4",
-          "from": "graceful-fs@>=4.1.2 <5.0.0",
-          "resolved": "https://registry.npmjs.org/graceful-fs/-/graceful-fs-4.1.4.tgz"
-        },
-        "graceful-readlink": {
-          "version": "1.0.1",
-          "from": "graceful-readlink@>=1.0.0",
-          "resolved": "https://registry.npmjs.org/graceful-readlink/-/graceful-readlink-1.0.1.tgz",
-          "optional": true
-        },
-        "har-validator": {
-          "version": "2.0.6",
-          "from": "har-validator@>=2.0.6 <2.1.0",
-          "resolved": "https://registry.npmjs.org/har-validator/-/har-validator-2.0.6.tgz",
-          "optional": true
-        },
-        "has-ansi": {
-          "version": "2.0.0",
-          "from": "has-ansi@>=2.0.0 <3.0.0",
-          "resolved": "https://registry.npmjs.org/has-ansi/-/has-ansi-2.0.0.tgz",
-          "optional": true
-        },
-        "has-color": {
-          "version": "0.1.7",
-          "from": "has-color@>=0.1.7 <0.2.0",
-          "resolved": "https://registry.npmjs.org/has-color/-/has-color-0.1.7.tgz",
-          "optional": true
-        },
-        "has-unicode": {
-          "version": "2.0.1",
-          "from": "has-unicode@>=2.0.0 <3.0.0",
-          "resolved": "https://registry.npmjs.org/has-unicode/-/has-unicode-2.0.1.tgz",
-          "optional": true
-        },
-        "hawk": {
-          "version": "3.1.3",
-          "from": "hawk@>=3.1.3 <3.2.0",
-          "resolved": "https://registry.npmjs.org/hawk/-/hawk-3.1.3.tgz",
-          "optional": true
-        },
-        "hoek": {
-          "version": "2.16.3",
-          "from": "hoek@>=2.0.0 <3.0.0",
-          "resolved": "https://registry.npmjs.org/hoek/-/hoek-2.16.3.tgz"
-        },
-        "http-signature": {
-          "version": "1.1.1",
-          "from": "http-signature@>=1.1.0 <1.2.0",
-          "resolved": "https://registry.npmjs.org/http-signature/-/http-signature-1.1.1.tgz",
-          "optional": true
-        },
-        "inflight": {
-          "version": "1.0.5",
-          "from": "inflight@>=1.0.4 <2.0.0",
-          "resolved": "https://registry.npmjs.org/inflight/-/inflight-1.0.5.tgz"
-        },
-        "inherits": {
-          "version": "2.0.1",
-          "from": "inherits@>=2.0.1 <2.1.0",
-          "resolved": "https://registry.npmjs.org/inherits/-/inherits-2.0.1.tgz"
-        },
-        "ini": {
-          "version": "1.3.4",
-          "from": "ini@>=1.3.0 <1.4.0",
-          "resolved": "https://registry.npmjs.org/ini/-/ini-1.3.4.tgz",
-          "optional": true
-        },
-        "is-fullwidth-code-point": {
-          "version": "1.0.0",
-          "from": "is-fullwidth-code-point@>=1.0.0 <2.0.0",
-          "resolved": "https://registry.npmjs.org/is-fullwidth-code-point/-/is-fullwidth-code-point-1.0.0.tgz"
-        },
-        "is-my-json-valid": {
-          "version": "2.13.1",
-          "from": "is-my-json-valid@>=2.12.4 <3.0.0",
-          "resolved": "https://registry.npmjs.org/is-my-json-valid/-/is-my-json-valid-2.13.1.tgz",
-          "optional": true
-        },
-        "is-property": {
-          "version": "1.0.2",
-          "from": "is-property@>=1.0.0 <2.0.0",
-          "resolved": "https://registry.npmjs.org/is-property/-/is-property-1.0.2.tgz",
-          "optional": true
-        },
-        "is-typedarray": {
-          "version": "1.0.0",
-          "from": "is-typedarray@>=1.0.0 <1.1.0",
-          "resolved": "https://registry.npmjs.org/is-typedarray/-/is-typedarray-1.0.0.tgz",
-          "optional": true
-        },
-        "isarray": {
-          "version": "1.0.0",
-          "from": "isarray@>=1.0.0 <1.1.0",
-          "resolved": "https://registry.npmjs.org/isarray/-/isarray-1.0.0.tgz"
-        },
-        "isstream": {
-          "version": "0.1.2",
-          "from": "isstream@>=0.1.2 <0.2.0",
-          "resolved": "https://registry.npmjs.org/isstream/-/isstream-0.1.2.tgz",
-          "optional": true
-        },
-        "jodid25519": {
-          "version": "1.0.2",
-          "from": "jodid25519@>=1.0.0 <2.0.0",
-          "resolved": "https://registry.npmjs.org/jodid25519/-/jodid25519-1.0.2.tgz",
-          "optional": true
-        },
-        "jsbn": {
-          "version": "0.1.0",
-          "from": "jsbn@>=0.1.0 <0.2.0",
-          "resolved": "https://registry.npmjs.org/jsbn/-/jsbn-0.1.0.tgz",
-          "optional": true
-        },
-        "json-schema": {
-          "version": "0.2.2",
-          "from": "json-schema@0.2.2",
-          "resolved": "https://registry.npmjs.org/json-schema/-/json-schema-0.2.2.tgz",
-          "optional": true
-        },
-        "json-stringify-safe": {
-          "version": "5.0.1",
-          "from": "json-stringify-safe@>=5.0.1 <5.1.0",
-          "resolved": "https://registry.npmjs.org/json-stringify-safe/-/json-stringify-safe-5.0.1.tgz",
-          "optional": true
-        },
-        "jsonpointer": {
-          "version": "2.0.0",
-          "from": "jsonpointer@2.0.0",
-          "resolved": "https://registry.npmjs.org/jsonpointer/-/jsonpointer-2.0.0.tgz",
-          "optional": true
-        },
-        "jsprim": {
-          "version": "1.3.0",
-          "from": "jsprim@>=1.2.2 <2.0.0",
-          "resolved": "https://registry.npmjs.org/jsprim/-/jsprim-1.3.0.tgz",
-          "optional": true
-        },
-        "mime-db": {
-          "version": "1.23.0",
-          "from": "mime-db@>=1.23.0 <1.24.0",
-          "resolved": "https://registry.npmjs.org/mime-db/-/mime-db-1.23.0.tgz"
-        },
-        "mime-types": {
-          "version": "2.1.11",
-          "from": "mime-types@>=2.1.7 <2.2.0",
-          "resolved": "https://registry.npmjs.org/mime-types/-/mime-types-2.1.11.tgz"
-        },
-        "minimatch": {
-          "version": "3.0.2",
-          "from": "minimatch@>=3.0.2 <4.0.0",
-          "resolved": "https://registry.npmjs.org/minimatch/-/minimatch-3.0.2.tgz"
-        },
-        "minimist": {
-          "version": "0.0.8",
-          "from": "minimist@0.0.8",
-          "resolved": "https://registry.npmjs.org/minimist/-/minimist-0.0.8.tgz"
-        },
-        "mkdirp": {
-          "version": "0.5.1",
-          "from": "mkdirp@>=0.5.0 <0.6.0",
-          "resolved": "https://registry.npmjs.org/mkdirp/-/mkdirp-0.5.1.tgz"
-        },
-        "ms": {
-          "version": "0.7.1",
-          "from": "ms@0.7.1",
-          "resolved": "https://registry.npmjs.org/ms/-/ms-0.7.1.tgz",
-          "optional": true
-        },
-        "node-pre-gyp": {
-          "version": "0.6.29",
-          "from": "node-pre-gyp@>=0.6.29 <0.7.0",
-          "resolved": "https://registry.npmjs.org/node-pre-gyp/-/node-pre-gyp-0.6.29.tgz",
-          "optional": true
-        },
-        "node-uuid": {
-          "version": "1.4.7",
-          "from": "node-uuid@>=1.4.7 <1.5.0",
-          "resolved": "https://registry.npmjs.org/node-uuid/-/node-uuid-1.4.7.tgz",
-          "optional": true
-        },
-        "nopt": {
-          "version": "3.0.6",
-          "from": "nopt@>=3.0.1 <3.1.0",
-          "resolved": "https://registry.npmjs.org/nopt/-/nopt-3.0.6.tgz",
-          "optional": true
-        },
-        "npmlog": {
-          "version": "3.1.2",
-          "from": "npmlog@>=3.1.2 <3.2.0",
-          "resolved": "https://registry.npmjs.org/npmlog/-/npmlog-3.1.2.tgz",
-          "optional": true
-        },
-        "number-is-nan": {
-          "version": "1.0.0",
-          "from": "number-is-nan@>=1.0.0 <2.0.0",
-          "resolved": "https://registry.npmjs.org/number-is-nan/-/number-is-nan-1.0.0.tgz"
-        },
-        "oauth-sign": {
-          "version": "0.8.2",
-          "from": "oauth-sign@>=0.8.1 <0.9.0",
-          "resolved": "https://registry.npmjs.org/oauth-sign/-/oauth-sign-0.8.2.tgz",
-          "optional": true
-        },
-        "object-assign": {
-          "version": "4.1.0",
-          "from": "object-assign@>=4.1.0 <5.0.0",
-          "resolved": "https://registry.npmjs.org/object-assign/-/object-assign-4.1.0.tgz",
-          "optional": true
-        },
-        "once": {
-          "version": "1.3.3",
-          "from": "once@>=1.3.0 <2.0.0",
-          "resolved": "https://registry.npmjs.org/once/-/once-1.3.3.tgz"
-        },
-        "path-is-absolute": {
-          "version": "1.0.0",
-          "from": "path-is-absolute@>=1.0.0 <2.0.0",
-          "resolved": "https://registry.npmjs.org/path-is-absolute/-/path-is-absolute-1.0.0.tgz"
-        },
-        "pinkie": {
-          "version": "2.0.4",
-          "from": "pinkie@>=2.0.0 <3.0.0",
-          "resolved": "https://registry.npmjs.org/pinkie/-/pinkie-2.0.4.tgz",
-          "optional": true
-        },
-        "pinkie-promise": {
-          "version": "2.0.1",
-          "from": "pinkie-promise@>=2.0.0 <3.0.0",
-          "resolved": "https://registry.npmjs.org/pinkie-promise/-/pinkie-promise-2.0.1.tgz",
-          "optional": true
-        },
-        "process-nextick-args": {
-          "version": "1.0.7",
-          "from": "process-nextick-args@>=1.0.6 <1.1.0",
-          "resolved": "https://registry.npmjs.org/process-nextick-args/-/process-nextick-args-1.0.7.tgz"
-        },
-        "qs": {
-          "version": "6.2.0",
-          "from": "qs@>=6.2.0 <6.3.0",
-          "resolved": "https://registry.npmjs.org/qs/-/qs-6.2.0.tgz",
-          "optional": true
-        },
-        "rc": {
-          "version": "1.1.6",
-          "from": "rc@>=1.1.0 <1.2.0",
-          "resolved": "https://registry.npmjs.org/rc/-/rc-1.1.6.tgz",
-          "optional": true,
-          "dependencies": {
-            "minimist": {
-              "version": "1.2.0",
-              "from": "minimist@>=1.2.0 <2.0.0",
-              "resolved": "https://registry.npmjs.org/minimist/-/minimist-1.2.0.tgz",
-              "optional": true
-            }
-          }
-        },
-        "readable-stream": {
-          "version": "2.1.4",
-          "from": "readable-stream@>=2.0.0 <3.0.0||>=1.1.13 <2.0.0",
-          "resolved": "https://registry.npmjs.org/readable-stream/-/readable-stream-2.1.4.tgz"
-        },
-        "request": {
-          "version": "2.73.0",
-          "from": "request@>=2.0.0 <3.0.0",
-          "resolved": "https://registry.npmjs.org/request/-/request-2.73.0.tgz",
-          "optional": true
-        },
-        "rimraf": {
-          "version": "2.5.3",
-          "from": "rimraf@>=2.5.0 <2.6.0",
-          "resolved": "https://registry.npmjs.org/rimraf/-/rimraf-2.5.3.tgz"
-        },
-        "semver": {
-          "version": "5.2.0",
-          "from": "semver@>=5.2.0 <5.3.0",
-          "resolved": "https://registry.npmjs.org/semver/-/semver-5.2.0.tgz",
-          "optional": true
-        },
-        "set-blocking": {
-          "version": "2.0.0",
-          "from": "set-blocking@>=2.0.0 <2.1.0",
-          "resolved": "https://registry.npmjs.org/set-blocking/-/set-blocking-2.0.0.tgz",
-          "optional": true
-        },
-        "signal-exit": {
-          "version": "3.0.0",
-          "from": "signal-exit@>=3.0.0 <4.0.0",
-          "resolved": "https://registry.npmjs.org/signal-exit/-/signal-exit-3.0.0.tgz",
-          "optional": true
-        },
-        "sntp": {
-          "version": "1.0.9",
-          "from": "sntp@>=1.0.0 <2.0.0",
-          "resolved": "https://registry.npmjs.org/sntp/-/sntp-1.0.9.tgz",
-          "optional": true
-        },
-        "sshpk": {
-          "version": "1.8.3",
-          "from": "sshpk@>=1.7.0 <2.0.0",
-          "resolved": "https://registry.npmjs.org/sshpk/-/sshpk-1.8.3.tgz",
-          "optional": true,
-          "dependencies": {
-            "assert-plus": {
-              "version": "1.0.0",
-              "from": "assert-plus@>=1.0.0 <2.0.0",
-              "resolved": "https://registry.npmjs.org/assert-plus/-/assert-plus-1.0.0.tgz",
-              "optional": true
-            }
-          }
-        },
-        "string_decoder": {
-          "version": "0.10.31",
-          "from": "string_decoder@>=0.10.0 <0.11.0",
-          "resolved": "https://registry.npmjs.org/string_decoder/-/string_decoder-0.10.31.tgz"
-        },
-        "string-width": {
-          "version": "1.0.1",
-          "from": "string-width@>=1.0.1 <2.0.0",
-          "resolved": "https://registry.npmjs.org/string-width/-/string-width-1.0.1.tgz"
-        },
-        "stringstream": {
-          "version": "0.0.5",
-          "from": "stringstream@>=0.0.4 <0.1.0",
-          "resolved": "https://registry.npmjs.org/stringstream/-/stringstream-0.0.5.tgz",
-          "optional": true
-        },
-        "strip-ansi": {
-          "version": "3.0.1",
-          "from": "strip-ansi@>=3.0.1 <4.0.0",
-          "resolved": "https://registry.npmjs.org/strip-ansi/-/strip-ansi-3.0.1.tgz"
-        },
-        "strip-json-comments": {
-          "version": "1.0.4",
-          "from": "strip-json-comments@>=1.0.4 <1.1.0",
-          "resolved": "https://registry.npmjs.org/strip-json-comments/-/strip-json-comments-1.0.4.tgz",
-          "optional": true
-        },
-        "supports-color": {
-          "version": "2.0.0",
-          "from": "supports-color@>=2.0.0 <3.0.0",
-          "resolved": "https://registry.npmjs.org/supports-color/-/supports-color-2.0.0.tgz",
-          "optional": true
-        },
-        "tar": {
-          "version": "2.2.1",
-          "from": "tar@>=2.2.0 <2.3.0",
-          "resolved": "https://registry.npmjs.org/tar/-/tar-2.2.1.tgz"
-        },
-        "tar-pack": {
-          "version": "3.1.4",
-          "from": "tar-pack@>=3.1.0 <3.2.0",
-          "resolved": "https://registry.npmjs.org/tar-pack/-/tar-pack-3.1.4.tgz",
-          "optional": true
-        },
-        "tough-cookie": {
-          "version": "2.2.2",
-          "from": "tough-cookie@>=2.2.0 <2.3.0",
-          "resolved": "https://registry.npmjs.org/tough-cookie/-/tough-cookie-2.2.2.tgz",
-          "optional": true
-        },
-        "tunnel-agent": {
-          "version": "0.4.3",
-          "from": "tunnel-agent@>=0.4.1 <0.5.0",
-          "resolved": "https://registry.npmjs.org/tunnel-agent/-/tunnel-agent-0.4.3.tgz",
-          "optional": true
-        },
-        "tweetnacl": {
-          "version": "0.13.3",
-          "from": "tweetnacl@>=0.13.0 <0.14.0",
-          "resolved": "https://registry.npmjs.org/tweetnacl/-/tweetnacl-0.13.3.tgz",
-          "optional": true
-        },
-        "uid-number": {
-          "version": "0.0.6",
-          "from": "uid-number@>=0.0.6 <0.1.0",
-          "resolved": "https://registry.npmjs.org/uid-number/-/uid-number-0.0.6.tgz",
-          "optional": true
-        },
-        "util-deprecate": {
-          "version": "1.0.2",
-          "from": "util-deprecate@>=1.0.1 <1.1.0",
-          "resolved": "https://registry.npmjs.org/util-deprecate/-/util-deprecate-1.0.2.tgz"
-        },
-        "verror": {
-          "version": "1.3.6",
-          "from": "verror@1.3.6",
-          "resolved": "https://registry.npmjs.org/verror/-/verror-1.3.6.tgz",
-          "optional": true
-        },
-        "wide-align": {
-          "version": "1.1.0",
-          "from": "wide-align@>=1.1.0 <2.0.0",
-          "resolved": "https://registry.npmjs.org/wide-align/-/wide-align-1.1.0.tgz",
-          "optional": true
-        },
-        "wrappy": {
-          "version": "1.0.2",
-          "from": "wrappy@>=1.0.0 <2.0.0",
-          "resolved": "https://registry.npmjs.org/wrappy/-/wrappy-1.0.2.tgz"
-        },
-        "xtend": {
-          "version": "4.0.1",
-          "from": "xtend@>=4.0.0 <5.0.0",
-          "resolved": "https://registry.npmjs.org/xtend/-/xtend-4.0.1.tgz",
-          "optional": true
-        }
-      }
     },
     "fstream": {
       "version": "1.0.10",
@@ -2680,9 +1987,9 @@
       "resolved": "https://registry.npmjs.org/gulp-istanbul/-/gulp-istanbul-0.10.4.tgz",
       "dependencies": {
         "lodash": {
-          "version": "4.16.4",
+          "version": "4.16.5",
           "from": "lodash@>=4.0.0 <5.0.0",
-          "resolved": "https://registry.npmjs.org/lodash/-/lodash-4.16.4.tgz"
+          "resolved": "https://registry.npmjs.org/lodash/-/lodash-4.16.5.tgz"
         }
       }
     },
@@ -3588,9 +2895,9 @@
       "resolved": "https://registry.npmjs.org/karma-phantomjs-launcher/-/karma-phantomjs-launcher-1.0.2.tgz",
       "dependencies": {
         "lodash": {
-          "version": "4.16.4",
+          "version": "4.16.5",
           "from": "lodash@>=4.0.1 <5.0.0",
-          "resolved": "https://registry.npmjs.org/lodash/-/lodash-4.16.4.tgz"
+          "resolved": "https://registry.npmjs.org/lodash/-/lodash-4.16.5.tgz"
         }
       }
     },
@@ -4216,15 +3523,9 @@
       "resolved": "https://registry.npmjs.org/node-emoji/-/node-emoji-1.4.1.tgz"
     },
     "node-forge": {
-<<<<<<< HEAD
-      "version": "0.6.44",
-      "from": "node-forge@>=0.6.42 <0.7.0",
-      "resolved": "https://registry.npmjs.org/node-forge/-/node-forge-0.6.44.tgz"
-=======
       "version": "0.6.45",
       "from": "node-forge@>=0.6.42 <0.7.0",
       "resolved": "https://registry.npmjs.org/node-forge/-/node-forge-0.6.45.tgz"
->>>>>>> 470fcf7a
     },
     "node-gyp": {
       "version": "3.4.0",
@@ -4264,9 +3565,9 @@
           "resolved": "https://registry.npmjs.org/globule/-/globule-1.1.0.tgz"
         },
         "lodash": {
-          "version": "4.16.4",
+          "version": "4.16.5",
           "from": "lodash@>=4.16.4 <4.17.0",
-          "resolved": "https://registry.npmjs.org/lodash/-/lodash-4.16.4.tgz"
+          "resolved": "https://registry.npmjs.org/lodash/-/lodash-4.16.5.tgz"
         },
         "lodash.clonedeep": {
           "version": "4.5.0",
@@ -5103,9 +4404,9 @@
       "resolved": "https://registry.npmjs.org/sass-graph/-/sass-graph-2.1.2.tgz",
       "dependencies": {
         "lodash": {
-          "version": "4.16.4",
+          "version": "4.16.5",
           "from": "lodash@>=4.0.0 <5.0.0",
-          "resolved": "https://registry.npmjs.org/lodash/-/lodash-4.16.4.tgz"
+          "resolved": "https://registry.npmjs.org/lodash/-/lodash-4.16.5.tgz"
         },
         "yargs": {
           "version": "4.8.1",
