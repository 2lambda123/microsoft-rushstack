--- conflicted
+++ resolved
@@ -38,11 +38,7 @@
     "@types/gulp": "3.8.33",
     "@types/karma": "0.13.33",
     "@types/log4js": "0.0.33",
-<<<<<<< HEAD
-    "@types/node": "*",
-=======
     "@types/node": "^8.0.0",
->>>>>>> b2251f01
     "@types/bluebird": "3.5.3"
   }
 }