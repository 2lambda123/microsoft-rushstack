--- conflicted
+++ resolved
@@ -25,14 +25,8 @@
     "package"
   ],
   "devDependencies": {
-<<<<<<< HEAD
-    "@rushstack/heft": "0.48.0",
-    "@rushstack/heft-node-rig": "1.11.0",
-    "@types/node": "14.18.36"
-=======
     "@rushstack/heft": "0.49.3",
     "@rushstack/heft-node-rig": "1.11.14",
-    "@types/node": "12.20.24"
->>>>>>> 6f8d2d82
+    "@types/node": "14.18.36"
   }
 }