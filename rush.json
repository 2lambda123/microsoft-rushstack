--- conflicted
+++ resolved
@@ -124,11 +124,7 @@
    * LTS schedule: https://nodejs.org/en/about/releases/
    * LTS versions: https://nodejs.org/en/download/releases/
    */
-<<<<<<< HEAD
-  "nodeSupportedVersionRange": ">=12.13.0 <13.0.0 || >=14.15.0 <15.0.0 || >=16.13.0 <17.0.0 || >=18.7.0 <19.0.0",
-=======
-  "nodeSupportedVersionRange": ">=14.15.0 <15.0.0 || >=16.13.0 <17.0.0",
->>>>>>> eaee0865
+  "nodeSupportedVersionRange": ">=14.15.0 <15.0.0 || >=16.13.0 <17.0.0 || >=18.7.0 <19.0.0",
 
   /**
    * Odd-numbered major versions of Node.js are experimental.  Even-numbered releases
