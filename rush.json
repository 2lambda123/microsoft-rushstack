/**
 * This is the main configuration file for Rush.
 * For full documentation, please see https://rushjs.io
 */
{
  "$schema": "https://developer.microsoft.com/json-schemas/rush/v5/rush.schema.json",

  /**
   * (Required) This specifies the version of the Rush engine to be used in this repo.
   * Rush's "version selector" feature ensures that the globally installed tool will
   * behave like this release, regardless of which version is installed globally.
   *
   * The common/scripts/install-run-rush.js automation script also uses this version.
   *
   * NOTE: If you upgrade to a new major version of Rush, you should replace the "v5"
   * path segment in the "$schema" field for all your Rush config files.  This will ensure
   * correct error-underlining and tab-completion for editors such as VS Code.
   */
  "rushVersion": "5.55.0",

  /**
   * The next field selects which package manager should be installed and determines its version.
   * Rush installs its own local copy of the package manager to ensure that your build process
   * is fully isolated from whatever tools are present in the local environment.
   *
   * Specify one of: "pnpmVersion", "npmVersion", or "yarnVersion".  See the Rush documentation
   * for details about these alternatives.
   */
  "pnpmVersion": "6.7.1",

  // "npmVersion": "4.5.0",
  // "yarnVersion": "1.9.4",

  /**
   * Options that are only used when the PNPM package manager is selected
   */
  "pnpmOptions": {
    /**
     * Specifies the location of the PNPM store.  There are two possible values:
     *
     * - "local" - use the "pnpm-store" folder in the current configured temp folder:
     *   "common/temp/pnpm-store" by default.
     * - "global" - use PNPM's global store, which has the benefit of being shared
     *    across multiple repo folders, but the disadvantage of less isolation for builds
     *    (e.g. bugs or incompatibilities when two repos use different releases of PNPM)
     *
     * RUSH_PNPM_STORE_PATH will override the directory that will be used as the store
     *
     * In all cases, the store path will be overridden by the environment variable RUSH_PNPM_STORE_PATH.
     *
     * The default value is "local".
     */
    // "pnpmStore": "local",

    /**
     * If true, then Rush will add the "--strict-peer-dependencies" option when invoking PNPM.
     * This causes "rush install" to fail if there are unsatisfied peer dependencies, which is
     * an invalid state that can cause build failures or incompatible dependency versions.
     * (For historical reasons, JavaScript package managers generally do not treat this invalid
     * state as an error.)
     *
     * The default value is false to avoid legacy compatibility issues.
     * It is strongly recommended to set strictPeerDependencies=true.
     */
    // "strictPeerDependencies": true,

    /**
     * Configures the strategy used to select versions during installation.
     *
     * This feature requires PNPM version 3.1 or newer.  It corresponds to the "--resolution-strategy" command-line
     * option for PNPM.  Possible values are "fast" and "fewer-dependencies".  PNPM's default is "fast", but this may
     * be incompatible with certain packages, for example the "@types" packages from DefinitelyTyped.  Rush's default
     * is "fewer-dependencies", which causes PNPM to avoid installing a newer version if an already installed version
     * can be reused; this is more similar to NPM's algorithm.
     *
     * After modifying this field, it's recommended to run "rush update --full" so that the package manager
     * will recalculate all version selections.
     */
    // "resolutionStrategy": "fast",

    /**
     * If true, then `rush install` will report an error if manual modifications
     * were made to the PNPM shrinkwrap file without running "rush update" afterwards.
     *
     * This feature protects against accidental inconsistencies that may be introduced
     * if the PNPM shrinkwrap file ("pnpm-lock.yaml") is manually edited.  When this
     * feature is enabled, "rush update" will append a hash to the file as a YAML comment,
     * and then "rush update" and "rush install" will validate the hash.  Note that this does not prohibit
     * manual modifications, but merely requires "rush update" be run
     * afterwards, ensuring that PNPM can report or repair any potential inconsistencies.
     *
     * To temporarily disable this validation when invoking "rush install", use the
     * "--bypass-policy" command-line parameter.
     *
     * The default value is false.
     */
    "preventManualShrinkwrapChanges": true,

    /**
     * If true, then `rush install` will use the PNPM workspaces feature to perform the
     * install.
     *
     * This feature uses PNPM to perform the entire monorepo install. When using workspaces, Rush will
     * generate a "pnpm-workspace.yaml" file referencing all local projects to install. Rush will
     * also generate a "pnpmfile.js" which is used to provide preferred versions support. When install
     * is run, this pnpmfile will be used to replace dependency version ranges with a smaller subset
     * of the original range. If the preferred version is not fully a subset of the original version
     * range, it will be left as-is. After this, the pnpmfile.js provided in the repository (if one
     * exists) will be called to further modify package dependencies.
     *
     * This option is experimental. The default value is false.
     */
    "useWorkspaces": true
  },

  /**
   * Older releases of the Node.js engine may be missing features required by your system.
   * Other releases may have bugs.  In particular, the "latest" version will not be a
   * Long Term Support (LTS) version and is likely to have regressions.
   *
   * Specify a SemVer range to ensure developers use a Node.js version that is appropriate
   * for your repo.
   *
   * LTS schedule: https://nodejs.org/en/about/releases/
   * LTS versions: https://nodejs.org/en/download/releases/
   */
  "nodeSupportedVersionRange": ">=12.13.0 <13.0.0 || >=14.15.0 <15.0.0 || >=16.13.0 <17.0.0",

  /**
   * Odd-numbered major versions of Node.js are experimental.  Even-numbered releases
   * spend six months in a stabilization period before the first Long Term Support (LTS) version.
   * For example, 8.9.0 was the first LTS version of Node.js 8.  Pre-LTS versions are not recommended
   * for production usage because they frequently have bugs.  They may cause Rush itself
   * to malfunction.
   *
   * Rush normally prints a warning if it detects a pre-LTS Node.js version.  If you are testing
   * pre-LTS versions in preparation for supporting the first LTS version, you can use this setting
   * to disable Rush's warning.
   */
  // "suppressNodeLtsWarning": false,

  /**
   * If you would like the version specifiers for your dependencies to be consistent, then
   * uncomment this line. This is effectively similar to running "rush check" before any
   * of the following commands:
   *
   *   rush install, rush update, rush link, rush version, rush publish
   *
   * In some cases you may want this turned on, but need to allow certain packages to use a different
   * version. In those cases, you will need to add an entry to the "allowedAlternativeVersions"
   * section of the common-versions.json.
   */
  "ensureConsistentVersions": true,

  /**
   * Large monorepos can become intimidating for newcomers if project folder paths don't follow
   * a consistent and recognizable pattern.  When the system allows nested folder trees,
   * we've found that teams will often use subfolders to create islands that isolate
   * their work from others ("shipping the org").  This hinders collaboration and code sharing.
   *
   * The Rush developers recommend a "category folder" model, where buildable project folders
   * must always be exactly two levels below the repo root.  The parent folder acts as the category.
   * This provides a basic facility for grouping related projects (e.g. "apps", "libraries",
   * "tools", "prototypes") while still encouraging teams to organize their projects into
   * a unified taxonomy.  Limiting to 2 levels seems very restrictive at first, but if you have
   * 20 categories and 20 projects in each category, this scheme can easily accommodate hundreds
   * of projects.  In practice, you will find that the folder hierarchy needs to be rebalanced
   * occasionally, but if that's painful, it's a warning sign that your development style may
   * discourage refactoring.  Reorganizing the categories should be an enlightening discussion
   * that brings people together, and maybe also identifies poor coding practices (e.g. file
   * references that reach into other project's folders without using Node.js module resolution).
   *
   * The defaults are projectFolderMinDepth=1 and projectFolderMaxDepth=2.
   *
   * To remove these restrictions, you could set projectFolderMinDepth=1
   * and set projectFolderMaxDepth to a large number.
   */
  "projectFolderMinDepth": 2,
  "projectFolderMaxDepth": 2,

  /**
   * Today the npmjs.com registry enforces fairly strict naming rules for packages, but in the early
   * days there was no standard and hardly any enforcement.  A few large legacy projects are still using
   * nonstandard package names, and private registries sometimes allow it.  Set "allowMostlyStandardPackageNames"
   * to true to relax Rush's enforcement of package names.  This allows upper case letters and in the future may
   * relax other rules, however we want to minimize these exceptions.  Many popular tools use certain punctuation
   * characters as delimiters, based on the assumption that they will never appear in a package name; thus if we relax
   * the rules too much it is likely to cause very confusing malfunctions.
   *
   * The default value is false.
   */
  // "allowMostlyStandardPackageNames": true,

  /**
   * This feature helps you to review and approve new packages before they are introduced
   * to your monorepo.  For example, you may be concerned about licensing, code quality,
   * performance, or simply accumulating too many libraries with overlapping functionality.
   * The approvals are tracked in two config files "browser-approved-packages.json"
   * and "nonbrowser-approved-packages.json".  See the Rush documentation for details.
   */
  "approvedPackagesPolicy": {
    /**
     * The review categories allow you to say for example "This library is approved for usage
     * in prototypes, but not in production code."
     *
     * Each project can be associated with one review category, by assigning the "reviewCategory" field
     * in the "projects" section of rush.json.  The approval is then recorded in the files
     * "common/config/rush/browser-approved-packages.json" and "nonbrowser-approved-packages.json"
     * which are automatically generated during "rush update".
     *
     * Designate categories with whatever granularity is appropriate for your review process,
     * or you could just have a single category called "default".
     */
    "reviewCategories": [
      "libraries", // library projects that ship
      "tests" // non-shipping test projects
    ],

    /**
     * A list of NPM package scopes that will be excluded from review.
     * We recommend to exclude TypeScript typings (the "@types" scope), because
     * if the underlying package was already approved, this would imply that the typings
     * are also approved.
     */
    "ignoredNpmScopes": ["@types"]
  },

  /**
   * If you use Git as your version control system, this section has some additional
   * optional features you can use.
   */
  "gitPolicy": {
    /**
     * Work at a big company?  Tired of finding Git commits at work with unprofessional Git
     * emails such as "beer-lover@my-college.edu"?  Rush can validate people's Git email address
     * before they get started.
     *
     * Define a list of regular expressions describing allowable e-mail patterns for Git commits.
     * They are case-insensitive anchored JavaScript RegExps.  Example: ".*@example\.com"
     *
     * IMPORTANT: Because these are regular expressions encoded as JSON string literals,
     * RegExp escapes need two backslashes, and ordinary periods should be "\\.".
     */
    "allowedEmailRegExps": ["[^@]+@users\\.noreply\\.github\\.com"],

    /**
     * When Rush reports that the address is malformed, the notice can include an example
     * of a recommended email.  Make sure it conforms to one of the allowedEmailRegExps
     * expressions.
     */
    "sampleEmail": "mrexample@users.noreply.github.com"

    /**
     * The commit message to use when committing changes during 'rush publish'.
     *
     * For example, if you want to prevent these commits from triggering a CI build,
     * you might configure your system's trigger to look for a special string such as "[skip-ci]"
     * in the commit message, and then customize Rush's message to contain that string.
     */
    // "versionBumpCommitMessage": "Applying package updates. [skip-ci]",

    /**
     * The commit message to use when committing changes during 'rush version'.
     *
     * For example, if you want to prevent these commits from triggering a CI build,
     * you might configure your system's trigger to look for a special string such as "[skip-ci]"
     * in the commit message, and then customize Rush's message to contain that string.
     */
    // "changeLogUpdateCommitMessage": "Deleting change files and updating change logs for package updates. [skip-ci]"
  },

  "repository": {
    /**
     * The URL of this Git repository, used by "rush change" to determine the base branch for your PR.
     *
     * The "rush change" command needs to determine which files are affected by your PR diff.
     * If you merged or cherry-picked commits from the master branch into your PR branch, those commits
     * should be excluded from this diff (since they belong to some other PR).  In order to do that,
     * Rush needs to know where to find the base branch for your PR.  This information cannot be
     * determined from Git alone, since the "pull request" feature is not a Git concept.  Ideally
     * Rush would use a vendor-specific protocol to query the information from GitHub, Azure DevOps, etc.
     * But to keep things simple, "rush change" simply assumes that your PR is against the "master" branch
     * of the Git remote indicated by the repository.url setting in rush.json.  If you are working in
     * a GitHub "fork" of the real repo, this setting will be different from the repository URL of your
     * your PR branch, and in this situation "rush change" will also automatically invoke "git fetch"
     * to retrieve the latest activity for the remote master branch.
     */
    "url": "https://github.com/microsoft/rushstack.git"

    /**
     * The default branch name. This tells "rush change" which remote branch to compare against.
     * The default value is "master"
     */
    // "defaultBranch": "master",

    /**
     * The default remote. This tells "rush change" which remote to compare against if the remote URL is
     * not set or if a remote matching the provided remote URL is not found.
     */
    // "defaultRemote": "origin"
  },

  /**
   * Event hooks are customized script actions that Rush executes when specific events occur
   */
  "eventHooks": {
    /**
     * The list of shell commands to run before the Rush installation starts
     */
    "preRushInstall": [
      // "common/scripts/pre-rush-install.js"
    ],

    /**
     * The list of shell commands to run after the Rush installation finishes
     */
    "postRushInstall": [],

    /**
     * The list of shell commands to run before the Rush build command starts
     */
    "preRushBuild": [],

    /**
     * The list of shell commands to run after the Rush build command finishes
     */
    "postRushBuild": []
  },

  /**
   * Installation variants allow you to maintain a parallel set of configuration files that can be
   * used to build the entire monorepo with an alternate set of dependencies.  For example, suppose
   * you upgrade all your projects to use a new release of an important framework, but during a transition period
   * you intend to maintain compatibility with the old release.  In this situation, you probably want your
   * CI validation to build the entire repo twice: once with the old release, and once with the new release.
   *
   * Rush "installation variants" correspond to sets of config files located under this folder:
   *
   *   common/config/rush/variants/<variant_name>
   *
   * The variant folder can contain an alternate common-versions.json file.  Its "preferredVersions" field can be used
   * to select older versions of dependencies (within a loose SemVer range specified in your package.json files).
   * To install a variant, run "rush install --variant <variant_name>".
   *
   * For more details and instructions, see this article:  https://rushjs.io/pages/advanced/installation_variants/
   */
  "variants": [
    // {
    //   /**
    //    * The folder name for this variant.
    //    */
    //   "variantName": "old-sdk",
    //
    //   /**
    //    * An informative description
    //    */
    //   "description": "Build this repo using the previous release of the SDK"
    // }
  ],

  /**
   * Rush can collect anonymous telemetry about everyday developer activity such as
   * success/failure of installs, builds, and other operations.  You can use this to identify
   * problems with your toolchain or Rush itself.  THIS TELEMETRY IS NOT SHARED WITH MICROSOFT.
   * It is written into JSON files in the common/temp folder.  It's up to you to write scripts
   * that read these JSON files and do something with them.  These scripts are typically registered
   * in the "eventHooks" section.
   */
  // "telemetryEnabled": false,

  /**
   * Allows creation of hotfix changes. This feature is experimental so it is disabled by default.
   * If this is set, 'rush change' only allows a 'hotfix' change type to be specified. This change type
   * will be used when publishing subsequent changes from the monorepo.
   */
  // "hotfixChangeEnabled": false,

  /**
   * (Required) This is the inventory of projects to be managed by Rush.
   *
   * Rush does not automatically scan for projects using wildcards, for a few reasons:
   * 1. Depth-first scans are expensive, particularly when tools need to repeatedly collect the list.
   * 2. On a caching CI machine, scans can accidentally pick up files left behind from a previous build.
   * 3. It's useful to have a centralized inventory of all projects and their important metadata.
   */
  "projects": [
    // {
    //   /**
    //    * The NPM package name of the project (must match package.json)
    //    */
    //   "packageName": "my-app",
    //
    //   /**
    //    * The path to the project folder, relative to the rush.json config file.
    //    */
    //   "projectFolder": "apps/my-app",
    //
    //   /**
    //    * An optional category for usage in the "browser-approved-packages.json"
    //    * and "nonbrowser-approved-packages.json" files.  The value must be one of the
    //    * strings from the "reviewCategories" defined above.
    //    */
    //   "reviewCategory": "production",
    //
    //   /**
    //    * A list of local projects that appear as devDependencies for this project, but cannot be
    //    * locally linked because it would create a cyclic dependency; instead, the last published
    //    * version will be installed in the Common folder.
    //    */
    //   "cyclicDependencyProjects": [
    //     // "my-toolchain"
    //   ],
    //
    //   /**
    //    * If true, then this project will be ignored by the "rush check" command.
    //    * The default value is false.
    //    */
    //   // "skipRushCheck": false,
    //
    //   /**
    //    * A flag indicating that changes to this project will be published to npm, which affects
    //    * the Rush change and publish workflows. The default value is false.
    //    * NOTE: "versionPolicyName" and "shouldPublish" are alternatives; you cannot specify them both.
    //    */
    //   // "shouldPublish": false,
    //
    //   /**
    //    * Facilitates postprocessing of a project's files prior to publishing.
    //    *
    //    * If specified, the "publishFolder" is the relative path to a subfolder of the project folder.
    //    * The "rush publish" command will publish the subfolder instead of the project folder.  The subfolder
    //    * must contain its own package.json file, which is typically a build output.
    //    */
    //   // "publishFolder": "temp/publish",
    //
    //   /**
    //    * An optional version policy associated with the project.  Version policies are defined
    //    * in "version-policies.json" file.  See the "rush publish" documentation for more info.
    //    * NOTE: "versionPolicyName" and "shouldPublish" are alternatives; you cannot specify them both.
    //    */
    //   // "versionPolicyName": ""
    // },
    //

    // "apps" folder (alphabetical order)
    {
      "packageName": "@microsoft/api-documenter",
      "projectFolder": "apps/api-documenter",
      "reviewCategory": "libraries",
      "shouldPublish": true
    },
    {
      "packageName": "@microsoft/api-extractor",
      "projectFolder": "apps/api-extractor",
      "reviewCategory": "libraries",
      "shouldPublish": true,
      "cyclicDependencyProjects": ["@rushstack/heft-node-rig", "@rushstack/heft"]
    },
    {
      "packageName": "@microsoft/api-extractor-model",
      "projectFolder": "apps/api-extractor-model",
      "reviewCategory": "libraries",
      "shouldPublish": true,
      "cyclicDependencyProjects": ["@rushstack/heft-node-rig", "@rushstack/heft"]
    },
    {
      "packageName": "@rushstack/heft",
      "projectFolder": "apps/heft",
      "reviewCategory": "libraries",
      "shouldPublish": true,
      "cyclicDependencyProjects": ["@rushstack/heft-node-rig", "@rushstack/heft"]
    },
    {
      "packageName": "@rushstack/rundown",
      "projectFolder": "apps/rundown",
      "reviewCategory": "libraries",
      "shouldPublish": true
    },
    {
      "packageName": "@microsoft/rush",
      "projectFolder": "apps/rush",
      "reviewCategory": "libraries",
      "versionPolicyName": "rush"
    },
    {
      "packageName": "@microsoft/rush-lib",
      "projectFolder": "apps/rush-lib",
      "reviewCategory": "libraries",
      "versionPolicyName": "rush"
    },
    {
      "packageName": "@rushstack/rush-sdk",
      "projectFolder": "libraries/rush-sdk",
      "reviewCategory": "libraries",
      // "versionPolicyName": "rush" (TODO: put this back and remove the "shouldPublish" property when we're ready to publish)
      "shouldPublish": false
    },

    // "build-tests" folder (alphabetical order)
    {
      "packageName": "api-documenter-test",
      "projectFolder": "build-tests/api-documenter-test",
      "reviewCategory": "tests",
      "shouldPublish": false
    },
    {
      "packageName": "api-extractor-lib1-test",
      "projectFolder": "build-tests/api-extractor-lib1-test",
      "reviewCategory": "tests",
      "shouldPublish": false
    },
    {
      "packageName": "api-extractor-lib2-test",
      "projectFolder": "build-tests/api-extractor-lib2-test",
      "reviewCategory": "tests",
      "shouldPublish": false
    },
    {
      "packageName": "api-extractor-lib3-test",
      "projectFolder": "build-tests/api-extractor-lib3-test",
      "reviewCategory": "tests",
      "shouldPublish": false
    },
    {
      "packageName": "api-extractor-scenarios",
      "projectFolder": "build-tests/api-extractor-scenarios",
      "reviewCategory": "tests",
      "shouldPublish": false
    },
    {
      "packageName": "api-extractor-test-01",
      "projectFolder": "build-tests/api-extractor-test-01",
      "reviewCategory": "tests",
      "shouldPublish": false
    },
    {
      "packageName": "api-extractor-test-02",
      "projectFolder": "build-tests/api-extractor-test-02",
      "reviewCategory": "tests",
      "shouldPublish": false
    },
    {
      "packageName": "api-extractor-test-03",
      "projectFolder": "build-tests/api-extractor-test-03",
      "reviewCategory": "tests",
      "shouldPublish": false
    },
    {
      "packageName": "api-extractor-test-04",
      "projectFolder": "build-tests/api-extractor-test-04",
      "reviewCategory": "tests",
      "shouldPublish": false
    },

    // "build-tests-samples" folder (alphabetical order)
    {
      "packageName": "heft-node-basic-tutorial",
      "projectFolder": "build-tests-samples/heft-node-basic-tutorial",
      "reviewCategory": "tests",
      "shouldPublish": false
    },
    {
      "packageName": "heft-node-jest-tutorial",
      "projectFolder": "build-tests-samples/heft-node-jest-tutorial",
      "reviewCategory": "tests",
      "shouldPublish": false
    },
    {
      "packageName": "heft-node-rig-tutorial",
      "projectFolder": "build-tests-samples/heft-node-rig-tutorial",
      "reviewCategory": "tests",
      "shouldPublish": false
    },
    {
      "packageName": "heft-storybook-react-tutorial",
      "projectFolder": "build-tests-samples/heft-storybook-react-tutorial",
      "reviewCategory": "tests",
      "shouldPublish": false
    },
    {
      "packageName": "heft-storybook-react-tutorial-storykit",
      "projectFolder": "build-tests-samples/heft-storybook-react-tutorial-storykit",
      "reviewCategory": "tests",
      "shouldPublish": false
    },
    {
      "packageName": "heft-webpack-basic-tutorial",
      "projectFolder": "build-tests-samples/heft-webpack-basic-tutorial",
      "reviewCategory": "tests",
      "shouldPublish": false
    },
    {
      "packageName": "packlets-tutorial",
      "projectFolder": "build-tests-samples/packlets-tutorial",
      "reviewCategory": "tests",
      "shouldPublish": false
    },

    // heft-* projects
    {
      "packageName": "heft-action-plugin",
      "projectFolder": "build-tests/heft-action-plugin",
      "reviewCategory": "tests",
      "shouldPublish": false
    },
    {
      "packageName": "heft-action-plugin-test",
      "projectFolder": "build-tests/heft-action-plugin-test",
      "reviewCategory": "tests",
      "shouldPublish": false
    },
    {
      "packageName": "heft-copy-files-test",
      "projectFolder": "build-tests/heft-copy-files-test",
      "reviewCategory": "tests",
      "shouldPublish": false
    },
    {
      "packageName": "heft-example-plugin-01",
      "projectFolder": "build-tests/heft-example-plugin-01",
      "reviewCategory": "tests",
      "shouldPublish": false
    },
    {
      "packageName": "heft-example-plugin-02",
      "projectFolder": "build-tests/heft-example-plugin-02",
      "reviewCategory": "tests",
      "shouldPublish": false
    },
    {
      "packageName": "heft-jest-reporters-test",
      "projectFolder": "build-tests/heft-jest-reporters-test",
      "reviewCategory": "tests",
      "shouldPublish": false
    },
    {
      "packageName": "heft-fastify-test",
      "projectFolder": "build-tests/heft-fastify-test",
      "reviewCategory": "tests",
      "shouldPublish": false
    },
    {
      "packageName": "heft-minimal-rig-test",
      "projectFolder": "build-tests/heft-minimal-rig-test",
      "reviewCategory": "tests",
      "shouldPublish": false
    },
    {
      "packageName": "heft-minimal-rig-usage-test",
      "projectFolder": "build-tests/heft-minimal-rig-usage-test",
      "reviewCategory": "tests",
      "shouldPublish": false
    },
    {
      "packageName": "heft-node-everything-test",
      "projectFolder": "build-tests/heft-node-everything-test",
      "reviewCategory": "tests",
      "shouldPublish": false
    },
    {
      "packageName": "heft-node-everything-esm-module-test",
      "projectFolder": "build-tests/heft-node-everything-esm-module-test",
      "reviewCategory": "tests",
      "shouldPublish": false
    },
    {
      "packageName": "heft-parameter-plugin",
      "projectFolder": "build-tests/heft-parameter-plugin",
      "reviewCategory": "tests",
      "shouldPublish": false
    },
    {
      "packageName": "heft-parameter-plugin-test",
      "projectFolder": "build-tests/heft-parameter-plugin-test",
      "reviewCategory": "tests",
      "shouldPublish": false
    },
    {
      "packageName": "heft-sass-test",
      "projectFolder": "build-tests/heft-sass-test",
      "reviewCategory": "tests",
      "shouldPublish": false
    },
    {
      "packageName": "heft-typescript-composite-test",
      "projectFolder": "build-tests/heft-typescript-composite-test",
      "reviewCategory": "tests",
      "shouldPublish": false
    },
    {
      "packageName": "heft-web-rig-library-test",
      "projectFolder": "build-tests/heft-web-rig-library-test",
      "reviewCategory": "tests",
      "shouldPublish": false
    },
    {
      "packageName": "heft-webpack4-everything-test",
      "projectFolder": "build-tests/heft-webpack4-everything-test",
      "reviewCategory": "tests",
      "shouldPublish": false
    },
    {
      "packageName": "heft-webpack5-everything-test",
      "projectFolder": "build-tests/heft-webpack5-everything-test",
      "reviewCategory": "tests",
      "shouldPublish": false
    },

    {
      "packageName": "install-test-workspace",
      "projectFolder": "build-tests/install-test-workspace",
      "reviewCategory": "tests",
      "shouldPublish": false
    },
    {
      "packageName": "localization-plugin-test-01",
      "projectFolder": "build-tests/localization-plugin-test-01",
      "reviewCategory": "tests",
      "shouldPublish": false
    },
    {
      "packageName": "localization-plugin-test-02",
      "projectFolder": "build-tests/localization-plugin-test-02",
      "reviewCategory": "tests",
      "shouldPublish": false
    },
    {
      "packageName": "localization-plugin-test-03",
      "projectFolder": "build-tests/localization-plugin-test-03",
      "reviewCategory": "tests",
      "shouldPublish": false
    },
    {
      "packageName": "rush-project-change-analyzer-test",
      "projectFolder": "build-tests/rush-project-change-analyzer-test",
      "reviewCategory": "tests",
      "shouldPublish": false
    },
    {
      "packageName": "set-webpack-public-path-plugin-webpack4-test",
      "projectFolder": "build-tests/set-webpack-public-path-plugin-webpack4-test",
      "reviewCategory": "tests",
      "shouldPublish": false
    },
    {
      "packageName": "ts-command-line-test",
      "projectFolder": "build-tests/ts-command-line-test",
      "reviewCategory": "tests",
      "shouldPublish": false
    },

    // "heft-plugins" folder (alphabetical order)
    {
<<<<<<< HEAD
      "packageName": "@rushstack/heft-browsersync-plugin",
      "projectFolder": "heft-plugins/heft-browsersync-plugin",
=======
      "packageName": "@rushstack/heft-dev-cert-plugin",
      "projectFolder": "heft-plugins/heft-dev-cert-plugin",
>>>>>>> de9c6bdb
      "reviewCategory": "libraries",
      "shouldPublish": true
    },
    {
      "packageName": "@rushstack/heft-jest-plugin",
      "projectFolder": "heft-plugins/heft-jest-plugin",
      "reviewCategory": "libraries",
      "shouldPublish": true
    },
    {
      "packageName": "@rushstack/heft-sass-plugin",
      "projectFolder": "heft-plugins/heft-sass-plugin",
      "reviewCategory": "libraries",
      "shouldPublish": true
    },
    {
      "packageName": "@rushstack/heft-storybook-plugin",
      "projectFolder": "heft-plugins/heft-storybook-plugin",
      "reviewCategory": "libraries",
      "shouldPublish": true
    },
    {
      "packageName": "@rushstack/heft-webpack4-plugin",
      "projectFolder": "heft-plugins/heft-webpack4-plugin",
      "reviewCategory": "libraries",
      "shouldPublish": true
    },
    {
      "packageName": "@rushstack/heft-webpack5-plugin",
      "projectFolder": "heft-plugins/heft-webpack5-plugin",
      "reviewCategory": "libraries",
      "shouldPublish": true
    },

    // "libraries" folder (alphabetical order)
    {
      "packageName": "@rushstack/debug-certificate-manager",
      "projectFolder": "libraries/debug-certificate-manager",
      "reviewCategory": "libraries",
      "shouldPublish": true
    },
    {
      "packageName": "@rushstack/heft-config-file",
      "projectFolder": "libraries/heft-config-file",
      "reviewCategory": "libraries",
      "shouldPublish": true,
      "cyclicDependencyProjects": ["@rushstack/heft-node-rig", "@rushstack/heft"]
    },
    {
      "packageName": "@microsoft/load-themed-styles",
      "projectFolder": "libraries/load-themed-styles",
      "reviewCategory": "libraries",
      "shouldPublish": true
    },
    {
      "packageName": "@rushstack/node-core-library",
      "projectFolder": "libraries/node-core-library",
      "reviewCategory": "libraries",
      "shouldPublish": true,
      "cyclicDependencyProjects": ["@rushstack/heft-node-rig", "@rushstack/heft"]
    },
    {
      "packageName": "@rushstack/package-deps-hash",
      "projectFolder": "libraries/package-deps-hash",
      "reviewCategory": "libraries",
      "shouldPublish": true
    },
    {
      "packageName": "@rushstack/rig-package",
      "projectFolder": "libraries/rig-package",
      "reviewCategory": "libraries",
      "shouldPublish": true,
      "cyclicDependencyProjects": ["@rushstack/heft-node-rig", "@rushstack/heft"]
    },
    {
      "packageName": "@microsoft/rushell",
      "projectFolder": "libraries/rushell",
      "reviewCategory": "libraries",
      "shouldPublish": false
    },
    {
      "packageName": "@rushstack/stream-collator",
      "projectFolder": "libraries/stream-collator",
      "reviewCategory": "libraries",
      "shouldPublish": true
    },
    {
      "packageName": "@rushstack/terminal",
      "projectFolder": "libraries/terminal",
      "reviewCategory": "libraries",
      "shouldPublish": true
    },
    {
      "packageName": "@rushstack/tree-pattern",
      "projectFolder": "libraries/tree-pattern",
      "reviewCategory": "libraries",
      "shouldPublish": true,
      "cyclicDependencyProjects": ["@rushstack/heft-node-rig", "@rushstack/heft", "@rushstack/eslint-config"]
    },
    {
      "packageName": "@rushstack/ts-command-line",
      "projectFolder": "libraries/ts-command-line",
      "reviewCategory": "libraries",
      "shouldPublish": true,
      "cyclicDependencyProjects": ["@rushstack/heft-node-rig", "@rushstack/heft"]
    },
    {
      "packageName": "@rushstack/typings-generator",
      "projectFolder": "libraries/typings-generator",
      "reviewCategory": "libraries",
      "shouldPublish": true
    },

    // "repo-scripts" folder (alphabetical order)
    {
      "packageName": "doc-plugin-rush-stack",
      "projectFolder": "repo-scripts/doc-plugin-rush-stack",
      "reviewCategory": "libraries",
      "shouldPublish": false
    },
    {
      "packageName": "generate-api-docs",
      "projectFolder": "repo-scripts/generate-api-docs",
      "reviewCategory": "libraries",
      "shouldPublish": false
    },
    {
      "packageName": "repo-toolbox",
      "projectFolder": "repo-scripts/repo-toolbox",
      "reviewCategory": "libraries",
      "shouldPublish": false
    },

    // "rigs" folder (alphabetical order)
    {
      "packageName": "@rushstack/heft-node-rig",
      "projectFolder": "rigs/heft-node-rig",
      "reviewCategory": "libraries",
      "shouldPublish": true
    },
    {
      "packageName": "@rushstack/heft-web-rig",
      "projectFolder": "rigs/heft-web-rig",
      "reviewCategory": "libraries",
      "shouldPublish": true
    },

    // "rush-plugins" folder (alphabetical order)
    {
      "packageName": "@rushstack/rush-amazon-s3-build-cache-plugin",
      "projectFolder": "rush-plugins/rush-amazon-s3-build-cache-plugin",
      "reviewCategory": "libraries",
      // "versionPolicyName": "rush" (TODO: put this back and remove the "shouldPublish" property when we're ready to publish)
      "shouldPublish": false
    },
    {
      "packageName": "@rushstack/rush-azure-storage-build-cache-plugin",
      "projectFolder": "rush-plugins/rush-azure-storage-build-cache-plugin",
      "reviewCategory": "libraries",
      // "versionPolicyName": "rush" (TODO: put this back and remove the "shouldPublish" property when we're ready to publish)
      "shouldPublish": false
    },

    // "stack" folder (alphabetical order)
    {
      "packageName": "@rushstack/eslint-config",
      "projectFolder": "stack/eslint-config",
      "reviewCategory": "libraries",
      "shouldPublish": true
    },
    {
      "packageName": "@rushstack/eslint-patch",
      "projectFolder": "stack/eslint-patch",
      "reviewCategory": "libraries",
      "shouldPublish": true,
      "cyclicDependencyProjects": ["@rushstack/heft-node-rig", "@rushstack/heft"]
    },
    {
      "packageName": "@rushstack/eslint-plugin",
      "projectFolder": "stack/eslint-plugin",
      "reviewCategory": "libraries",
      "shouldPublish": true,
      "cyclicDependencyProjects": ["@rushstack/heft-node-rig", "@rushstack/heft"]
    },
    {
      "packageName": "@rushstack/eslint-plugin-packlets",
      "projectFolder": "stack/eslint-plugin-packlets",
      "reviewCategory": "libraries",
      "shouldPublish": true,
      "cyclicDependencyProjects": ["@rushstack/heft-node-rig", "@rushstack/heft"]
    },
    {
      "packageName": "@rushstack/eslint-plugin-security",
      "projectFolder": "stack/eslint-plugin-security",
      "reviewCategory": "libraries",
      "shouldPublish": true,
      "cyclicDependencyProjects": ["@rushstack/heft-node-rig", "@rushstack/heft"]
    },

    // "webpack" folder (alphabetical order)
    {
      "packageName": "@microsoft/loader-load-themed-styles",
      "projectFolder": "webpack/loader-load-themed-styles",
      "reviewCategory": "libraries",
      "shouldPublish": true
    },
    {
      "packageName": "@rushstack/localization-plugin",
      "projectFolder": "webpack/localization-plugin",
      "reviewCategory": "libraries",
      "shouldPublish": true
    },
    {
      "packageName": "@rushstack/loader-raw-script",
      "projectFolder": "webpack/loader-raw-script",
      "reviewCategory": "libraries",
      "shouldPublish": true
    },
    {
      "packageName": "@rushstack/module-minifier-plugin",
      "projectFolder": "webpack/module-minifier-plugin",
      "reviewCategory": "libraries",
      "shouldPublish": true
    },
    {
      "packageName": "@rushstack/set-webpack-public-path-plugin",
      "projectFolder": "webpack/set-webpack-public-path-plugin",
      "reviewCategory": "libraries",
      "shouldPublish": true
    }
  ]
}<|MERGE_RESOLUTION|>--- conflicted
+++ resolved
@@ -751,13 +751,14 @@
 
     // "heft-plugins" folder (alphabetical order)
     {
-<<<<<<< HEAD
       "packageName": "@rushstack/heft-browsersync-plugin",
       "projectFolder": "heft-plugins/heft-browsersync-plugin",
-=======
+      "reviewCategory": "libraries",
+      "shouldPublish": true
+    },
+    {
       "packageName": "@rushstack/heft-dev-cert-plugin",
       "projectFolder": "heft-plugins/heft-dev-cert-plugin",
->>>>>>> de9c6bdb
       "reviewCategory": "libraries",
       "shouldPublish": true
     },
